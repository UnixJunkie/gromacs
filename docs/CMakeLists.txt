--- conflicted
+++ resolved
@@ -364,7 +364,6 @@
         how-to/visualize.rst
         install-guide/index.rst
         release-notes/index.rst
-<<<<<<< HEAD
         release-notes/2023/major/highlights.rst
         release-notes/2023/major/features.rst
         release-notes/2023/major/performance.rst
@@ -375,9 +374,7 @@
         release-notes/2023/major/portability.rst
         release-notes/2023/major/miscellaneous.rst
         release-notes/2023/major/api.rst
-=======
         release-notes/2022/2022.1.rst
->>>>>>> da3da812
         release-notes/2022/major/highlights.rst
         release-notes/2022/major/features.rst
         release-notes/2022/major/performance.rst
