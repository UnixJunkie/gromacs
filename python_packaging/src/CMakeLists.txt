--- conflicted
+++ resolved
@@ -55,11 +55,7 @@
 # Note that this is the gmxapi._gmxapi Python bindings package version,
 # not the C++ API version. It is not essential that it match the pure Python
 # package version, but is likely to do so.
-<<<<<<< HEAD
 project(gmxapi VERSION 0.3.0)
-=======
-project(gmxapi VERSION 0.2.1)
->>>>>>> 62bd9797
 
 # Check if Python package is being built directly or via add_subdirectory
 set(GMXAPI_MASTER_PROJECT OFF)
