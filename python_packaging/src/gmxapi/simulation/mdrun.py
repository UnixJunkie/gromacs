#
# This file is part of the GROMACS molecular simulation package.
#
# Copyright (c) 2019,2020,2021,2022, by the GROMACS development team, led by
# Mark Abraham, David van der Spoel, Berk Hess, and Erik Lindahl,
# and including many others, as listed in the AUTHORS file in the
# top-level source directory and at http://www.gromacs.org.
#
# GROMACS is free software; you can redistribute it and/or
# modify it under the terms of the GNU Lesser General Public License
# as published by the Free Software Foundation; either version 2.1
# of the License, or (at your option) any later version.
#
# GROMACS is distributed in the hope that it will be useful,
# but WITHOUT ANY WARRANTY; without even the implied warranty of
# MERCHANTABILITY or FITNESS FOR A PARTICULAR PURPOSE.  See the GNU
# Lesser General Public License for more details.
#
# You should have received a copy of the GNU Lesser General Public
# License along with GROMACS; if not, see
# http://www.gnu.org/licenses, or write to the Free Software Foundation,
# Inc., 51 Franklin Street, Fifth Floor, Boston, MA  02110-1301  USA.
#
# If you want to redistribute modifications to GROMACS, please
# consider that scientific software is very special. Version
# control is crucial - bugs must be traceable. We will be happy to
# consider code for inclusion in the official distribution, but
# derived work must not be called official GROMACS. Details are found
# in the README & COPYING files - if they are missing, get the
# official version at http://www.gromacs.org.
#
# To help us fund GROMACS development, we humbly ask that you cite
# the research papers on the package. Check out http://www.gromacs.org.

"""mdrun operation module

The mdrun operation (in its first draft) conforms to the user-level API, but does
not use the Python Context resource manager. It uses either the legacy 0.0.7
Context or its own Context, also implemented in this module.
"""

__all__ = ['mdrun', 'SimulationError']

import functools
import inspect
import os
import typing
import warnings
from contextlib import contextmanager
from pathlib import Path

import gmxapi
import gmxapi.abc
import gmxapi.operation as _op
from gmxapi import exceptions
from gmxapi import logger as root_logger
from gmxapi.exceptions import Error

from . import fileio
from . import workflow
from .abc import ModuleObject

# Initialize module-level logger
logger = root_logger.getChild('mdrun')
logger.info('Importing {}'.format(__name__))

# Output in the gmxapi.operation Context.
# TODO: Consider using a single base class for the DataProxy, but have distinct
#  data descriptor behavior (or different descriptor implementations in different
#  subclasses) so that static code inspection can more easily determine the
#  attributes of the data proxies.
_output_descriptors = (
    _op.OutputDataDescriptor('_work_dir', str),
    _op.OutputDataDescriptor('checkpoint', str),
    _op.OutputDataDescriptor('parameters', dict),
    _op.OutputDataDescriptor('trajectory', str),
)
_publishing_descriptors = {desc._name: gmxapi.operation.Publisher(desc._name, desc._dtype)
                           for desc in
                           _output_descriptors}
_output = _op.OutputCollectionDescription(**{descriptor._name: descriptor._dtype for
                                             descriptor in
                                             _output_descriptors})


class OutputDataProxy(_op.DataProxyBase,
                      descriptors=_output_descriptors):
    """Implement the 'output' attribute of MDRun operations."""


class PublishingDataProxy(_op.DataProxyBase,
                          descriptors=_publishing_descriptors):
    """Manage output resource updates for MDRun operation."""


_output_factory = _op.OutputFactory(output_proxy=OutputDataProxy,
                                    output_description=_output,
                                    publishing_data_proxy=PublishingDataProxy)

# Input in the gmxapi.operation Context for the dispatching runner.
# The default empty dictionary for parameters just means that there are no overrides
# to the parameters already provided in _simulation_input.
_input = _op.InputCollectionDescription(
    [('_simulation_input', inspect.Parameter('_simulation_input',
                                             inspect.Parameter.POSITIONAL_OR_KEYWORD,
                                             annotation=str)),
     ('parameters', inspect.Parameter('parameters',
                                      inspect.Parameter.POSITIONAL_OR_KEYWORD,
                                      annotation=dict,
                                      default=dict())),
     ('runtime_args', inspect.Parameter('runtime_args',
                                        inspect.Parameter.POSITIONAL_OR_KEYWORD,
                                        annotation=dict,
                                        default=dict()))
     ])


def _standard_node_resource_factory(*args, **kwargs) -> _op.DataSourceCollection:
    """Translate Python UI input to the gmxapi.operation node builder inputs."""
    source_collection = _input.bind(*args, **kwargs)
    logger.info('mdrun input bound as source collection {}'.format(source_collection))
    return source_collection


class SimulationError(Error):
    """Error occurred during simulation."""


_current_communicator = None


@contextmanager
def scoped_communicator(original_comm, requested_size: int = None):
    """Manage the lifecycle of a new communicator.

    Get a Python context manager that produces a new communicator
    in a ``with`` statement and frees it afterwards.

    The new communicator is a sub-communicator of *original_comm*, if provided.

    Args:
        original_comm: parent communicator, or *None* to determine automatically.
        requested_size: number of ranks requested, or *None* for all available.

    *original_comm* is required if *requested_size* is not *None*.

    If *requested_size* is less than the size of *original_comm*, the type of object
    produced on higher-numbered (non-participating) ranks is unspecified. Callers
    should use ``original_comm.Get_rank()`` to decide whether to use the new comm.
    """
<<<<<<< HEAD
    from gmxapi.simulation.context import _acquire_communicator, _get_ensemble_communicator
=======
    from gmxapi.simulation.context import (_acquire_communicator,
                                           _get_ensemble_communicator,
                                           )
    global _current_communicator
    if original_comm is None:
        original_comm = _current_communicator
>>>>>>> 09b793ca

    if requested_size is None:
        communicator = _acquire_communicator(communicator=original_comm)

    else:
        if original_comm is None or not hasattr(original_comm, 'Get_size'):
            error = f'Cannot get Comm size {requested_size} from {repr(original_comm)}.'
            logger.error(
                error + ' '
                + 'To get a scoped communicator of a specific size, provide a parent '
                + 'communicator supporting the mpi4py.MPI.Comm interface.'
            )
            raise exceptions.UsageError(error)
        original_comm_size = original_comm.Get_size()
        if original_comm_size < requested_size:
            raise exceptions.FeatureNotAvailableError(
                'Cannot produce a subcommunicator of size {} from a communicator of size {}.'.format(
                    requested_size,
                    original_comm_size
                ))
        assert original_comm_size >= requested_size
        communicator = _get_ensemble_communicator(original_comm, requested_size)

    try:
        previous_communicator = _current_communicator
        _current_communicator = communicator
        yield communicator
    finally:
        _current_communicator = previous_communicator
        if communicator is not None:
            communicator.Free()


class LegacyImplementationSubscription(object):
    """Input type representing a subscription to 0.0.7 implementation in gmxapi.operation.

    This input resource is a subscription to work that is dispatched to a sub-context.
    The resource can be created from the standard data of the simulation module.
    """
    workdir: typing.List[str]  # Simulation working directories.
    parameters: typing.List[dict]  # MDP dictionaries.
    runtime_args: typing.List[dict]  # CLI args passed as gmxapi 0.0.7 work params.

    def __init__(self, resource_manager: _op.ResourceManager):
        from .context import Context as LegacyContext
        import gmxapi._gmxapi as _gmxapi
        try:
            from mpi4py.MPI import Comm as mpi4py_Comm
        except ImportError:
            mpi4py_Comm = None
        self._gmxapi = _gmxapi

        assert isinstance(resource_manager, _op.ResourceManager)
        # We use several details of the gmxapi.operation.Context.ResourceManager.
        # These dependencies can evolve into the subscription protocol between Contexts.

        # Configure and run a gmxapi 0.0.7 session.
        # 0. Determine ensemble width.
        # 1. Choose, create/check working directories.
        # 2. Create source TPR.
        # 2.5 Update runtime arguments.
        # 3. Create workspec.
        # 3.5 Add plugin potentials, if any.
        # 4. Run.
        # 5. Collect outputs from context (including plugin outputs) and be ready to publish them.

        # Determine ensemble width
        ensemble_width = resource_manager.ensemble_width

        # Choose working directories
        # TODO: operation working directory naming scheme should be centrally well-defined.
        # Note that workflow.WorkSpec.uid is currently dependent on the input file parameter,
        # so we cannot create the input file path in the working directory based on WorkSpec.uid.
        workdir_list = ['{node}_{member}'.format(node=resource_manager.operation_id,
                                                 member=member)
                        for member in range(ensemble_width)]
        parameters_dict_list = [{}] * ensemble_width
        runtime_args_list = [{}] * ensemble_width

        # This is a reasonable place to start using MPI ensemble implementation details.
        # We will want better abstraction in the future, but it is best if related filesystem
        # accesses occur from the same processes, consistently. Note that we already
        # handle some optimization and dependency reduction when the ensemble size is 1.
        # TODO: multithread and multiprocess alternatives to MPI ensemble management.

        # TODO: Allow user to provide communicator instead of implicitly getting COMM_WORLD
        with scoped_communicator(None) as context_comm:
            context_rank = context_comm.Get_rank()
            with scoped_communicator(context_comm, ensemble_width) as ensemble_comm:
                # Note that in the current implementation, extra ranks have nothing to do,
                # but they may have a dummy communicator, so be sure to skip those members
                # of the context_comm.
                if context_rank < ensemble_width:
                    assert ensemble_comm.Get_size() == ensemble_width
                    ensemble_rank = ensemble_comm.Get_rank()
                    # TODO: This should be a richer object that includes at least host information
                    #  and preferably the full gmxapi Future interface.
                    workdir = os.path.abspath(workdir_list[ensemble_rank])

                    with resource_manager.local_input(member=ensemble_rank) as input_pack:
                        source_file = input_pack.kwargs['_simulation_input']
                        parameters = input_pack.kwargs['parameters']
                        runtime_args = input_pack.kwargs['runtime_args']
                        # If there are any other key word arguments to process from the gmxapi.mdrun
                        # factory call, do it here.

                    # TODO: We should really name this file with a useful input-dependent tag.
                    tprfile = os.path.join(workdir, 'topol.tpr')

                    expected_working_files = [tprfile]

                    if os.path.exists(workdir):
                        if os.path.isdir(workdir):
                            # Confirm that this is a restarted simulation.
                            # It is unspecified by the API, but at least through gmxapi 0.1,
                            # all simulations are initialized with a checkpoint file named state.cpt
                            # (see src/api/cpp/context.cpp)
                            checkpoint_file = runtime_args.get('-cpi', 'state.cpt')
                            if not os.path.isabs(checkpoint_file):
                                checkpoint_file = os.path.join(workdir, checkpoint_file)
                            expected_working_files.append(checkpoint_file)

                            for file in expected_working_files:
                                if not os.path.exists(file):
                                    logger.error(
                                        f'Expected file {file} not found. gmxapi.mdrun task '
                                        f'{resource_manager.operation_id} is in an unknown state. Aborting.'
                                    )
                                    raise exceptions.ApiError(
                                        f'Cannot determine working directory state: {workdir}')
                        else:
                            raise exceptions.ApiError(
<<<<<<< HEAD
                                'Chosen working directory path exists but is not a directory: {}'.format(
                                    workdir))
=======
                                f'Chosen working directory path exists but is not a directory: {workdir}')
>>>>>>> 09b793ca
                    else:
                        # Build the working directory and input files.
                        os.mkdir(workdir)
                        sim_input = fileio.read_tpr(source_file)
                        # TODO(#3295): insertion point for updated positions and velocities.
                        for key, value in parameters.items():
                            try:
                                sim_input.parameters.set(key=key, value=value)
                            except _gmxapi.Exception as e:
                                raise exceptions.ApiError(
                                    'Bug encountered. Unknown error when trying to set simulation '
                                    'parameter {} to {}'.format(key, value)
                                ) from e

                        fileio.write_tpr_file(output=tprfile, input=sim_input)
                    logger.info('Created {} on rank {}'.format(tprfile, context_rank))

                    # Gather the actual outputs from the ensemble members.
                    if hasattr(ensemble_comm, 'allgather'):
                        # We should not assume that abspath expands the same on different MPI ranks.
                        workdir_list = ensemble_comm.allgather(workdir)
                        tpr_filenames = ensemble_comm.allgather(tprfile)
                        parameters = fileio.read_tpr(tprfile).parameters.extract()
                        parameters_dict_list = ensemble_comm.allgather(parameters)
                        runtime_args_list = ensemble_comm.allgather(runtime_args)
                    else:
                        workdir_list = [os.path.abspath(_workdir) for _workdir in workdir_list]
                        # TODO: If we use better input file names, they need to be updated in multiple places.
                        tpr_filenames = [os.path.join(_workdir, 'topol.tpr') for _workdir in workdir_list]
                        parameters_dict_list = [fileio.read_tpr(tprfile).parameters.extract() for tprfile in
                                                tpr_filenames]
                        if isinstance(runtime_args, (list, tuple)):
                            runtime_args_list = list(runtime_args)
                        else:
                            assert isinstance(runtime_args, dict)
                            runtime_args_list = list(
                                runtime_args.copy() for _ in range(ensemble_width))

                    logger.debug('Context rank {} acknowledges working directories {}'.format(
                        context_rank,
                        workdir_list))
                    logger.debug('Operation {}:{} will use {}'.format(
                        resource_manager.operation_id,
                        ensemble_rank,
                        workdir
                    ))
                    if hasattr(resource_manager, 'mdrun_kwargs'):
                        warnings.warn(DeprecationWarning(
                            'Ignoring ResourceManager.mdrun_kwargs attribute. '
                            'Provide runtime arguments to mdrun with the *runtime_args* kwarg.'
                        ))
                    # TODO(#3718): Normalize the way we pass run time parameters to mdrun.
                    kwargs = runtime_args_list[ensemble_rank].copy()
                    for key, value in runtime_args.items():
                        logger.debug(
                            'Adding mdrun run time argument from user input: {}'.format(
                                key + '=' + str(value)))
                    work = workflow.from_tpr(tpr_filenames, **kwargs)
                    self.workspec = work.workspec
                    # TODO(#3145): Attach extension code, if any.

                    context = LegacyContext(work=self.workspec,
                                            workdir_list=workdir_list,
                                            communicator=ensemble_comm)
                    self.simulation_module_context = context
                    # Go ahead and execute immediately. No need for lazy initialization in this basic case.
                    with self.simulation_module_context as session:
                        session.run()
                        # TODO: There may be some additional results that we need to extract...
                    # end: if context_rank < ensemble_width
                    logger.debug(f'workdir[{ensemble_rank}] = {workdir_list[ensemble_rank]}')
                    logger.debug(f'parameters[{ensemble_rank}] = {parameters_dict_list[ensemble_rank]}')
                    logger.debug(f'runtime_args[{ensemble_rank}] = {runtime_args_list[ensemble_rank]}')

                # end scoped_communicator: ensemble_comm

            # Info from other ranks might not have been available when we originally constructed
            # the list(s)
            context_comm_size = context_comm.Get_size()
            if context_comm_size > ensemble_width:
                # Extra unused ranks will not participate in the collective work, but they should
                # still have representations of the ensemble work.
                assert isinstance(context_comm, mpi4py_Comm)
                synched_objects = (workdir_list,
                                   parameters_dict_list, runtime_args_list)
                if context_rank == 0:
                    for inactive_member in range(ensemble_width, context_comm_size):
                        for obj in synched_objects:
                            context_comm.send(obj, inactive_member)
                elif context_rank in range(ensemble_width, context_comm_size):
                    workdir_list = context_comm.recv(source=0)
                    parameters_dict_list = context_comm.recv(source=0)
                    runtime_args_list = context_comm.recv(source=0)
            # end scoped_communicator: context_comm

        # Replace the local-specific workdir value with the ensemble values.
        self.workdir = list(workdir_list)
        # Set the other output attributes.
        self.parameters = list(parameters_dict_list)
        self.runtime_args = runtime_args_list


class SubscriptionSessionResources(object):
    """Input and output run-time resources for a MDRun subscription.

    A generalization of this class is the probably the main hook for customizing the resources
    provided to the operation at run time.

    .. todo:: Better factoring of SessionResources, ResourceFactory, Director.resource_factory.
    """

    def __init__(self, input: LegacyImplementationSubscription, output: PublishingDataProxy):
        # This is instantiated by the ResourceManager and then provided to the task runner to update
        # the mdrun reference. In the current implementation, mdrun has actually already run as a
        # gmxapi 0.0.7 task, and is provided to as the input LegacyImplementationSubscription.
        assert isinstance(input, LegacyImplementationSubscription)
        assert isinstance(output, PublishingDataProxy)
        self.output = output
        member_id = self.output._client_identifier
        # Before enabling the following, be sure we understand what is happening.
        # if member_id is None:
        #     member_id = 0
        # We don't currently keep a reference to the gmxapi 0.0.7 work. We just grab its local
        # output.
        self.workdir = input.workdir[member_id]
        self.parameters = input.parameters[member_id]
        self.runtime_args = input.runtime_args[member_id]


class SubscriptionPublishingRunner(object):
    """Handle execution in the gmxapi.operation context as a subscription to the gmxapi.simulation.context."""
    input_resource_factory = LegacyImplementationSubscription

    def __init__(self, resources: SubscriptionSessionResources):
        assert isinstance(resources, SubscriptionSessionResources)
        # Note that the resources contain a reference to a simulation ensemble that has already run.
        self.resources = resources

    def __call__(self):
        """Operation implementation in the gmxapi.operation module context."""
        publisher = self.resources.output
        publisher._work_dir = self.resources.workdir
        publisher.parameters = self.resources.parameters
        logger.debug(f'Session resources have runtime_args: {self.resources.runtime_args}')

        # Note: the gromacs library still does not provide a way to query the outputs
        # produced through the API!
        # The '-o' and '-cpo' values are either provided by the user through *runtime_args*
        # or hard-coded in the gmxapi::Context details.
        # TODO(#3130,#3379): Make the return value a trajectory handle rather than a file path.
        # Note: There may be some ambiguity about how best to handle append vs. noappend
        # output, and how the user interface should represent the different possible behaviors.
        trajectory = self.resources.runtime_args.get('-o', None)
        if trajectory is not None:
            trajectory = Path(trajectory)
            if not trajectory.is_absolute():
                trajectory = Path(self.resources.workdir) / trajectory
        # With `-noappend`, the output filename may not be as specified by the user,
        # and we do not have a way to query the file that is actually produced!
        if trajectory is None or not trajectory.exists():
            if trajectory is None:
                stem, suffix = 'traj', '.trr'
                dir = Path(self.resources.workdir)
            else:
                trajectory = Path(trajectory)
                stem, suffix = trajectory.stem, trajectory.suffix
                dir = trajectory.parent
            candidates = dir.glob(f'{stem}*{suffix}')
            trajectory = max(
                [(candidate.stat().st_mtime, candidate) for candidate in candidates],
                default=(None, None),
                key=lambda x: x[0]
            )[1]

        # TODO(#3379): Make the return value a SimulationInput handle rather than a
        #  file path.
        checkpoint = self.resources.runtime_args.get('-cpo', 'state.cpt')
        if not os.path.isabs(checkpoint):
            checkpoint = os.path.join(self.resources.workdir, checkpoint)

        # Developer note: since `mdrun` is used for tasks beyond MD simulation
        # (such as energy minimization), not all output files exist in all use cases.
        for name, output_file in (('trajectory', trajectory), ('checkpoint', checkpoint)):
            try:
                path = Path(output_file)
                if path.exists():
                    # Publish the output file.
                    setattr(publisher, name, str(path))
                else:
                    logger.info(f'Output file {output_file} does not exist.')
                    try:
                        dir = path.parent
                        contents = list(dir.iterdir())
                        logger.info(
                            f'Directory {dir} contents: '
                            ', '.join(*contents)
                        )
                    except FileNotFoundError:
                        pass
                    # Explicitly publish a null result.
                    setattr(publisher, name, None)
            except TypeError:
                logger.info(f'{name} is {output_file}')


_next_uid = 0


@functools.lru_cache(maxsize=None)
def _make_uid(input) -> str:
    # Note that *input* is probably a DataEdge, which has an identity based hash (object default)
    # rather than a content-based hash.
    # TODO: Use input fingerprint for more useful identification.
    salt = hash(input)
    global _next_uid
    new_uid = 'mdrun_{}_{}'.format(_next_uid, salt)
    _next_uid += 1
    return new_uid


#
# Implementation
#


class ResourceManager(gmxapi.operation.ResourceManager):
    """Manage resources for the MDRun operation in the gmxapi.operation contexts.

    Extends gmxapi.operation.ResourceManager to tolerate non-standard data payloads.
    Futures managed by this resource manager may contain additional attributes.
    """

    def future(self, name: str, description: _op.ResultDescription):
        tpr_future = super().future(name=name, description=description)
        return tpr_future

    def data(self) -> OutputDataProxy:
        return OutputDataProxy(self)

    def update_output(self):
        """Override gmxapi.operation.ResourceManager.update_output because we handle paralellism as 0.0.7."""
        # For the moment, this is copy-pasted from gmxapi.operation.ResourceManager,
        # but the only part we need to override is the ensemble handling at `for i in range(self.ensemble_width)`
        # TODO: Reimplement as the resource factory and director for the operation target context.
        if not self.done():
            self.__operation_entrance_counter += 1
            if self.__operation_entrance_counter > 1:
                raise exceptions.ProtocolError(
                    'Bug detected: resource manager tried to execute operation twice.')
            if not self.done():
                # TODO: rewrite with the pattern that this block is directing and then resolving an operation in the
                #  operation's library/implementation context.

                ###
                # Note: this is the resource translation from gmxapi.operation context
                # to the dispatching runner director. It uses details of the gmxapi.operation.Context
                # and of the operation.

                # Create on all ranks.
                # Unlike gmxapi.operation.ResourceManager, here we create the input resources
                # once for the entire ensemble, rather than once per ensemble member.
                # This is because the simulation actually runs as an ensemble operation
                # (in gmxapi 0.0.7 context) in order to service the input resources of this
                # version of the mdrun operation, which in actuality merely retrieves the
                # gmxapi 0.0.7 results for the current interface.
                # Abstractions that could allow reunification with the parent implementation
                # could be asyncio or concurrent processing of the ensemble members, or a `map`
                # generalization that could be implemented in serial or parallel according to the
                # ResourceManager and task requirements.
                # TODO: Dispatch/discover this resource factory from a canonical place.
                input = LegacyImplementationSubscription(self)
                # End of action of the InputResourceDirector[Context, MdRunSubscription].
                ###

                # We are giving the director a resource that contains the subscription
                # to the dispatched work.

                publishing_resources = self.publishing_resources()
                for member in range(self.ensemble_width):
                    with publishing_resources(ensemble_member=member) as output:
                        error_message = 'Got {} while executing {} for operation {}.'
                        try:
                            resources = self._resource_factory(input=input, output=output)
                        except exceptions.TypeError as e:
                            message = error_message.format(e,
                                                           self._resource_factory,
                                                           self.operation_id)
                            raise exceptions.ApiError(message) from e

                        runner = self._runner_director(resources)
                        try:
                            runner()
                        except Exception as e:
                            message = error_message.format(e, runner, self.operation_id)
                            raise exceptions.ApiError(message) from e
            if not self.done():
                message = f'update_output implementation failed to update all outputs for {self.operation_id}.'
                raise exceptions.ApiError(message)


class StandardInputDescription(_op.InputDescription):
    """Provide the ReadTpr input description in gmxapi.operation Contexts."""

    def signature(self) -> _op.InputCollectionDescription:
        return _input

    def make_uid(self, input: _op.DataEdge) -> str:
        return _make_uid(input)


class RegisteredOperation(_op.OperationImplementation, metaclass=_op.OperationMeta):
    """Provide the gmxapi compatible MDRun implementation."""

    # This is a class method to allow the class object to be used in gmxapi.operation._make_registry_key
    @classmethod
    def name(self) -> str:
        """Canonical name for the operation."""
        return 'mdrun'

    @classmethod
    def namespace(self) -> str:
        """modify_input is importable from the gmxapi module."""
        return 'gmxapi'

    @classmethod
    def director(cls, context: gmxapi.abc.Context) -> gmxapi.abc.OperationDirector:
        # Currently, we only have a Directory for the gmxapi.operation.Context
        if isinstance(context, _op.Context):
            return StandardDirector(context)


class StandardOperationHandle(_op.AbstractOperation):
    """Handle used in Python UI or gmxapi.operation Contexts."""

    def __init__(self, resource_manager: ResourceManager):
        self.__resource_manager = resource_manager

    def run(self):
        self.__resource_manager.update_output()

    @property
    def output(self) -> OutputDataProxy:
        return self.__resource_manager.data()


class StandardDirector(gmxapi.abc.OperationDirector):
    """Direct the instantiation of a mdrun node in a gmxapi.operation Context.

    .. todo:: Compose this behavior in a more generic class.

    .. todo:: Describe where instances live.
    """

    def __init__(self, context: _op.Context):
        if not isinstance(context, _op.Context):
            raise gmxapi.exceptions.ValueError(
                'StandardDirector requires a gmxapi.operation Context.')
        self.context = context

    def __call__(self,
                 resources: _op.DataSourceCollection,
                 label: str = None) -> StandardOperationHandle:
        builder = self.context.node_builder(operation=RegisteredOperation, label=label)

        builder.set_resource_factory(SubscriptionSessionResources)
        builder.set_input_description(StandardInputDescription())
        builder.set_handle(StandardOperationHandle)
        # The runner in the gmxapi.operation context is the servicer for the legacy context.
        builder.set_runner_director(SubscriptionPublishingRunner)
        builder.set_output_factory(_output_factory)
        builder.set_resource_manager(ResourceManager)

        # Note: we have not yet done any dispatching based on *resources*. We should
        # translate the resources provided into the form that the Context can subscribe to
        # using the dispatching resource_factory. In the second draft, this operation
        # is dispatched to a SimulationModuleContext, which can be subscribed directly
        # to sources that are either literal filenames or gmxapi.simulation sources,
        # while standard Futures can be resolved in the standard context.
        #
        assert isinstance(resources, _op.DataSourceCollection)
        for name, source in resources.items():
            builder.add_input(name, source)

        handle = builder.build()
        assert isinstance(handle, StandardOperationHandle)
        return handle

    def handle_type(self, context: gmxapi.abc.Context):
        return StandardOperationHandle

    # Developer note: the Director instance is a convenient place to get a dispatching
    # factory. The Director may become generic or more universal, but the resource_factory
    # would likely not be typed on the generic parameters of the Director class.
    # Instead, it is likely a generic function with its own TypeVar parameters.
    def resource_factory(self,
                         source: typing.Union[gmxapi.abc.Context, ModuleObject, None],
                         target: gmxapi.abc.Context = None):
        """Get a resource factory for use in the target context.

        The returned factory takes input from the source context and provides it in a form
        usable by the operation builder in the target context.
        """
        # Distinguish between the UIContext, in which input is in the form
        # of function call arguments, and the StandardContext, implemented in
        # gmxapi.operation. UIContext is probably a virtual context that is
        # asserted by callers in order to get a factory that normalizes UI input
        # for the StandardContext.
        #
        if target is None:
            target = self.context
        if source is None:
            # `source is None` implies source is coming from UI.
            if isinstance(target, _op.Context):
                # Return a factory that can bind to function call arguments to produce a DataSourceCollection.
                return _standard_node_resource_factory
        if isinstance(source, _op.Context):
            # The source is a gmxapi.operation.Context when the operation is being evaluated through
            # a gmxapi.operation.ResourceManager. i.e. at run time.
            return SubscriptionSessionResources
        if isinstance(source, ModuleObject):
            # In the UI context, the source may be a ModuleObject instead of `None`, per `mdrun`
            # defined below.
            if isinstance(target, _op.Context):
                # We are creating a node in gmxapi.operation.Context from another gmxapi.simulation operation.
                # This means that we want to subscribe to the subcontext instead of the gmxapi.operation.Context.
                # In the first draft, though, we just access a special payload.
                # Return a factory that will consume *_simulation_input* and *parameters*
                # members of a received object.
                logger.info('Building mdrun operation from source {}'.format(source))

                def simulation_input_workaround(_simulation_input, runtime_args):
                    """Allows support for the as-yet-undefined SimulationInput resource.

                    Also supports a user interface in which the OutputDataProxy is not an
                    explicit attribute. See https://gitlab.com/gromacs/gromacs/-/issues/3174
                    """
                    source = _simulation_input
                    # Accept either an OutputDataProxy with appropriate members, or an abject
                    # that provides such an OutputDataProxy.
                    if hasattr(source, 'output'):
                        source = _simulation_input.output
                    assert hasattr(source, '_simulation_input')
                    assert hasattr(source, 'parameters')
                    logger.info('mdrun receiving input {}: {}'.format(source._simulation_input.name,
                                                                      source._simulation_input.description))
                    source_collection = _input.bind(
                        _simulation_input=source._simulation_input,
                        parameters=source.parameters,
                        runtime_args=runtime_args)
                    logger.info('mdrun input bound as source collection {}'.format(
                        source_collection))
                    return source_collection

                return simulation_input_workaround

        raise gmxapi.exceptions.ValueError(
            f'No dispatching from {source} context to {target}')


def mdrun(input,
          runtime_args: typing.Union[dict, typing.Sequence[dict]] = None,
          label: str = None,
          context=None):
    """MD simulation operation.

    Arguments:
        input : valid simulation input
        runtime_args (dict): command line flags and arguments to be passed to mdrun (optional)

    Returns:
        runnable operation to perform the specified simulation

    The *output* attribute of the returned operation handle contains dynamically
    determined outputs from the operation.

    *input* may be a TPR file name or a an object providing the SimulationInput interface.

    *runtime_args* allows an optional dictionary of mdrun options, using the option flag
    (including the leading hyphen ``-``) as the dictionary key.
    For mdrun command line options that do not take a value (e.g. ``-noappend``),
    use ``None`` as the dictionary value.

    Note:
        New function names will be appearing to handle tasks that are separate

        "simulate" is plausibly a dispatcher or base class for various tasks
        dispatched by mdrun. Specific work factories are likely "minimize,"
        "test_particle_insertion," "legacy_simulation" (do_md), or "simulation"
        composition (which may be leap-frog, vv, and other algorithms)
    """
    # The job of this function is to arrange for the creation of a workflow node
    # by transforming arguments into a DataSourceCollection and providing the
    # collection to a Director.
    # The Director is specific to the Operation (this module) but could be generated
    # with the help of simle metaprogramming in the future (e.g. just declare
    # requirements or helpers in a class definition).
    # Ref: gmxapi.abc.NodeBuilder and gmxapi.operation.NodeBuilder

    if runtime_args is None:
        runtime_args = {}

    handle_context = context
    if handle_context is not None:
        raise gmxapi.exceptions.MissingImplementationError(
            'context must be None. This factory is only for the Python UI right now.')

    target_context = _op.current_context()
    assert isinstance(target_context, _op.Context)
    # Get a director that will create a node in the standard context.
    node_director: StandardDirector = _op._get_operation_director(RegisteredOperation,
                                                                  context=target_context)
    assert isinstance(node_director, StandardDirector)
    # TODO: refine this protocol
    assert handle_context is None
    # Examine the input.
    if isinstance(input, ModuleObject):
        # The input is from read_tpr or modify_input.
        source_context = input
    else:
        # Allow automatic dispatching
        source_context = None

    # Depending on dispatching, the ResourceFactory may be one of several functor types.
    # TODO: Use a standard helper function to pass data and resources to the NodeDirector.
    #  Module-specific input processing logic should be explicit in this user-facing function
    #  or composed into the NodeDirector for this operation.
    resource_factory = node_director.resource_factory(source=source_context, target=target_context)
    # The resource_factory will ultimately produce a DataSourceCollection with help from the
    # InputCollectionDescription defined for this module. Per InputCollectionDescription.bind()
    # and the POSITIONAL_OR_KEYWORD property, the `input` could be provided as a positional
    # argument (as it was previously) and get bound to `_simulation_input`. Despite the
    # provisional nature of the `_simulation_input` input, this code is more readable when we
    # use a named parameter.
    resources: _op.DataSourceCollection = resource_factory(_simulation_input=input,
                                                           runtime_args=runtime_args)
    handle = node_director(resources=resources, label=label)
    # Note: One effect of the assertions above is to help the type checker infer
    # the return type of the handle. It is hard to convince the type checker that
    # the return value of the node builder is up-cast. We might be able to resolve
    # this by making both get_operation_director and ReadTprImplementation
    # generics of the handle type, or using the handle type as the key for
    # get_operation_director.
    return handle<|MERGE_RESOLUTION|>--- conflicted
+++ resolved
@@ -148,16 +148,12 @@
     produced on higher-numbered (non-participating) ranks is unspecified. Callers
     should use ``original_comm.Get_rank()`` to decide whether to use the new comm.
     """
-<<<<<<< HEAD
-    from gmxapi.simulation.context import _acquire_communicator, _get_ensemble_communicator
-=======
     from gmxapi.simulation.context import (_acquire_communicator,
                                            _get_ensemble_communicator,
                                            )
     global _current_communicator
     if original_comm is None:
         original_comm = _current_communicator
->>>>>>> 09b793ca
 
     if requested_size is None:
         communicator = _acquire_communicator(communicator=original_comm)
@@ -290,12 +286,7 @@
                                         f'Cannot determine working directory state: {workdir}')
                         else:
                             raise exceptions.ApiError(
-<<<<<<< HEAD
-                                'Chosen working directory path exists but is not a directory: {}'.format(
-                                    workdir))
-=======
                                 f'Chosen working directory path exists but is not a directory: {workdir}')
->>>>>>> 09b793ca
                     else:
                         # Build the working directory and input files.
                         os.mkdir(workdir)
