--- conflicted
+++ resolved
@@ -23,10 +23,6 @@
     KUBERNETES_MEMORY_REQUEST: 2Gi
     PLUGIN_TEST_XML: $CI_PROJECT_DIR/py-JUnitTestResults.xml
     PLUGIN_MPI_TEST_XML: $CI_PROJECT_DIR/py-mpi-JUnitTestResults.xml
-<<<<<<< HEAD
-    GROMACS_MAJOR_VERSION: 2022
-=======
->>>>>>> 09b793ca
   script:
     - source $INSTALL_DIR/bin/GMXRC
     - source $VENVPATH/bin/activate
