--- conflicted
+++ resolved
@@ -32,39 +32,24 @@
 
 sample_restraint:gcc-10:gmx2021:py-3.6.10:
   extends:
-<<<<<<< HEAD
-    - .sample_restraint:gcc-7:gmx2021
-    - .rules:merge-requests:master
-=======
     - .sample_restraint:gcc-10:gmx2021
     - .rules:merge-requests:release-2021
->>>>>>> c1a0727c
   variables:
     VENVPATH: "/root/venv/py3.6"
     PY_VER: "3.6.10"
 
 sample_restraint:gcc-10:gmx2021:py-3.7.7:
   extends:
-<<<<<<< HEAD
-    - .sample_restraint:gcc-7:gmx2021
-    - .rules:merge-requests:master
-=======
     - .sample_restraint:gcc-10:gmx2021
     - .rules:merge-requests:release-2021
->>>>>>> c1a0727c
   variables:
     VENVPATH: "/root/venv/py3.7"
     PY_VER: "3.7.7"
 
 sample_restraint:gcc-10:gmx2021:py-3.8.2:
   extends:
-<<<<<<< HEAD
-    - .sample_restraint:gcc-7:gmx2021
-    - .rules:merge-requests:master
-=======
     - .sample_restraint:gcc-10:gmx2021
     - .rules:merge-requests:release-2021
->>>>>>> c1a0727c
   variables:
     VENVPATH: "/root/venv/py3.8"
     PY_VER: "3.8.2"