--- conflicted
+++ resolved
@@ -151,13 +151,6 @@
     endforeach()
 else()
     # Set the CUDA GPU architectures to compile for:
-<<<<<<< HEAD
-=======
-    # - with CUDA  <4.2:        compute capability 2.x supported (compiling for sm_2.1 does not help):
-    #     => compile sm_20 SASS, and compute_20 PTX
-    # - with CUDA  =4.2 <5.0:   CC <=3.0 is supported:
-    #     => compile sm_20, sm_30 SASS, and compute_30 PTX
->>>>>>> 0def745e
     # - with CUDA >=5.0 <6.5:   CC <=3.5 is supported
     #     => compile sm_20, sm_30, sm_35 SASS, and compute_35 PTX
     # - with CUDA ==6.5:        CC <=3.7 and 5.0 are supported
@@ -171,20 +164,10 @@
 
     # First add flags that trigger SASS (binary) code generation for physical arch
     list (APPEND GMX_CUDA_NVCC_GENCODE_FLAGS "-gencode;arch=compute_20,code=sm_20")
-<<<<<<< HEAD
     list (APPEND GMX_CUDA_NVCC_GENCODE_FLAGS "-gencode;arch=compute_30,code=sm_30")
     list (APPEND GMX_CUDA_NVCC_GENCODE_FLAGS "-gencode;arch=compute_35,code=sm_35")
-    if(CUDA_VERSION VERSION_GREATER "6.4999") # >= 6.5
-=======
-
-    if(NOT CUDA_VERSION VERSION_LESS "4.2") # >= 4.2
-        list (APPEND GMX_CUDA_NVCC_GENCODE_FLAGS "-gencode;arch=compute_30,code=sm_30")
-    endif()
-    if(NOT CUDA_VERSION VERSION_LESS "5.0") # >= 5.0
-        list (APPEND GMX_CUDA_NVCC_GENCODE_FLAGS "-gencode;arch=compute_35,code=sm_35")
-    endif()
+
     if(NOT CUDA_VERSION VERSION_LESS "6.5") # >= 6.5
->>>>>>> 0def745e
         list (APPEND GMX_CUDA_NVCC_GENCODE_FLAGS "-gencode;arch=compute_37,code=sm_37")
         list (APPEND GMX_CUDA_NVCC_GENCODE_FLAGS "-gencode;arch=compute_50,code=sm_50")
     endif()
@@ -192,17 +175,9 @@
         list (APPEND GMX_CUDA_NVCC_GENCODE_FLAGS "-gencode;arch=compute_52,code=sm_52")
     endif()
 
-<<<<<<< HEAD
-    if(CUDA_VERSION VERSION_LESS "6.5")
-=======
     # Next add flags that trigger PTX code generation for the newest supported virtual arch
     # that's useful to JIT to future architectures
-    if(CUDA_VERSION VERSION_LESS "4.2")
-        list (APPEND GMX_CUDA_NVCC_GENCODE_FLAGS "-gencode;arch=compute_20,code=compute_20")
-    elseif(CUDA_VERSION VERSION_LESS "5.0")
-        list (APPEND GMX_CUDA_NVCC_GENCODE_FLAGS "-gencode;arch=compute_30,code=compute_30")
-    elseif(CUDA_VERSION VERSION_LESS "6.5")
->>>>>>> 0def745e
+    if(CUDA_VERSION VERSION_LESS "6.5")
         list (APPEND GMX_CUDA_NVCC_GENCODE_FLAGS "-gencode;arch=compute_35,code=compute_35")
     elseif(CUDA_VERSION VERSION_LESS "7.0")
         list (APPEND GMX_CUDA_NVCC_GENCODE_FLAGS "-gencode;arch=compute_50,code=compute_50")
