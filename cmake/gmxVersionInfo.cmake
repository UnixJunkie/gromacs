#
# This file is part of the GROMACS molecular simulation package.
#
<<<<<<< HEAD
# Copyright 2014- The GROMACS Authors
# and the project initiators Erik Lindahl, Berk Hess and David van der Spoel.
# Consult the AUTHORS/COPYING files and https://www.gromacs.org for details.
=======
# Copyright (c) 2014,2015,2016,2017,2018 by the GROMACS development team.
# Copyright (c) 2019,2020,2021,2022,2023, by the GROMACS development team, led by
# Mark Abraham, David van der Spoel, Berk Hess, and Erik Lindahl,
# and including many others, as listed in the AUTHORS file in the
# top-level source directory and at http://www.gromacs.org.
>>>>>>> 37a43240
#
# GROMACS is free software; you can redistribute it and/or
# modify it under the terms of the GNU Lesser General Public License
# as published by the Free Software Foundation; either version 2.1
# of the License, or (at your option) any later version.
#
# GROMACS is distributed in the hope that it will be useful,
# but WITHOUT ANY WARRANTY; without even the implied warranty of
# MERCHANTABILITY or FITNESS FOR A PARTICULAR PURPOSE.  See the GNU
# Lesser General Public License for more details.
#
# You should have received a copy of the GNU Lesser General Public
# License along with GROMACS; if not, see
# https://www.gnu.org/licenses, or write to the Free Software Foundation,
# Inc., 51 Franklin Street, Fifth Floor, Boston, MA  02110-1301  USA.
#
# If you want to redistribute modifications to GROMACS, please
# consider that scientific software is very special. Version
# control is crucial - bugs must be traceable. We will be happy to
# consider code for inclusion in the official distribution, but
# derived work must not be called official GROMACS. Details are found
# in the README & COPYING files - if they are missing, get the
# official version at https://www.gromacs.org.
#
# To help us fund GROMACS development, we humbly ask that you cite
# the research papers on the package. Check out https://www.gromacs.org.

# Sets version information variables and provides CMake functions for
# generating files based on them
#
# The following variables are derived from variables initialized by
# https://cmake.org/cmake/help/latest/command/project.html#command:project
#   GMX_VERSION_MAJOR      Major version number.
#   GMX_VERSION_PATCH      Patch version number.
#       Should always be defined: zero for, e.g., 2016.
#
# This script provides the following basic version variables that need to be
# maintained manually:
#   GMX_VERSION_SUFFIX     String suffix to add to numeric version string.
#       "-dev" is automatically added when not building from a source package,
#       and does not need to be kept here. This mechanism is not quite enough
#       for building a tarball, but setting the CMake cache variable
#       GMX_BUILD_TARBALL=on will suppress the addition of "-dev" to the
#       version string.
#   LIBRARY_SOVERSION_MAJOR so major version for the built libraries.
#       Should be increased for each binary incompatible release. In GROMACS,
#       the typical policy is to increase it at the start of the development
#       cycle for each major/minor version change, but not for patch releases,
#       even if the latter may not always be fully binary compatible.
#       Table of historical values
#         GROMACS     5.0    0
#         GROMACS     5.1    1
#         GROMACS     2016   2
#         GROMACS     2018   3
#         GROMACS     2019   4
#         GROMACS     2020   5
#         GROMACS     2021   6
#         GROMACS     2022   7
#   LIBRARY_SOVERSION_MINOR so minor version for the built libraries.
#       Should be increased for each release that changes only the implementation.
#       In GROMACS, the typical policy is to increase it for each patch version
#       change, even if they may not always be fully binary compatible.
#       If it is somehow clear that the ABI implementation has not changed
#       in a patch release, this variable should not increase. Release candidate
#       and beta versions will not increase this number, since nobody should
#       write code against such versions.
#   LIBRARY_VERSION        Full library version.
#   REGRESSIONTEST_BRANCH  For builds not from source packages, name of the
#       regressiontests branch at gerrit.gromacs.org whose HEAD can test this
#       code, *if* this code is recent enough (i.e., contains all changes from
#       the corresponding code branch that affects the regression test
#       results). Even after a release branch is forked for the source
#       repository, the correct regressiontests branch can still be master,
#       because we do not fork it until behaviour needs to change.
#   REGRESSIONTEST_MD5SUM
#       The MD5 checksum of the regressiontest tarball. Only used when building
#       from a source package.
#   GMX_SOURCE_DOI_ID
#       ID collected from Zenodo connected to the doi for a released version
#       used to identify the source when building an official released version.
#       This ID is used for the source code tarball.
#   GMX_MANUAL_DOI_ID
#       Same as above, but for the reference manual.
# They are collected into a single section below.
# The following variables are set based on these:
#   GMX_VERSION            String composed from GMX_VERSION_* numeric variables
#       above. Example: 4.6.1, 5.0, 2016
#   GMX_VERSION_STRING     String with GMX_VERSION suffixed with the given
#       suffix and possibly "-dev" for builds not from a source package.
#   GMX_VERSION_NUMERIC    Numeric version number (e.g., 40601 for 4.6.1, 20160001 for 2016.1).
#   GMX_API_VERSION        Numeric API version.
#       This is currently set automatically to GMX_VERSION_NUMERIC, but may
#       become manually maintained in the future if there will be releases
#       where the API does not change, but programs/libraries do.
#       In such a case, this should be the first version where the current API
#       appeared.
#   REGRESSIONTEST_VERSION For source packages, version number of the
#       matching regressiontests tarball.  Not used for builds not from source
#       packages.
# The latter two are used to generate gromacs/version.h to allow software
# written against the GROMACS API to provide some #ifdef'ed code to support
# multiple GROMACS versions.
#
# This script also declares machinery to generate and obtain version
# information from a git repository.  This is enabled by default if the source
# tree is a git, but can be disabled with
#   GMX_GIT_VERSION_INFO           Advanced CMake variable to disable git
#                                  version info generation.
# If the version generation is disabled, then the source and manual doi
# will be based on the stored values for the ID.
# The main interface to this machinery is the gmx_configure_version_file()
# CMake function.  The signature is
#   gmx_configure_version_file(<input> <output>
#                              [REMOTE_HASH]
#                              [TARGET <target>]
#                              [COMMENT <comment>])
#   <input>      Specify the input and output files as for configure_file().
#   <output>     The configuration is done with configure_file(... @ONLY) with
#                the following variables defined (as well as all the
#                GMX_VERSION* variables from above):
#                  GMX_VERSION_STRING_FULL
#                  GMX_VERSION_FULL_HASH
#                  GMX_VERSION_CENTRAL_BASE_HASH
#                The output file is created during build time, so any dependent
#                targets should specify it as a dependency.
#   REMOTE_HASH  Currently, this has no effect, but it signifies that the
#                <input> file is using the CENTRAL_BASE_HASH variable.
#                This variable is much more expensive to initialize than the
#                others, so this allows local changes in this file to only
#                compute that value when required if that becomes necessary.
#   TARGET       By default, this function uses add_custom_command() to
#                generate the output file.  If TARGET is specified, then
#                add_custom_target() is used to create a target with the given
#                name <target> that runs this custom command.  Use this if
#                the same file will be used for multiple downstream targets,
#                or if the explicit target for the file is otherwise
#                necessary.
#   COMMENT      Set a custom comment to be shown when building the rule
#                (see add_custom_command(... COMMENT <comment>)).
# As an alternative to using this script, also the following variables are
# provided (can be useful when generating more complex CMake scripts that do
# build-time tasks):
#   VERSION_INFO_CMAKE_SCRIPT
#       Absolute path to a CMake script that can be included using include()
#       to declare the GMX_VERSION_* variables documented for
#       gmx_configure_version_file().
#   VERSION_INFO_DEPS
#       If a custom command depends on VERSION_INFO_CMAKE_SCRIPT, then it
#       should add ${VERSION_INFO_DEPS} to its DEPENDS list to get the
#       appropriate dependencies.
# TODO: If someone wants to add a custom target that depends on
# VERSION_INFO_CMAKE_SCRIPT, a separate variable may be needed for those
# dependencies.
#
# The version string printed by 'gmx -version' (and also printed in the startup
# header) can provide useful information for, e.g., diagnosing bug reports and
# identifying what exact version the user was using.  The following formats are
# possible (with examples given for a particular version):
#   2018.1       Plain version number without any suffix signifies a build from
#                a released source tarball.
#   2018.1-dev   '-dev' suffix signifies all other builds. If there is no other
#                information, either the user built the code outside any git
#                repository, or disabled the version info generation.
#   2018.1-dev-YYYYMMDD-1234abc
#                The YYYYMMDD part shows the commit date (not author date) of
#                the HEAD commit from which the code was built.  The abbreviated
#                hash is the hash of that commit (the full hash is available in
#                'gmx -version' output).
#                If the HEAD hash is not identified as coming from branches in
#                "authoritative" GROMACS repositories, 'gmx -version' will show
#                the nearest ancestor commit that is identified as such (but see
#                the '-local' and '-unknown' suffixes below).
#   2018.1-dev-YYYYMMDD-1234abc-dirty
#                As above, but there were local modifications in the source tree
#                when the code was built.
#   2018.1-dev-YYYYMMDD-1234abc-unknown
#                As above, but there were no remotes in the repository that
#                could be identified as "authoritative" GROMACS repositories.
#                This happens if the code is not cloned from git.gromacs.org
#                or gerrit.gromacs.org.
#   2018.1-dev-YYYYMMDD-1234abc-local
#                As above, but there were no commits in the recent history of
#                the branch that could be identified as coming from
#                "authoritative" GROMACS repositories.  This should be
#                relatively rare.
#
# Other variables set here are not intended for use outside this file.
# The scripts gmxGenerateVersionInfo.cmake and gmxConfigureVersionInfo.cmake
# are used internally by this machinery, as well as VersionInfo.cmake.cmakein.

#####################################################################
# Derived version info.
# Ref https://cmake.org/cmake/help/latest/command/project.html#command:project
set(GMX_VERSION_MAJOR ${Gromacs_VERSION_MAJOR})
set(GMX_VERSION_PATCH ${Gromacs_VERSION_MINOR})

#####################################################################
# Manually maintained version info

# The suffix is used mainly for betas and release
# candidates, where it signifies the most recent such release from
# this branch; it will be empty before the first such release, as well
# as after the final release is out.
set(GMX_VERSION_SUFFIX "")

# Conventionally with libtool, any ABI change must change the major
# version number, the minor version number should change if it's just
# the implementation that has been altered, and the third number
# counts the number of old major versions that will still run if
# linked to this library (i.e. it is not a patch number). See the
# above descriptions of LIBRARY_SOVERSION_* for policy for changes
# here. The important thing is to minimize the chance of third-party
# code being able to dynamically link with a version of libgromacs
# that might not work.
set(LIBRARY_SOVERSION_MAJOR 7)
set(LIBRARY_SOVERSION_MINOR 0)
set(LIBRARY_VERSION ${LIBRARY_SOVERSION_MAJOR}.${LIBRARY_SOVERSION_MINOR}.0)

#####################################################################
# General version management based on manually set numbers

if (GMX_VERSION_PATCH)
    set(GMX_VERSION "${GMX_VERSION_MAJOR}.${GMX_VERSION_PATCH}")
else()
    set(GMX_VERSION "${GMX_VERSION_MAJOR}")
endif()
set(REGRESSIONTEST_VERSION "${GMX_VERSION}${GMX_VERSION_SUFFIX}")

<<<<<<< HEAD
set(GMX_VERSION_STRING "${REGRESSIONTEST_VERSION}")
set(REGRESSIONTEST_BRANCH "release-2022")
# Follow the relevant part of the release checklist at
# https://gitlab.com/gromacs/gromacs/-/wikis/Release-checklist#how-to-build-a-regressiontests-tarball
# in order to have it build the regressiontests tarball with all the
# right version naming. The version number and suffix goes into the
# directory name within the regressiontests tarball, which affects the
# md5sum of the tarball. The matching md5sum has to go here, and if it
# isn't right the real release workflow will report a failure.
set(REGRESSIONTEST_MD5SUM "33efe7bdcfdff0cbe0eb185dded30077" CACHE INTERNAL "MD5 sum of the regressiontests tarball for this GROMACS version")
=======
set(REGRESSIONTEST_VERSION "${GMX_VERSION_STRING}")
set(REGRESSIONTEST_BRANCH "release-2021")
# Run the regressiontests packaging job with the correct pakage
# version string, and the release box checked, in order to have it
# build the regressiontests tarball with all the right naming. The
# naming affects the md5sum that has to go here, and if it isn't right
# release workflow will report a failure.
set(REGRESSIONTEST_MD5SUM "ff0a01050c3c8fd77806b7c70b423fc3" CACHE INTERNAL "MD5 sum of the regressiontests tarball for this GROMACS version")
>>>>>>> 37a43240

# If you are making a custom fork of GROMACS, please describe your
# fork, perhaps with its version number, in the value of
# GMX_VERSION_STRING_OF_FORK here. This string will appear in the
# header of log files that mdrun writes. This will help you, your
# users, your system administrators, your maintainers and the
# maintainers of GROMACS core understand how to troubleshoot and
# reproduce potential problems.
#
# If you are distributing a patch to GROMACS, then this change would
# be great as part of your patch. Otherwise for personal use, you can
# also just set a CMake cache variable.
set(GMX_VERSION_STRING_OF_FORK "" CACHE INTERNAL
    "Version string for forks of GROMACS to set to describe themselves")
mark_as_advanced(GMX_VERSION_STRING_OF_FORK)
if (GMX_VERSION_STRING_OF_FORK)
    # Remove dashes from GMX_VERSION_STRING_OF_FORK to avoid confusing pkg-config. Issue #4363
    string(REPLACE "-" "_" _VERSION_STRING_OF_FORK_CLEAN "${GMX_VERSION_STRING_OF_FORK}")
    set(GMX_VERSION_STRING "${GMX_VERSION_STRING}-${_VERSION_STRING_OF_FORK_CLEAN}")
endif()

option(GMX_BUILD_TARBALL "Build tarball without -dev version suffix" OFF)
mark_as_advanced(GMX_BUILD_TARBALL)
if (NOT SOURCE_IS_SOURCE_DISTRIBUTION AND
    NOT GMX_BUILD_TARBALL)
    set(GMX_VERSION_STRING "${GMX_VERSION_STRING}-dev")
endif()

math(EXPR GMX_VERSION_NUMERIC
     "${GMX_VERSION_MAJOR}*10000 + ${GMX_VERSION_PATCH}")
set(GMX_API_VERSION ${GMX_VERSION_NUMERIC})

# Set those values only in release versions, after getting the identifiers
# from Zenodo for the manual and source code
# Has to be done by hand before every final release
# Use force to override anything given as a cmake command line input
# Actual input depends on the GMX_VERSION_STRING_OF_FORK variable being set or not.
# If it is set, we always default to an empty string, otherwise to the value set for the release build.
if (GMX_VERSION_STRING_OF_FORK)
    set(GMX_MANUAL_DOI_INTERNAL "")
    set(GMX_SOURCE_DOI_INTERNAL "")
else()
    set(GMX_MANUAL_DOI_INTERNAL "10.5281/zenodo.7586709") # Set correct doi string here
    set(GMX_SOURCE_DOI_INTERNAL "10.5281/zenodo.7586728") # Set correct doi string here
endif()
set(GMX_MANUAL_DOI ${GMX_MANUAL_DOI_INTERNAL} CACHE INTERNAL "reserved doi for GROMACS manual" FORCE)
set(GMX_SOURCE_DOI ${GMX_SOURCE_DOI_INTERNAL} CACHE INTERNAL "reserved doi for GROMACS source code" FORCE)

#####################################################################
# git version info management

# There can be clusters where git and CMake can run on nodes where the other is
# not available, accessing the same source tree.
# Should be unlikely, but doesn't hurt to check.
set(_git_info_default OFF)
if (SOURCE_IS_GIT_REPOSITORY)
    find_package(Git)
    if (GIT_FOUND)
        set(_git_info_default ON)
    endif()
endif()
option(GMX_GIT_VERSION_INFO "Generate git version information" ${_git_info_default})
mark_as_advanced(GMX_GIT_VERSION_INFO)
# Detect preconditions for version info generation if it is requested.
if (GMX_GIT_VERSION_INFO)
    if (NOT SOURCE_IS_GIT_REPOSITORY)
        message(FATAL_ERROR
            "Cannot generate git version information from source tree not under git. "
            "Set GMX_GIT_VERSION_INFO=OFF to proceed.")
    endif()
    # We need at least git v1.5.3 be able to parse git's date output.
    if (NOT GIT_FOUND OR GIT_VERSION_STRING VERSION_LESS "1.5.3")
        message(FATAL_ERROR
            "No compatible git version found (>= 1.5.3 required). "
            "Won't be able to generate development version information. "
            "Set GMX_GIT_VERSION_INFO=OFF to proceed.")
    endif()
endif()

include(gmxCustomCommandUtilities)
include(FindPythonModule)
# The first two are also for use outside this file, encapsulating the details
# of how to use the generated VersionInfo.cmake.
set(VERSION_INFO_CMAKE_FILE   ${PROJECT_BINARY_DIR}/VersionInfo.cmake)
set(VERSION_INFO_DEPS         ${VERSION_INFO_CMAKE_FILE})
# Capture the location of the necessary files in internal variables for use in
# the function below.
set(VERSION_INFO_CMAKEIN_FILE     ${CMAKE_CURRENT_LIST_DIR}/VersionInfo.cmake.cmakein)
set(VERSION_INFO_CONFIGURE_SCRIPT ${CMAKE_CURRENT_LIST_DIR}/gmxConfigureVersionInfo.cmake)
# A set of directories to scan for calculating the hash of source files.
set(SET_OF_DIRECTORIES_TO_CHECKSUM  "src")
list(APPEND SET_OF_DIRECTORIES_TO_CHECKSUM "python_packaging")
# Due to the limitations for passing a list as arguments, we make the directories a string here
string(REPLACE ";" ":" DIRECTORIES_TO_CHECKSUM_STRING "${SET_OF_DIRECTORIES_TO_CHECKSUM}")

# Rules to create the VersionInfo.cmake file.
# For git info, the sequence is:
#   1. (configure time) VersionInfo.cmake.cmakein -> VersionInfo-partial.cmake.cmakein
#        - Set all variables that are known at configure time.
#   2. (build time)     VersionInfo-partial.cmake.cmakein -> VersionInfo.cmake
#        - Set variables that may change as result of repository state changes
#          (i.e., everything that requires running git).
#        - Runs every time as a git-version-info target, but the output file
#          timestamp only changes if its contents actually change.
#        - Depending on the native build system, this may run once per build
#          or once per each time it is required for step 3.
#   3. (build time)     VersionInfo.cmake -> other files
#        - Set variables in files specified with gmx_configure_version_file()
#          using the values generated in step 2.
#        - Each file runs as a custom command that depends on the previous
#          steps, and runs only if the VersionInfo.cmake file is newer than the
#          output file.
# Without git info, the sequence is:
#  1. (configure time) VersionInfo.cmake.cmakein -> VersionInfo.cmake
#        - Everything is known at configure time, so the output is generated
#          immediately with all variables set (git info will be empty).
#  2. (build time)     VersionInfo.cmake -> other files
#        - As with git info, processes files from gmx_configure_version_file().
#        - These are again custom commands that depend on the output from
#          step 1, so they get regenerated only when the static version info
#          changes.
#
# Note that VersionInfo-partial.cmake is also used to transfer version
# information between GitLab CI jobs for release and documentation builds.

# Check if we have all necessary python modules available
if (Python3_Interpreter_FOUND)
    set(HAVE_FULL_FUNCTIONING_PYTHON Python3_Interpreter_FOUND)
    foreach(module argparse hashlib hmac os stat re) # add further modules if necessary
        find_python_module(${module} QUIET)
        string(TOUPPER ${module} module_upper)
        if(NOT PYTHONMODULE_${module_upper})
            message(STATUS
                "Python module ${module} not found - disabling checksum validation")
            unset(HAVE_FULL_FUNCTIONING_PYTHON)
        endif()
    endforeach()
endif()

# Configure information known at this time into a partially filled
# version info file.
set(VERSION_INFO_CMAKEIN_FILE_PARTIAL
    ${PROJECT_BINARY_DIR}/VersionInfo-partial.cmake.cmakein)
# Leave these to be substituted by the targets below.
set(GMX_VERSION_STRING_FULL       "\@GMX_VERSION_STRING_FULL\@")

if (GMX_GIT_VERSION_INFO)
    # Leave these to be substituted by the custom target below.
    # Specific for building from git.
    set(GMX_VERSION_FULL_HASH         "\@GMX_VERSION_FULL_HASH\@")
    set(GMX_VERSION_CENTRAL_BASE_HASH "\@GMX_VERSION_CENTRAL_BASE_HASH\@")
    # If generating the version info, create a target that runs on every build
    # and does the actual git calls, storing the results into a CMake script.
    # This needs to be run at build time to update the version information
    # properly when the git hash changes, but the build system does not.
    # All targets added by gmx_configure_version_file() use the information
    # from this script to get their variables from, removing the need to run
    # git multiple times and simplifying reuse for other purposes.
    gmx_add_custom_output_target(git-version-info RUN_ALWAYS
        OUTPUT ${VERSION_INFO_CMAKE_FILE}
        COMMAND ${CMAKE_COMMAND}
            -D GIT_EXECUTABLE=${GIT_EXECUTABLE}
            -D PROJECT_VERSION=${GMX_VERSION_STRING}
            -D PROJECT_SOURCE_DIR=${PROJECT_SOURCE_DIR}
            -D VERSION_CMAKEIN=${VERSION_INFO_CMAKEIN_FILE_PARTIAL}
            -D VERSION_OUT=${VERSION_INFO_CMAKE_FILE}
            -P ${CMAKE_CURRENT_LIST_DIR}/gmxGenerateVersionInfo.cmake
        WORKING_DIRECTORY ${PROJECT_SOURCE_DIR}
        COMMENT "Generating git version information")
    list(APPEND VERSION_INFO_DEPS git-version-info)
else()
    # Leave these to be substituted by the custom target below.
    # Specific for building from source tarball.
    gmx_add_custom_output_target(release-version-info RUN_ALWAYS
        OUTPUT ${VERSION_INFO_CMAKE_FILE}
        COMMAND ${CMAKE_COMMAND}
            -D PYTHON_EXECUTABLE=${PYTHON_EXECUTABLE}
            -D PROJECT_VERSION=${GMX_VERSION_STRING}
            -D PROJECT_SOURCE_DIR=${PROJECT_SOURCE_DIR}
            -D VERSION_CMAKEIN=${VERSION_INFO_CMAKEIN_FILE_PARTIAL}
            -D VERSION_OUT=${VERSION_INFO_CMAKE_FILE}
            -D VERSION_STRING_OF_FORK=${GMX_VERSION_STRING_OF_FORK}
            -P ${CMAKE_CURRENT_LIST_DIR}/gmxGenerateVersionInfoWithoutGit.cmake
        WORKING_DIRECTORY ${PROJECT_SOURCE_DIR}
        COMMENT "Generating release version information")
    list(APPEND VERSION_INFO_DEPS release-version-info)
endif()
configure_file(${VERSION_INFO_CMAKEIN_FILE}
               ${VERSION_INFO_CMAKEIN_FILE_PARTIAL}
               @ONLY)
unset(GMX_VERSION_STRING_FULL)
unset(GMX_VERSION_FULL_HASH)
unset(GMX_VERSION_CENTRAL_BASE_HASH)

# What file the checksum should be written to
set(CHECKSUM_FILE "${PROJECT_SOURCE_DIR}/src/reference_checksum")

# Target that allows checksumming a source tree when producing a tarball.
# Allows verification of builds from the tarball to make sure the source had
# not been tampered with.
# Note: The RUN_ALWAYS here is to regenerate the hash file only, it does not
# mean that the target is run in all builds
if (HAVE_FULL_FUNCTIONING_PYTHON)
    # We need the full path to the directories after passing it through
    set(FULL_PATH_DIRECTORIES "")
    foreach(DIR ${SET_OF_DIRECTORIES_TO_CHECKSUM})
        list(APPEND FULL_PATH_DIRECTORIES "${PROJECT_SOURCE_DIR}/${DIR}")
    endforeach()
    gmx_add_custom_output_target(reference_checksum RUN_ALWAYS
        OUTPUT ${CHECKSUM_FILE}
        COMMAND ${PYTHON_EXECUTABLE}
            ${PROJECT_SOURCE_DIR}/admin/createFileHash.py
            -s ${FULL_PATH_DIRECTORIES}
            -o ${CHECKSUM_FILE}
        WORKING_DIRECTORY ${PROJECT_SOURCE_DIR}
        COMMENT "Generating reference checksum of source files")
else()
    add_custom_target(reference_checksum
        COMMAND ${CMAKE_COMMAND} -E echo
        "Can not checksum files without python3 being available"
        WORKING_DIRECTORY ${PROJECT_SOURCE_DIR}
        COMMENT "Generating reference checksum of source files")
endif()

# The main user-visible interface to the machinery.
# See documentation at the top of the script.
function (gmx_configure_version_file INFILE OUTFILE)
    include(CMakeParseArguments)
    set(_options REMOTE_HASH)
    set(_one_value_args COMMENT TARGET)
    set(_multi_value_args EXTRA_VARS)
    cmake_parse_arguments(
        ARG "${_options}" "${_one_value_args}" "${_multi_value_args}" ${ARGN})
    if (ARG_UNPARSED_ARGUMENTS)
        message(FATAL_ERROR "Unknown arguments: ${ARG_UNPARSED_ARGUMENTS}")
    endif()
    # Some callers may pass partial paths that do not really make sense,
    # so create a default comment that only contains the actual file name.
    get_filename_component(_basename ${OUTFILE} NAME)
    set(_comment "Generating ${_basename}")
    if (ARG_COMMENT)
        set(_comment ${ARG_COMMENT})
    endif()
    # Mimic configure_file()
    if (NOT IS_ABSOLUTE ${INFILE})
        set(INFILE ${CMAKE_CURRENT_SOURCE_DIR}/${INFILE})
    endif()
    # Create command-line definitions for the requested variables
    set(_extra_var_defines)
    foreach(_var ${ARG_EXTRA_VARS})
        list(APPEND _extra_var_defines -D "${_var}=${${_var}}")
    endforeach()
    # The touch command is necessary to ensure that after the target is run,
    # the timestamp is newer than in the input files.
    add_custom_command(OUTPUT ${OUTFILE}
        COMMAND ${CMAKE_COMMAND}
            -D VERSION_VARIABLES=${VERSION_INFO_CMAKE_FILE}
            -D VERSION_CMAKEIN=${INFILE}
            -D VERSION_OUT=${OUTFILE}
            ${_extra_var_defines}
            -P ${VERSION_INFO_CONFIGURE_SCRIPT}
        COMMAND ${CMAKE_COMMAND} -E touch ${OUTFILE}
        WORKING_DIRECTORY ${CMAKE_CURRENT_BINARY_DIR}
        DEPENDS ${INFILE} ${VERSION_INFO_DEPS} ${VERSION_INFO_CONFIGURE_SCRIPT}
        COMMENT "${_comment}"
        VERBATIM)
    if (ARG_TARGET)
        add_custom_target(${ARG_TARGET} DEPENDS ${OUTFILE} VERBATIM)
        gmx_set_custom_target_output(${ARG_TARGET} ${OUTFILE})
    endif()
endfunction()<|MERGE_RESOLUTION|>--- conflicted
+++ resolved
@@ -1,17 +1,9 @@
 #
 # This file is part of the GROMACS molecular simulation package.
 #
-<<<<<<< HEAD
 # Copyright 2014- The GROMACS Authors
 # and the project initiators Erik Lindahl, Berk Hess and David van der Spoel.
 # Consult the AUTHORS/COPYING files and https://www.gromacs.org for details.
-=======
-# Copyright (c) 2014,2015,2016,2017,2018 by the GROMACS development team.
-# Copyright (c) 2019,2020,2021,2022,2023, by the GROMACS development team, led by
-# Mark Abraham, David van der Spoel, Berk Hess, and Erik Lindahl,
-# and including many others, as listed in the AUTHORS file in the
-# top-level source directory and at http://www.gromacs.org.
->>>>>>> 37a43240
 #
 # GROMACS is free software; you can redistribute it and/or
 # modify it under the terms of the GNU Lesser General Public License
@@ -240,7 +232,6 @@
 endif()
 set(REGRESSIONTEST_VERSION "${GMX_VERSION}${GMX_VERSION_SUFFIX}")
 
-<<<<<<< HEAD
 set(GMX_VERSION_STRING "${REGRESSIONTEST_VERSION}")
 set(REGRESSIONTEST_BRANCH "release-2022")
 # Follow the relevant part of the release checklist at
@@ -251,16 +242,6 @@
 # md5sum of the tarball. The matching md5sum has to go here, and if it
 # isn't right the real release workflow will report a failure.
 set(REGRESSIONTEST_MD5SUM "33efe7bdcfdff0cbe0eb185dded30077" CACHE INTERNAL "MD5 sum of the regressiontests tarball for this GROMACS version")
-=======
-set(REGRESSIONTEST_VERSION "${GMX_VERSION_STRING}")
-set(REGRESSIONTEST_BRANCH "release-2021")
-# Run the regressiontests packaging job with the correct pakage
-# version string, and the release box checked, in order to have it
-# build the regressiontests tarball with all the right naming. The
-# naming affects the md5sum that has to go here, and if it isn't right
-# release workflow will report a failure.
-set(REGRESSIONTEST_MD5SUM "ff0a01050c3c8fd77806b7c70b423fc3" CACHE INTERNAL "MD5 sum of the regressiontests tarball for this GROMACS version")
->>>>>>> 37a43240
 
 # If you are making a custom fork of GROMACS, please describe your
 # fork, perhaps with its version number, in the value of
