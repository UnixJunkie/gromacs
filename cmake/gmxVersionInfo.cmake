#
# This file is part of the GROMACS molecular simulation package.
#
# Copyright (c) 2014,2015, by the GROMACS development team, led by
# Mark Abraham, David van der Spoel, Berk Hess, and Erik Lindahl,
# and including many others, as listed in the AUTHORS file in the
# top-level source directory and at http://www.gromacs.org.
#
# GROMACS is free software; you can redistribute it and/or
# modify it under the terms of the GNU Lesser General Public License
# as published by the Free Software Foundation; either version 2.1
# of the License, or (at your option) any later version.
#
# GROMACS is distributed in the hope that it will be useful,
# but WITHOUT ANY WARRANTY; without even the implied warranty of
# MERCHANTABILITY or FITNESS FOR A PARTICULAR PURPOSE.  See the GNU
# Lesser General Public License for more details.
#
# You should have received a copy of the GNU Lesser General Public
# License along with GROMACS; if not, see
# http://www.gnu.org/licenses, or write to the Free Software Foundation,
# Inc., 51 Franklin Street, Fifth Floor, Boston, MA  02110-1301  USA.
#
# If you want to redistribute modifications to GROMACS, please
# consider that scientific software is very special. Version
# control is crucial - bugs must be traceable. We will be happy to
# consider code for inclusion in the official distribution, but
# derived work must not be called official GROMACS. Details are found
# in the README & COPYING files - if they are missing, get the
# official version at http://www.gromacs.org.
#
# To help us fund GROMACS development, we humbly ask that you cite
# the research papers on the package. Check out http://www.gromacs.org.

# Sets version information variables and provides CMake functions for
# generating files based on them
#
# This script provides the following basic version variables that need to be
# maintained manually:
#   GMX_VERSION_MAJOR      Major version number.
#   GMX_VERSION_MINOR      Minor version number.
#   GMX_VERSION_PATCH      Patch version number.
#       Should always be defined: zero for, e.g., 5.0.
#   GMX_VERSION_SUFFIX     String suffix to add to numeric version string.
#       "-dev" is automatically added when not building from a source package,
#       and does not need to be kept here. This mechanism is not quite enough
#       for building a tarball, but setting the CMake cache variable
#       GMX_BUILD_TARBALL=on will suppress the addition of "-dev" to the
#       version string.
#   LIBRARY_SOVERSION_MAJOR so major version for the built libraries.
#       Should be increased for each binary incompatible release. In GROMACS,
#       the typical policy is to increase it for each major/minor version
#       change, but not for patch releases, even if the latter may not always
#       be fully binary compatible.
#   LIBRARY_SOVERSION_MINOR so minor version for the built libraries.
#       Should be increased for each release that changes only the implementation.
#       In GROMACS, the typical policy is to increase it for each patch version
#       change, even if they may not always be fully binary compatible.
#       If it is somehow clear that the ABI implementation has not changed
#       in a patch release, this variable should not increase. Release candidate
#       and beta versions will not increase this number, since nobody should
#       write code against such versions.
#   LIBRARY_VERSION        Full library version.
#   REGRESSIONTEST_BRANCH  For builds not from source packages, name of the
#       regressiontests branch at gerrit.gromacs.org whose HEAD can test this
#       code, *if* this code is recent enough (i.e., contains all changes from
#       the corresponding code branch that affects the regression test
#       results). Even after a release branch is forked for the source
#       repository, the correct regressiontests branch can still be master,
#       because we do not fork it until behaviour needs to change.
#   REGRESSIONTEST_MD5SUM
#       The MD5 checksum of the regressiontest tarball. Only used when building
#       from a source package.
# They are collected into a single section below.
# The following variables are set based on these:
#   GMX_VERSION            String composed from GMX_VERSION_* numeric variables
#       above. Example: 4.6.1, 5.0
#   GMX_VERSION_STRING     String with GMX_VERSION suffixed with the given
#       suffix and possibly "-dev" for builds not from a source package.
#   GMX_VERSION_NUMERIC    Numeric version number (e.g., 40601 for 4.6.1).
#   GMX_API_VERSION        Numeric API version.
#       This is currently set automatically to GMX_VERSION_NUMERIC, but may
#       become manually maintained in the future if there will be releases
#       where the API does not change, but programs/libraries do.
#       In such a case, this should be the first version where the current API
#       appeared.
#   REGRESSIONTEST_VERSION For source packages, version number of the
#       matching regressiontests tarball.  Not used for builds not from source
#       packages.
# The latter two are used to generate gromacs/version.h to allow software
# written against the GROMACS API to provide some #ifdef'ed code to support
# multiple GROMACS versions.
#
# The following variables are defined without manual intervention:
#   SOURCE_IS_SOURCE_DISTRIBUTION  The source tree is from a source tarball.
#   SOURCE_IS_GIT_REPOSITORY       The source tree is a git repository.
# Note that both can be false if the tree has been extracted, e.g., as a
# tarball directly from git.
# Additionally, the following variable is defined:
#   BUILD_IS_INSOURCE              The build is happening in-source.
#
# This script also declares machinery to generate and obtain version
# information from a git repository.  This is enabled by default if the source
# tree is a git, but can be disabled with
#   GMX_GIT_VERSION_INFO           Advanced CMake variable to disable git
#                                  version info generation.
# The main interface to this machinery is the gmx_configure_version_file()
# CMake function.  The signature is
#   gmx_configure_version_file(<input> <output>
#                              [REMOTE_HASH] [SOURCE_FILE]
#                              [TARGET <target>]
#                              [COMMENT <comment>])
#   <input>      Specify the input and output files as for configure_file().
#   <output>     The configuration is done with configure_file(... @ONLY) with
#                the following variables defined (as well as all the
#                GMX_VERSION* variables from above):
#                  GMX_VERSION_STRING_FULL
#                  GMX_VERSION_FULL_HASH
#                  GMX_VERSION_CENTRAL_BASE_HASH
#                The output file is created during build time, so any dependent
#                targets should specify it as a dependency.
#   REMOTE_HASH  Currently, this has no effect, but it signifies that the
#                <input> file is using the CENTRAL_BASE_HASH variable.
#                This variable is much more expensive to initialize than the
#                others, so this allows local changes in this file to only
#                compute that value when required if that becomes necessary.
#   SOURCE_FILE  Signals that <output> will be used as a source file.
#                The function will set properties for the source file
#                appropriately to signify that it is generated.
#   TARGET       By default, this function uses add_custom_command() to
#                generate the output file.  If TARGET is specified, then
#                add_custom_target() is used to create a target with the given
#                name <target> that runs this custom command.  Use this if
#                the same file will be used for multiple downstream targets,
#                or if the explicit target for the file is otherwise
#                necessary.
#   COMMENT      Set a custom comment to be shown when building the rule
#                (see add_custom_command(... COMMENT <comment>)).
# As an alternative to using this script, also the following variables are
# provided (can be useful when generating more complex CMake scripts that do
# build-time tasks):
#   VERSION_INFO_CMAKE_SCRIPT
#       Absolute path to a CMake script that can be included using include()
#       to declare the GMX_VERSION_* variables documented for
#       gmx_configure_version_file().
#   VERSION_INFO_DEPS
#       If a custom command depends on VERSION_INFO_CMAKE_SCRIPT, then it
#       should add ${VERSION_INFO_DEPS} to its DEPENDS list to get the
#       appropriate dependencies.
# TODO: If someone wants to add a custom target that depends on
# VERSION_INFO_CMAKE_SCRIPT, a separate variable may be needed for those
# dependencies.
#
# The version string printed by 'gmx -version' (and also printed in the startup
# header) can provide useful information for, e.g., diagnosing bug reports and
# identifying what exact version the user was using.  The following formats are
# possible (with examples given for a particular version):
#   4.6.1       Plain version number without any suffix signifies a build from
#               a released source tarball.
#   4.6.1-dev   '-dev' suffix signifies all other builds. If there is no other
#               information, either the user built the code outside any git
#               repository, or disabled the version info generation.
#   4.6.1-dev-YYYYMMDD-1234abc
#               The YYYYMMDD part shows the commit date (not author date) of
#               the HEAD commit from which the code was built.  The abbreviated
#               hash is the hash of that commit (the full hash is available in
#               'gmx -version' output).
#               If the HEAD hash is not identified as coming from branches in
#               "authoritative" GROMACS repositories, 'gmx -version' will show
#               the nearest ancestor commit that is identified as such (but see
#               the '-local' and '-unknown' suffixes below).
#   4.6.1-dev-YYYYMMDD-1234abc-dirty
#               As above, but there were local modifications in the source tree
#               when the code was built.
#   4.6.1-dev-YYYYMMDD-1234abc-unknown
#               As above, but there were no remotes in the repository that
#               could be identified as "authoritative" GROMACS repositories.
#               This happens if the code is not cloned from git.gromacs.org
#               or gerrit.gromacs.org.
#   4.6.1-dev-YYYYMMDD-1234abc-local
#               As above, but there were no commits in the recent history of
#               the branch that could be identified as coming from
#               "authoritative" GROMACS repositories.  This should be
#               relatively rare.
#
# Other variables set here are not intended for use outside this file.
# The scripts gmxGenerateVersionInfo.cmake and gmxConfigureVersionInfo.cmake
# are used internally by this machinery, as well as VersionInfo.cmake.cmakein.

#####################################################################
# Basic nature of the source tree

set(SOURCE_IS_GIT_REPOSITORY OFF)
set(SOURCE_IS_SOURCE_DISTRIBUTION OFF)
if (EXISTS "${PROJECT_SOURCE_DIR}/.git")
    set(SOURCE_IS_GIT_REPOSITORY ON)
endif()
# This file is excluded from CPack source packages, but part of the repository,
# so it should get included everywhere else.
if (NOT EXISTS "${PROJECT_SOURCE_DIR}/admin/.isreposource")
    set(SOURCE_IS_SOURCE_DISTRIBUTION ON)
endif()
set(BUILD_IS_INSOURCE OFF)
if ("${PROJECT_SOURCE_DIR}" STREQUAL "${PROJECT_BINARY_DIR}")
    set(BUILD_IS_INSOURCE ON)
endif()

#####################################################################
# Manually maintained version info

# The GROMACS convention is that these are the version number of the next
# release that is going to be made from this branch.
set(GMX_VERSION_MAJOR 5)
set(GMX_VERSION_MINOR 2)
set(GMX_VERSION_PATCH 0)
# The suffix, on the other hand, is used mainly for betas and release
# candidates, where it signifies the most recent such release from
# this branch; it will be empty before the first such release, as well
# as after the final release is out.
<<<<<<< HEAD
set(GMX_VERSION_SUFFIX "")
=======
set(GMX_VERSION_SUFFIX "-rc1")
>>>>>>> 90e5c7b6

# Conventionally with libtool, any ABI change must change the major
# version number, the minor version number should change if it's just
# the implementation that has been altered, and the third number
# counts the number of old major versions that will still run if
# linked to this library (i.e. it is not a patch number). See the
# above descriptions of LIBRARY_SOVERSION_* for policy for changes
# here. The important thing is to minimize the chance of third-party
# code being able to dynamically link with a version of libgromacs
# that might not work.
set(LIBRARY_SOVERSION_MAJOR 2)
set(LIBRARY_SOVERSION_MINOR 0)
set(LIBRARY_VERSION ${LIBRARY_SOVERSION_MAJOR}.${LIBRARY_SOVERSION_MINOR}.0)

#####################################################################
# General version management based on manually set numbers

if (GMX_VERSION_PATCH)
    set(GMX_VERSION "${GMX_VERSION_MAJOR}.${GMX_VERSION_MINOR}.${GMX_VERSION_PATCH}")
else()
    set(GMX_VERSION "${GMX_VERSION_MAJOR}.${GMX_VERSION_MINOR}")
endif()
set(GMX_VERSION_STRING "${GMX_VERSION}${GMX_VERSION_SUFFIX}")
option(GMX_BUILD_TARBALL "Build tarball without -dev version suffix" OFF)
mark_as_advanced(GMX_BUILD_TARBALL)
if (NOT SOURCE_IS_SOURCE_DISTRIBUTION AND NOT GMX_BUILD_TARBALL)
    set(GMX_VERSION_STRING "${GMX_VERSION_STRING}-dev")
endif()

set(REGRESSIONTEST_VERSION "${GMX_VERSION_STRING}")
set(REGRESSIONTEST_BRANCH "refs/heads/master")
# TODO Find some way of ensuring that this is bumped appropriately for
# each release. It's hard to test because it is only used for
# REGRESSIONTEST_DOWNLOAD, which doesn't work until that tarball has
# been placed on the server.
set(REGRESSIONTEST_MD5SUM "bb67f145095249e9d4a93227fc4c352e" CACHE INTERNAL "MD5 sum of the regressiontests tarball")

math(EXPR GMX_VERSION_NUMERIC
     "${GMX_VERSION_MAJOR}*10000 + ${GMX_VERSION_MINOR}*100 + ${GMX_VERSION_PATCH}")
set(GMX_API_VERSION ${GMX_VERSION_NUMERIC})

#####################################################################
# git version info management

# There can be clusters where git and CMake can run on nodes where the other is
# not available, accessing the same source tree.
# Should be unlikely, but doesn't hurt to check.
set(_git_info_default OFF)
if (SOURCE_IS_GIT_REPOSITORY)
    find_package(Git)
    if (GIT_FOUND)
        set(_git_info_default ON)
    endif()
endif()
option(GMX_GIT_VERSION_INFO "Generate git version information" ${_git_info_default})
mark_as_advanced(GMX_GIT_VERSION_INFO)
# Detect preconditions for version info generation if it is requested.
if (GMX_GIT_VERSION_INFO)
    if (NOT SOURCE_IS_GIT_REPOSITORY)
        message(FATAL_ERROR
            "Cannot generate git version information from source tree not under git. "
            "Set GMX_GIT_VERSION_INFO=OFF to proceed.")
    endif()
    # We need at least git v1.5.3 be able to parse git's date output.
    if (NOT GIT_FOUND OR GIT_VERSION_STRING VERSION_LESS "1.5.3")
        message(FATAL_ERROR
            "No compatible git version found (>= 1.5.3 required). "
            "Won't be able to generate development version information. "
            "Set GMX_GIT_VERSION_INFO=OFF to proceed.")
    endif()
endif()

include(gmxCustomCommandUtilities)

# The first two are also for use outside this file, encapsulating the details
# of how to use the generated VersionInfo.cmake.
set(VERSION_INFO_CMAKE_FILE   ${PROJECT_BINARY_DIR}/VersionInfo.cmake)
set(VERSION_INFO_DEPS         ${VERSION_INFO_CMAKE_FILE})
# Capture the location of the necessary files in internal variables for use in
# the function below.
set(VERSION_INFO_CMAKEIN_FILE     ${CMAKE_CURRENT_LIST_DIR}/VersionInfo.cmake.cmakein)
set(VERSION_INFO_CONFIGURE_SCRIPT ${CMAKE_CURRENT_LIST_DIR}/gmxConfigureVersionInfo.cmake)

# Rules to create the VersionInfo.cmake file.
# For git info, the sequence is:
#   1. (configure time) VersionInfo.cmake.cmakein -> VersionInfo-partial.cmake.cmakein
#        - Set all variables that are known at configure time.
#   2. (build time)     VersionInfo-partial.cmake.cmakein -> VersionInfo.cmake
#        - Set variables that may change as result of repository state changes
#          (i.e., everything that requires running git).
#        - Runs every time as a git-version-info target, but the output file
#          timestamp only changes if its contents actually change.
#        - Depending on the native build system, this may run once per build
#          or once per each time it is required for step 3.
#   3. (build time)     VersionInfo.cmake -> other files
#        - Set variables in files specified with gmx_configure_version_file()
#          using the values generated in step 2.
#        - Each file runs as a custom command that depends on the previous
#          steps, and runs only if the VersionInfo.cmake file is newer than the
#          output file.
# Without git info, the sequence is:
#  1. (configure time) VersionInfo.cmake.cmakein -> VersionInfo.cmake
#        - Everything is known at configure time, so the output is generated
#          immediately with all variables set (git info will be empty).
#  2. (build time)     VersionInfo.cmake -> other files
#        - As with git info, processes files from gmx_configure_version_file().
#        - These are again custom commands that depend on the output from
#          step 1, so they get regenerated only when the static version info
#          changes.
if (GMX_GIT_VERSION_INFO)
    # Configure information known at this time into a partially filled
    # version info file.
    set(VERSION_INFO_CMAKEIN_FILE_PARTIAL
        ${PROJECT_BINARY_DIR}/VersionInfo-partial.cmake.cmakein)
    # Leave these to be substituted by the custom target below.
    set(GMX_VERSION_STRING_FULL       "\@GMX_VERSION_STRING_FULL\@")
    set(GMX_VERSION_FULL_HASH         "\@GMX_VERSION_FULL_HASH\@")
    set(GMX_VERSION_CENTRAL_BASE_HASH "\@GMX_VERSION_CENTRAL_BASE_HASH\@")
    configure_file(${VERSION_INFO_CMAKEIN_FILE}
                   ${VERSION_INFO_CMAKEIN_FILE_PARTIAL}
                   @ONLY)
    # If generating the version info, create a target that runs on every build
    # and does the actual git calls, storing the results into a CMake script.
    # This needs to be run at build time to update the version information
    # properly when the git hash changes, but the build system does not.
    # All targets added by gmx_configure_version_file() use the information
    # from this script to get their variables from, removing the need to run
    # git multiple times and simplifying reuse for other purposes.
    gmx_add_custom_output_target(git-version-info RUN_ALWAYS
        OUTPUT ${VERSION_INFO_CMAKE_FILE}
        COMMAND ${CMAKE_COMMAND}
            -D GIT_EXECUTABLE=${GIT_EXECUTABLE}
            -D PROJECT_VERSION=${GMX_VERSION_STRING}
            -D PROJECT_SOURCE_DIR=${PROJECT_SOURCE_DIR}
            -D VERSION_CMAKEIN=${VERSION_INFO_CMAKEIN_FILE_PARTIAL}
            -D VERSION_OUT=${VERSION_INFO_CMAKE_FILE}
            -P ${CMAKE_CURRENT_LIST_DIR}/gmxGenerateVersionInfo.cmake
        WORKING_DIRECTORY ${PROJECT_SOURCE_DIR}
        COMMENT "Generating git version information")
    list(APPEND VERSION_INFO_DEPS git-version-info)
else()
    # If the version info is static, just generate the CMake script with the
    # version variables during the CMake run.
    set(GMX_VERSION_STRING_FULL       ${GMX_VERSION_STRING})
    set(GMX_VERSION_FULL_HASH         "")
    set(GMX_VERSION_CENTRAL_BASE_HASH "")
    configure_file(${VERSION_INFO_CMAKEIN_FILE} ${VERSION_INFO_CMAKE_FILE})
endif()
unset(GMX_VERSION_STRING_FULL)
unset(GMX_VERSION_FULL_HASH)
unset(GMX_VERSION_CENTRAL_BASE_HASH)

# The main user-visible interface to the machinery.
# See documentation at the top of the script.
function (gmx_configure_version_file INFILE OUTFILE)
    include(CMakeParseArguments)
    set(_options REMOTE_HASH SOURCE_FILE)
    set(_one_value_args COMMENT TARGET)
    set(_multi_value_args EXTRA_VARS)
    cmake_parse_arguments(
        ARG "${_options}" "${_one_value_args}" "${_multi_value_args}" ${ARGN})
    if (ARG_UNPARSED_ARGUMENTS)
        message(FATAL_ERROR "Unknown arguments: ${ARG_UNPARSED_ARGUMENTS}")
    endif()
    # Some callers may pass partial paths that do not really make sense,
    # so create a default comment that only contains the actual file name.
    get_filename_component(_basename ${OUTFILE} NAME)
    set(_comment "Generating ${_basename}")
    if (ARG_COMMENT)
        set(_comment ${ARG_COMMENT})
    endif()
    # Mimic configure_file()
    if (NOT IS_ABSOLUTE ${INFILE})
        set(INFILE ${CMAKE_CURRENT_SOURCE_DIR}/${INFILE})
    endif()
    # Create command-line definitions for the requested variables
    set(_extra_var_defines)
    foreach(_var ${ARG_EXTRA_VARS})
        list(APPEND _extra_var_defines -D "${_var}=${${_var}}")
    endforeach()
    # The touch command is necessary to ensure that after the target is run,
    # the timestamp is newer than in the input files.
    add_custom_command(OUTPUT ${OUTFILE}
        COMMAND ${CMAKE_COMMAND}
            -D VERSION_VARIABLES=${VERSION_INFO_CMAKE_FILE}
            -D VERSION_CMAKEIN=${INFILE}
            -D VERSION_OUT=${OUTFILE}
            ${_extra_var_defines}
            -P ${VERSION_INFO_CONFIGURE_SCRIPT}
        COMMAND ${CMAKE_COMMAND} -E touch ${OUTFILE}
        WORKING_DIRECTORY ${CMAKE_CURRENT_BINARY_DIR}
        DEPENDS ${INFILE} ${VERSION_INFO_DEPS} ${VERSION_INFO_CONFIGURE_SCRIPT}
        COMMENT "${_comment}"
        VERBATIM)
    if (ARG_TARGET)
        add_custom_target(${ARG_TARGET} DEPENDS ${OUTFILE} VERBATIM)
        gmx_set_custom_target_output(${ARG_TARGET} ${OUTFILE})
    endif()
    if (ARG_SOURCE_FILE)
        set_source_files_properties(${OUTFILE} PROPERTIES GENERATED true)
    endif()
endfunction()<|MERGE_RESOLUTION|>--- conflicted
+++ resolved
@@ -217,11 +217,7 @@
 # candidates, where it signifies the most recent such release from
 # this branch; it will be empty before the first such release, as well
 # as after the final release is out.
-<<<<<<< HEAD
 set(GMX_VERSION_SUFFIX "")
-=======
-set(GMX_VERSION_SUFFIX "-rc1")
->>>>>>> 90e5c7b6
 
 # Conventionally with libtool, any ABI change must change the major
 # version number, the minor version number should change if it's just
