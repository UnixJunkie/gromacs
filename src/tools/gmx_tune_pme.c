/*
 * 
 *                This source code is part of
 *
 *                 G   R   O   M   A   C   S
 * 
 *          GROningen MAchine for Chemical Simulations
 * 
 * Written by David van der Spoel, Erik Lindahl, Berk Hess, and others.
 * Copyright (c) 1991-2000, University of Groningen, The Netherlands.
 * Copyright (c) 2001-2008, The GROMACS development team,
 * check out http://www.gromacs.org for more information.
 
 * This program is free software; you can redistribute it and/or
 * modify it under the terms of the GNU General Public License
 * as published by the Free Software Foundation; either version 2
 * of the License, or (at your option) any later version.
 * 
 * If you want to redistribute modifications, please consider that
 * scientific software is very special. Version control is crucial -
 * bugs must be traceable. We will be happy to consider code for
 * inclusion in the official distribution, but derived work must not
 * be called official GROMACS. Details are found in the README & COPYING
 * files - if they are missing, get the official version at www.gromacs.org.
 * 
 * To help us fund GROMACS development, we humbly ask that you cite
 * the papers on the package - you can find them in the top README file.
 * 
 * For more info, check our website at http://www.gromacs.org
 * 
 * And Hey:
 * Gallium Rubidium Oxygen Manganese Argon Carbon Silicon
 */
#ifdef HAVE_CONFIG_H
#include <config.h>
#endif


#include <time.h>
#ifdef HAVE_SYS_TIME_H
#include <sys/time.h>
#endif



#include "statutil.h"
#include "typedefs.h"
#include "smalloc.h"
#include "vec.h"
#include "copyrite.h"
#include "statutil.h"
#include "tpxio.h"
#include "string2.h"
#include "readinp.h"
#include "calcgrid.h"
#include "checkpoint.h"
#include "gmx_ana.h"
#include "names.h"
#include "perf_est.h"



/* Enum for situations that can occur during log file parsing, the
 * corresponding string entries can be found in do_the_tests() in
 * const char* ParseLog[] */
enum {
    eParselogOK,
    eParselogNotFound,
    eParselogNoPerfData,
    eParselogTerm,
    eParselogResetProblem,
    eParselogNoDDGrid,
    eParselogTPXVersion,
    eParselogNotParallel,
    eParselogFatal,
    eParselogNr
};


typedef struct
{
    int  nPMEnodes;       /* number of PME-only nodes used in this test */
    int  nx, ny, nz;      /* DD grid */
    int  guessPME;        /* if nPMEnodes == -1, this is the guessed number of PME nodes */
    double *Gcycles;      /* This can contain more than one value if doing multiple tests */
    double Gcycles_Av;
    float *ns_per_day;
    float ns_per_day_Av;
    float *PME_f_load;    /* PME mesh/force load average*/
    float PME_f_load_Av;  /* Average average ;) ... */
    char *mdrun_cmd_line; /* Mdrun command line used for this test */
} t_perf;


typedef struct
{
    int  nr_inputfiles;         /* The number of tpr and mdp input files */
    gmx_large_int_t orig_sim_steps;  /* Number of steps to be done in the real simulation */
    gmx_large_int_t orig_init_step;  /* Init step for the real simulation */
    real *rcoulomb;             /* The coulomb radii [0...nr_inputfiles] */
    real *rvdw;                 /* The vdW radii */
    real *rlist;                /* Neighbourlist cutoff radius */
    real *rlistlong;
    int  *nkx, *nky, *nkz;
    real *fsx, *fsy, *fsz;      /* Fourierspacing in x,y,z dimension */
} t_inputinfo;


static void sep_line(FILE *fp)
{
    fprintf(fp, "\n------------------------------------------------------------\n");
}


/* Wrapper for system calls */
static int gmx_system_call(char *command)
{
#ifdef GMX_NO_SYSTEM
    gmx_fatal(FARGS,"No calls to system(3) supported on this platform. Attempted to call:\n'%s'\n",command);
#else
    return ( system(command) );
#endif
}


/* Check if string starts with substring */
static gmx_bool str_starts(const char *string, const char *substring)
{
    return ( strncmp(string, substring, strlen(substring)) == 0);
}


static void cleandata(t_perf *perfdata, int test_nr)
{
    perfdata->Gcycles[test_nr]    = 0.0;
    perfdata->ns_per_day[test_nr] = 0.0;
    perfdata->PME_f_load[test_nr] = 0.0;

    return;
}


static gmx_bool is_equal(real a, real b)
{
    real diff, eps=1.0e-7;


    diff = a - b;

    if (diff < 0.0) diff = -diff;

    if (diff < eps)
        return TRUE;
    else
        return FALSE;
}


static void finalize(const char *fn_out)
{
    char buf[STRLEN];
    FILE *fp;


    fp = fopen(fn_out,"r");
    fprintf(stdout,"\n\n");

    while( fgets(buf,STRLEN-1,fp) != NULL )
    {
        fprintf(stdout,"%s",buf);
    }
    fclose(fp);
    fprintf(stdout,"\n\n");
}


enum {eFoundNothing, eFoundDDStr, eFoundAccountingStr, eFoundCycleStr};

static int parse_logfile(const char *logfile, const char *errfile,
        t_perf *perfdata, int test_nr, int presteps, gmx_large_int_t cpt_steps,
        int nnodes)
{
    FILE  *fp;
    char  line[STRLEN], dumstring[STRLEN], dumstring2[STRLEN];
    const char matchstrdd[]="Domain decomposition grid";
    const char matchstrcr[]="resetting all time and cycle counters";
    const char matchstrbal[]="Average PME mesh/force load:";
    const char matchstring[]="R E A L   C Y C L E   A N D   T I M E   A C C O U N T I N G";
    const char errSIG[]="signal, stopping at the next";
    int   iFound;
    int   procs;
    float  dum1,dum2,dum3,dum4;
    int    ndum;
    int   npme;
    gmx_large_int_t resetsteps=-1;
    gmx_bool  bFoundResetStr = FALSE;
    gmx_bool  bResetChecked  = FALSE;


    if (!gmx_fexist(logfile))
    {
        fprintf(stderr, "WARNING: Could not find logfile %s.\n", logfile);
        cleandata(perfdata, test_nr);
        return eParselogNotFound;
    }

    fp = fopen(logfile, "r");
    perfdata->PME_f_load[test_nr] = -1.0;
    perfdata->guessPME            = -1;

    iFound = eFoundNothing;
    if (1 == nnodes)
        iFound = eFoundDDStr; /* Skip some case statements */

    while (fgets(line, STRLEN, fp) != NULL)
    {
        /* Remove leading spaces */
        ltrim(line);

        /* Check for TERM and INT signals from user: */
        if ( strstr(line, errSIG) != NULL )
        {
            fclose(fp);
            cleandata(perfdata, test_nr);
            return eParselogTerm;
        }

        /* Check whether cycle resetting  worked */
        if (presteps > 0 && !bFoundResetStr)
        {
            if (strstr(line, matchstrcr) != NULL)
            {
                sprintf(dumstring, "step %s", gmx_large_int_pfmt);
                sscanf(line, dumstring, &resetsteps);
                bFoundResetStr = TRUE;
                if (resetsteps == presteps+cpt_steps)
                {
                    bResetChecked = TRUE;
                }
                else
                {
                    sprintf(dumstring , gmx_large_int_pfmt, resetsteps);
                    sprintf(dumstring2, gmx_large_int_pfmt, presteps+cpt_steps);
                    fprintf(stderr, "WARNING: Time step counters were reset at step %s,\n"
                                    "         though they were supposed to be reset at step %s!\n",
                            dumstring, dumstring2);
                }
            }
        }

        /* Look for strings that appear in a certain order in the log file: */
        switch(iFound)
        {
            case eFoundNothing:
                /* Look for domain decomp grid and separate PME nodes: */
                if (str_starts(line, matchstrdd))
                {
                    sscanf(line, "Domain decomposition grid %d x %d x %d, separate PME nodes %d",
                            &(perfdata->nx), &(perfdata->ny), &(perfdata->nz), &npme);
                    if (perfdata->nPMEnodes == -1)
                        perfdata->guessPME = npme;
                    else if (perfdata->nPMEnodes != npme)
                        gmx_fatal(FARGS, "PME nodes from command line and output file are not identical");
                    iFound = eFoundDDStr;
                }
                /* Catch a few errors that might have occured: */
                else if (str_starts(line, "There is no domain decomposition for"))
                {
                    fclose(fp);
                    return eParselogNoDDGrid;
                }
                else if (str_starts(line, "reading tpx file"))
                {
                    fclose(fp);
                    return eParselogTPXVersion;
                }
                else if (str_starts(line, "The -dd or -npme option request a parallel simulation"))
                {
                    fclose(fp);
                    return eParselogNotParallel;
                }
                break;
            case eFoundDDStr:
                /* Look for PME mesh/force balance (not necessarily present, though) */
                if (str_starts(line, matchstrbal))
                    sscanf(&line[strlen(matchstrbal)], "%f", &(perfdata->PME_f_load[test_nr]));
                /* Look for matchstring */
                if (str_starts(line, matchstring))
                    iFound = eFoundAccountingStr;
                break;
            case eFoundAccountingStr:
                /* Already found matchstring - look for cycle data */
                if (str_starts(line, "Total  "))
                {
                    sscanf(line,"Total %d %lf",&procs,&(perfdata->Gcycles[test_nr]));
                    iFound = eFoundCycleStr;
                }
                break;
            case eFoundCycleStr:
                /* Already found cycle data - look for remaining performance info and return */
                if (str_starts(line, "Performance:"))
                {
                    ndum = sscanf(line,"%s %f %f %f %f", dumstring, &dum1, &dum2, &dum3, &dum4);
                    /* (ns/day) is the second last entry, depending on whether GMX_DETAILED_PERF_STATS was set in print_perf(), nrnb.c */
                    perfdata->ns_per_day[test_nr] = (ndum==5)? dum3 : dum1;
                    fclose(fp);
                    if (bResetChecked || presteps == 0)
                        return eParselogOK;
                    else
                        return eParselogResetProblem;
                }
                break;
        }
    } /* while */

    /* Close the log file */
    fclose(fp);

    /* Check why there is no performance data in the log file.
     * Did a fatal errors occur? */
    if (gmx_fexist(errfile))
    {
        fp = fopen(errfile, "r");
        while (fgets(line, STRLEN, fp) != NULL)
        {
            if ( str_starts(line, "Fatal error:") )
            {
                if (fgets(line, STRLEN, fp) != NULL)
                    fprintf(stderr, "\nWARNING: An error occured during this benchmark:\n"
                                    "%s\n", line);
                fclose(fp);
                cleandata(perfdata, test_nr);
                return eParselogFatal;
            }
        }
        fclose(fp);
    }
    else
    {
        fprintf(stderr, "WARNING: Could not find stderr file %s.\n", errfile);
    }

    /* Giving up ... we could not find out why there is no performance data in
     * the log file. */
    fprintf(stdout, "No performance data in log file.\n");
    cleandata(perfdata, test_nr);

    return eParselogNoPerfData;
}


static gmx_bool analyze_data(
        FILE        *fp,
        const char  *fn,
        t_perf      **perfdata,
        int         nnodes,
        int         ntprs,
        int         ntests,
        int         nrepeats,
        t_inputinfo *info,
        int         *index_tpr,    /* OUT: Nr of mdp file with best settings */
        int         *npme_optimal) /* OUT: Optimal number of PME nodes */
{
    int  i,j,k;
    int line=0, line_win=-1;
    int  k_win=-1, i_win=-1, winPME;
    double s=0.0;  /* standard deviation */
    t_perf *pd;
    char strbuf[STRLEN];
    char str_PME_f_load[13];
    gmx_bool bCanUseOrigTPR;
    gmx_bool bRefinedCoul, bRefinedVdW, bRefinedGrid;


    if (nrepeats > 1)
    {
        sep_line(fp);
        fprintf(fp, "Summary of successful runs:\n");
        fprintf(fp, "Line tpr PME nodes  Gcycles Av.     Std.dev.       ns/day        PME/f");
        if (nnodes > 1)
            fprintf(fp, "    DD grid");
        fprintf(fp, "\n");
    }


    for (k=0; k<ntprs; k++)
    {
        for (i=0; i<ntests; i++)
        {
            /* Select the right dataset: */
            pd = &(perfdata[k][i]);

            pd->Gcycles_Av    = 0.0;
            pd->PME_f_load_Av = 0.0;
            pd->ns_per_day_Av = 0.0;

            if (pd->nPMEnodes == -1)
                sprintf(strbuf, "(%3d)", pd->guessPME);
            else
                sprintf(strbuf, "     ");

            /* Get the average run time of a setting */
            for (j=0; j<nrepeats; j++)
            {
                pd->Gcycles_Av    += pd->Gcycles[j];
                pd->PME_f_load_Av += pd->PME_f_load[j];
            }
            pd->Gcycles_Av    /= nrepeats;
            pd->PME_f_load_Av /= nrepeats;

            for (j=0; j<nrepeats; j++)
            {
                if (pd->ns_per_day[j] > 0.0)
                    pd->ns_per_day_Av += pd->ns_per_day[j];
                else
                {
                    /* Somehow the performance number was not aquired for this run,
                     * therefor set the average to some negative value: */
                    pd->ns_per_day_Av = -1.0f*nrepeats;
                    break;
                }
            }
            pd->ns_per_day_Av /= nrepeats;

            /* Nicer output: */
            if (pd->PME_f_load_Av > 0.0)
                sprintf(str_PME_f_load, "%12.3f", pd->PME_f_load_Av);
            else
                sprintf(str_PME_f_load, "%s", "         -  ");


            /* We assume we had a successful run if both averages are positive */
            if (pd->Gcycles_Av > 0.0 && pd->ns_per_day_Av > 0.0)
            {
                /* Output statistics if repeats were done */
                if (nrepeats > 1)
                {
                    /* Calculate the standard deviation */
                    s = 0.0;
                    for (j=0; j<nrepeats; j++)
                        s += pow( pd->Gcycles[j] - pd->Gcycles_Av, 2 );
                    s /= (nrepeats - 1);
                    s = sqrt(s);

                    fprintf(fp, "%4d %3d %4d%s %12.3f %12.3f %12.3f %s",
                            line, k, pd->nPMEnodes, strbuf, pd->Gcycles_Av, s,
                            pd->ns_per_day_Av, str_PME_f_load);
                    if (nnodes > 1)
                        fprintf(fp, "  %3d %3d %3d", pd->nx, pd->ny, pd->nz);
                    fprintf(fp, "\n");
                }
                /* Store the index of the best run found so far in 'winner': */
                if ( (k_win == -1) || (pd->Gcycles_Av < perfdata[k_win][i_win].Gcycles_Av) )
                {
                    k_win = k;
                    i_win = i;
                    line_win = line;
                }
                line++;
            }
        }
    }

    if (k_win == -1)
        gmx_fatal(FARGS, "None of the runs was successful! Check %s for problems.", fn);

    sep_line(fp);

    winPME = perfdata[k_win][i_win].nPMEnodes;

    if (1 == ntests)
    {
        /* We stuck to a fixed number of PME-only nodes */
        sprintf(strbuf, "settings No. %d", k_win);
    }
    else
    {
        /* We have optimized the number of PME-only nodes */
        if (winPME == -1)
            sprintf(strbuf, "%s", "the automatic number of PME nodes");
        else
            sprintf(strbuf, "%d PME nodes", winPME);
    }
    fprintf(fp, "Best performance was achieved with %s", strbuf);
    if ((nrepeats > 1) && (ntests > 1))
        fprintf(fp, " (see line %d)", line_win);
    fprintf(fp, "\n");

    /* Only mention settings if they were modified: */
    bRefinedCoul = !is_equal(info->rcoulomb[k_win], info->rcoulomb[0]);
    bRefinedVdW  = !is_equal(info->rvdw[k_win]    , info->rvdw[0]    );
    bRefinedGrid = !(info->nkx[k_win] == info->nkx[0] &&
                     info->nky[k_win] == info->nky[0] &&
                     info->nkz[k_win] == info->nkz[0]);

    if (bRefinedCoul || bRefinedVdW || bRefinedGrid)
    {
        fprintf(fp, "Optimized PME settings:\n");
        bCanUseOrigTPR = FALSE;
    }
    else
    {
        bCanUseOrigTPR = TRUE;
    }

    if (bRefinedCoul)
        fprintf(fp, "   New Coulomb radius: %f nm (was %f nm)\n", info->rcoulomb[k_win], info->rcoulomb[0]);

    if (bRefinedVdW)
        fprintf(fp, "   New Van der Waals radius: %f nm (was %f nm)\n", info->rvdw[k_win], info->rvdw[0]);

    if (bRefinedGrid)
        fprintf(fp, "   New Fourier grid xyz: %d %d %d (was %d %d %d)\n", info->nkx[k_win], info->nky[k_win], info->nkz[k_win],
                                                                          info->nkx[0], info->nky[0], info->nkz[0]);

    if (bCanUseOrigTPR && ntprs > 1)
        fprintf(fp, "and original PME settings.\n");

    fflush(fp);

    /* Return the index of the mdp file that showed the highest performance
     * and the optimal number of PME nodes */
    *index_tpr    = k_win;
    *npme_optimal = winPME;

    return bCanUseOrigTPR;
}


/* Get the commands we need to set up the runs from environment variables */
static void get_program_paths(gmx_bool bThreads, char *cmd_mpirun[], char cmd_np[],
                              char *cmd_mdrun[], int repeats)
{
    char *command=NULL;
    char *cp;
    char *cp2;
    char line[STRLEN];
    FILE *fp;
    const char def_mpirun[] = "mpirun";
    const char def_mdrun[]  = "mdrun";
    const char filename[]   = "benchtest.log";
    const char match_mpi[]  = "NNODES=";
    const char match_mdrun[]= "Program: ";
    const char empty_mpirun[] = "";
    gmx_bool  bMdrun = FALSE;
    gmx_bool  bMPI   = FALSE;


    /* Get the commands we need to set up the runs from environment variables */
    if (!bThreads)
    {
        if ( (cp = getenv("MPIRUN")) != NULL)
            *cmd_mpirun = strdup(cp);
        else
            *cmd_mpirun = strdup(def_mpirun);
    }
    else
    {
        *cmd_mpirun = strdup(empty_mpirun);
    }

    if ( (cp = getenv("MDRUN" )) != NULL )
        *cmd_mdrun  = strdup(cp);
    else
        *cmd_mdrun  = strdup(def_mdrun);


    /* If no simulations have to be performed, we are done here */
    if (repeats <= 0)
        return;

    /* Run a small test to see whether mpirun + mdrun work  */
    fprintf(stdout, "Making sure that mdrun can be executed. ");
    if (bThreads)
    {
        snew(command, strlen(*cmd_mdrun) + strlen(cmd_np) + strlen(filename) + 50);
        sprintf(command, "%s%s-version -maxh 0.001 1> %s 2>&1", *cmd_mdrun, cmd_np, filename);
    }	
    else
    {
        snew(command, strlen(*cmd_mpirun) + strlen(cmd_np) + strlen(*cmd_mdrun) + strlen(filename) + 50);
        sprintf(command, "%s%s%s -version -maxh 0.001 1> %s 2>&1", *cmd_mpirun, cmd_np, *cmd_mdrun, filename);
    }
    fprintf(stdout, "Trying '%s' ... ", command);
    make_backup(filename);
    gmx_system_call(command);

    /* Check if we find the characteristic string in the output: */
    if (!gmx_fexist(filename))
        gmx_fatal(FARGS, "Output from test run could not be found.");

    fp = fopen(filename, "r");
    /* We need to scan the whole output file, since sometimes the queuing system
     * also writes stuff to stdout/err */
    while ( !feof(fp) )
    {
        cp2=fgets(line, STRLEN, fp);
        if (cp2!=NULL)
        {
            if ( str_starts(line, match_mdrun) )
                bMdrun = TRUE;
            if ( str_starts(line, match_mpi) )
                bMPI = TRUE;
        }
    }
    fclose(fp);

    if (bThreads)
    {
        if (bMPI)
        {
            gmx_fatal(FARGS, "Need a threaded version of mdrun. This one\n"
                    "(%s)\n"
                    "seems to have been compiled with MPI instead.",
                    *cmd_mdrun);
        }
    }
    else
    {
        if (bMdrun && !bMPI)
        {
            gmx_fatal(FARGS, "Need an MPI-enabled version of mdrun. This one\n"
                    "(%s)\n"
                    "seems to have been compiled without MPI support.",
                    *cmd_mdrun);
        }
    }

    if (!bMdrun)
    {
        gmx_fatal(FARGS, "Cannot execute mdrun. Please check %s for problems!",
                filename);
    }

    fprintf(stdout, "passed.\n");

    /* Clean up ... */
    remove(filename);
    sfree(command);
}


static void launch_simulation(
        gmx_bool bLaunch,       /* Should the simulation be launched? */
        FILE *fp,               /* General log file */
        gmx_bool bThreads,      /* whether to use threads */
        char *cmd_mpirun,       /* Command for mpirun */
        char *cmd_np,           /* Switch for -np or -nt or empty */
        char *cmd_mdrun,        /* Command for mdrun */
        char *args_for_mdrun,   /* Arguments for mdrun */
        const char *simulation_tpr,   /* This tpr will be simulated */
        int  nnodes,            /* Number of nodes to run on */
        int  nPMEnodes)         /* Number of PME nodes to use */
{
    char  *command;


    /* Make enough space for the system call command,
     * (100 extra chars for -npme ... etc. options should suffice): */
    snew(command, strlen(cmd_mpirun)+strlen(cmd_mdrun)+strlen(cmd_np)+strlen(args_for_mdrun)+strlen(simulation_tpr)+100);

    /* Note that the -passall options requires args_for_mdrun to be at the end
     * of the command line string */
    if (bThreads)
    {
        sprintf(command, "%s%s-npme %d -s %s %s",
                cmd_mdrun, cmd_np, nPMEnodes, simulation_tpr, args_for_mdrun);
    }
    else
    {
        sprintf(command, "%s%s%s -npme %d -s %s %s",
                cmd_mpirun, cmd_np, cmd_mdrun, nPMEnodes, simulation_tpr, args_for_mdrun);
    }

    fprintf(fp, "%s this command line to launch the simulation:\n\n%s", bLaunch? "Using":"Please use", command);
    sep_line(fp);
    fflush(fp);

    /* Now the real thing! */
    if (bLaunch)
    {
        fprintf(stdout, "\nLaunching simulation with best parameters now.\nExecuting '%s'", command);
        sep_line(stdout);
        fflush(stdout);
        gmx_system_call(command);
    }
}


static void modify_PMEsettings(
        gmx_large_int_t simsteps,  /* Set this value as number of time steps */
        gmx_large_int_t init_step, /* Set this value as init_step */
        const char *fn_best_tpr,   /* tpr file with the best performance */
        const char *fn_sim_tpr)    /* name of tpr file to be launched */
{
    t_inputrec   *ir;
    t_state      state;
    gmx_mtop_t   mtop;
    char         buf[200];

    snew(ir,1);
    read_tpx_state(fn_best_tpr,ir,&state,NULL,&mtop);
<<<<<<< HEAD

    /* Set nsteps to the right value */
    ir->nsteps = simsteps;

=======
        
    /* Reset nsteps and init_step to the value of the input .tpr file */
    ir->nsteps = simsteps;
    ir->init_step = init_step;
    
>>>>>>> f187738e
    /* Write the tpr file which will be launched */
    sprintf(buf, "Writing optimized simulation file %s with nsteps=%s.\n", fn_sim_tpr, gmx_large_int_pfmt);
    fprintf(stdout,buf,ir->nsteps);
    fflush(stdout);
    write_tpx_state(fn_sim_tpr,ir,&state,&mtop);

    sfree(ir);
}


#define EPME_SWITCHED(e) ((e) == eelPMESWITCH || (e) == eelPMEUSERSWITCH)

/* Make additional TPR files with more computational load for the
 * direct space processors: */
static void make_benchmark_tprs(
        const char *fn_sim_tpr,     /* READ : User-provided tpr file                 */
        char *fn_bench_tprs[],      /* WRITE: Names of benchmark tpr files           */
        gmx_large_int_t benchsteps, /* Number of time steps for benchmark runs       */
        gmx_large_int_t statesteps, /* Step counter in checkpoint file               */
        real rmin,                  /* Minimal Coulomb radius                        */
        real rmax,                  /* Maximal Coulomb radius                        */
	real bScaleRvdw,            /* Scale rvdw along with rcoulomb */
        int *ntprs,                 /* No. of TPRs to write, each with a different
                                       rcoulomb and fourierspacing                   */
        t_inputinfo *info,          /* Contains information about mdp file options   */
        FILE *fp)                   /* Write the output here                         */
{
    int          i,j,d;
    t_inputrec   *ir;
    t_state      state;
    gmx_mtop_t   mtop;
    real         nlist_buffer;      /* Thickness of the buffer regions for PME-switch potentials */
    char         buf[200];
    rvec         box_size;
    gmx_bool     bNote = FALSE;
    real         add;               /* Add this to rcoul for the next test    */
    real         fac = 1.0;         /* Scaling factor for Coulomb radius      */
    real         fourierspacing;    /* Basic fourierspacing from tpr          */


    sprintf(buf, "Making benchmark tpr file%s with %s time step%s",
            *ntprs > 1? "s":"", gmx_large_int_pfmt, benchsteps>1?"s":"");
    fprintf(stdout, buf, benchsteps);
    if (statesteps > 0)
    {
        sprintf(buf, " (adding %s steps from checkpoint file)", gmx_large_int_pfmt);
        fprintf(stdout, buf, statesteps);
        benchsteps += statesteps;
    }
    fprintf(stdout, ".\n");


    snew(ir,1);
    read_tpx_state(fn_sim_tpr,ir,&state,NULL,&mtop);

    /* Check if some kind of PME was chosen */
    if (EEL_PME(ir->coulombtype) == FALSE)
        gmx_fatal(FARGS, "Can only do optimizations for simulations with %s electrostatics.",
                EELTYPE(eelPME));

    /* Check if rcoulomb == rlist, which is necessary for plain PME. */
    if (  (ir->cutoff_scheme != ecutsVERLET) && 
          (eelPME == ir->coulombtype) && !(ir->rcoulomb == ir->rlist))
    {
        gmx_fatal(FARGS, "%s requires rcoulomb (%f) to be equal to rlist (%f).",
                EELTYPE(eelPME), ir->rcoulomb, ir->rlist);
    }
    /* For other PME types, rcoulomb is allowed to be smaller than rlist */
    else if (ir->rcoulomb > ir->rlist)
    {
        gmx_fatal(FARGS, "%s requires rcoulomb (%f) to be equal to or smaller than rlist (%f)",
                EELTYPE(ir->coulombtype), ir->rcoulomb, ir->rlist);
    }

    if (bScaleRvdw && ir->rvdw != ir->rcoulomb)
    {
        fprintf(stdout,"NOTE: input rvdw != rcoulomb, will not scale rvdw\n");
        bScaleRvdw = FALSE;
    }

    /* Reduce the number of steps for the benchmarks */
    info->orig_sim_steps = ir->nsteps;
    ir->nsteps           = benchsteps;
<<<<<<< HEAD
=======
    /* We must not use init_step from the input tpr file for the benchmarks */
    info->orig_init_step = ir->init_step;
    ir->init_step        = 0;
>>>>>>> f187738e

    /* For PME-switch potentials, keep the radial distance of the buffer region */
    nlist_buffer   = ir->rlist - ir->rcoulomb;

    /* Determine length of triclinic box vectors */
    for(d=0; d<DIM; d++)
    {
        box_size[d] = 0;
        for(i=0;i<DIM;i++)
            box_size[d] += state.box[d][i]*state.box[d][i];
        box_size[d] = sqrt(box_size[d]);
    }

    if (ir->fourier_spacing > 0)
    {
        info->fsx[0] = ir->fourier_spacing;
        info->fsy[0] = ir->fourier_spacing;
        info->fsz[0] = ir->fourier_spacing;
    }
    else
    {
        /* Reconstruct fourierspacing per dimension from the number of grid points and box size */
        info->fsx[0] = box_size[XX]/ir->nkx;
        info->fsy[0] = box_size[YY]/ir->nky;
        info->fsz[0] = box_size[ZZ]/ir->nkz;
    }

    /* If no value for the fourierspacing was provided on the command line, we
     * use the reconstruction from the tpr file */
    if (ir->fourier_spacing > 0)
    {
        /* Use the spacing from the tpr */
        fourierspacing = ir->fourier_spacing;
    }
    else
    {
	/* Use the maximum observed spacing */
        fourierspacing = max(max(info->fsx[0],info->fsy[0]),info->fsz[0]);
    }

    fprintf(stdout, "Calculating PME grid points on the basis of a fourierspacing of %f nm\n", fourierspacing);

    /* For performance comparisons the number of particles is useful to have */
    fprintf(fp, "   Number of particles  : %d\n", mtop.natoms);

    /* Print information about settings of which some are potentially modified: */
    fprintf(fp, "   Coulomb type         : %s\n", EELTYPE(ir->coulombtype));
    fprintf(fp, "   Grid spacing x y z   : %f %f %f\n",
            box_size[XX]/ir->nkx, box_size[YY]/ir->nky, box_size[ZZ]/ir->nkz);
    fprintf(fp, "   Van der Waals type   : %s\n", EVDWTYPE(ir->vdwtype));
    if (EVDW_SWITCHED(ir->vdwtype))
        fprintf(fp, "   rvdw_switch          : %f nm\n", ir->rvdw_switch);
    if (EPME_SWITCHED(ir->coulombtype))
        fprintf(fp, "   rlist                : %f nm\n", ir->rlist);
    if (ir->rlistlong != max_cutoff(ir->rvdw,ir->rcoulomb))
        fprintf(fp, "   rlistlong            : %f nm\n", ir->rlistlong);

    /* Print a descriptive line about the tpr settings tested */
    fprintf(fp, "\nWill try these real/reciprocal workload settings:\n");
    fprintf(fp, " No.   scaling  rcoulomb");
    fprintf(fp, "  nkx  nky  nkz");
    fprintf(fp, "   spacing");
    if (evdwCUT == ir->vdwtype)
        fprintf(fp, "      rvdw");
    if (EPME_SWITCHED(ir->coulombtype))
        fprintf(fp, "     rlist");
    if ( ir->rlistlong != max_cutoff(ir->rlist,max_cutoff(ir->rvdw,ir->rcoulomb)) )
        fprintf(fp, " rlistlong");
    fprintf(fp, "  tpr file\n");

    /* Loop to create the requested number of tpr input files */
    for (j = 0; j < *ntprs; j++)
    {
        /* The first .tpr is the provided one, just need to modify nsteps,
         * so skip the following block */
        if (j != 0)
        {
            /* Determine which Coulomb radii rc to use in the benchmarks */
            add = (rmax-rmin)/(*ntprs-1);
            if (is_equal(rmin,info->rcoulomb[0]))
            {
                ir->rcoulomb = rmin + j*add;
            }
            else if (is_equal(rmax,info->rcoulomb[0]))
            {
                ir->rcoulomb = rmin + (j-1)*add;
            }
            else
            {
                /* rmin != rcoul != rmax, ergo test between rmin and rmax */
                add = (rmax-rmin)/(*ntprs-2);
                ir->rcoulomb = rmin + (j-1)*add;
            }

            /* Determine the scaling factor fac */
            fac = ir->rcoulomb/info->rcoulomb[0];

            /* Scale the Fourier grid spacing */
            ir->nkx = ir->nky = ir->nkz = 0;
            calc_grid(NULL,state.box,fourierspacing*fac,&ir->nkx,&ir->nky,&ir->nkz);

            /* Adjust other radii since various conditions neet to be fulfilled */
            if (eelPME == ir->coulombtype)
            {
                /* plain PME, rcoulomb must be equal to rlist */
                ir->rlist = ir->rcoulomb;
            }
            else
            {
                /* rlist must be >= rcoulomb, we keep the size of the buffer region */
                ir->rlist = ir->rcoulomb + nlist_buffer;
            }

            if (bScaleRvdw && evdwCUT == ir->vdwtype)
            {
                /* For vdw cutoff, rvdw >= rlist */
                ir->rvdw = max(info->rvdw[0], ir->rlist);
            }

            ir->rlistlong = max_cutoff(ir->rlist,max_cutoff(ir->rvdw,ir->rcoulomb));

        } /* end of "if (j != 0)" */

        /* for j==0: Save the original settings
         * for j >0: Save modified radii and Fourier grids */
        info->rcoulomb[j]  = ir->rcoulomb;
        info->rvdw[j]      = ir->rvdw;
        info->nkx[j]       = ir->nkx;
        info->nky[j]       = ir->nky;
        info->nkz[j]       = ir->nkz;
        info->rlist[j]     = ir->rlist;
        info->rlistlong[j] = ir->rlistlong;
        info->fsx[j]       = fac*fourierspacing;
        info->fsy[j]       = fac*fourierspacing;
        info->fsz[j]       = fac*fourierspacing;

        /* Write the benchmark tpr file */
        strncpy(fn_bench_tprs[j],fn_sim_tpr,strlen(fn_sim_tpr)-strlen(".tpr"));
        sprintf(buf, "_bench%.2d.tpr", j);
        strcat(fn_bench_tprs[j], buf);
        fprintf(stdout,"Writing benchmark tpr %s with nsteps=", fn_bench_tprs[j]);
        fprintf(stdout, gmx_large_int_pfmt, ir->nsteps);
        if (j > 0)
            fprintf(stdout,", scaling factor %f\n", fac);
        else
            fprintf(stdout,", unmodified settings\n");

        write_tpx_state(fn_bench_tprs[j],ir,&state,&mtop);

        /* Write information about modified tpr settings to log file */
        fprintf(fp, "%4d%10f%10f", j, fac, ir->rcoulomb);
        fprintf(fp, "%5d%5d%5d", ir->nkx, ir->nky, ir->nkz);
        fprintf(fp, " %9f ", info->fsx[j]);
        if (evdwCUT == ir->vdwtype)
            fprintf(fp, "%10f", ir->rvdw);
        if (EPME_SWITCHED(ir->coulombtype))
            fprintf(fp, "%10f", ir->rlist);
        if ( info->rlistlong[0] != max_cutoff(info->rlist[0],max_cutoff(info->rvdw[0],info->rcoulomb[0])) )
            fprintf(fp, "%10f", ir->rlistlong);
        fprintf(fp, "  %-14s\n",fn_bench_tprs[j]);

        /* Make it clear to the user that some additional settings were modified */
        if (   !is_equal(ir->rvdw     , info->rvdw[0])
            || !is_equal(ir->rlistlong, info->rlistlong[0]) )
        {
            bNote = TRUE;
        }
    }
    if (bNote)
        fprintf(fp, "\nNote that in addition to the Coulomb radius and the Fourier grid\n"
                    "other input settings were also changed (see table above).\n"
                    "Please check if the modified settings are appropriate.\n");
    fflush(stdout);
    fflush(fp);
    sfree(ir);
}


/* Rename the files we want to keep to some meaningful filename and
 * delete the rest */
static void cleanup(const t_filenm *fnm, int nfile, int k, int nnodes,
                    int nPMEnodes, int nr, gmx_bool bKeepStderr)
{
    char numstring[STRLEN];
    char newfilename[STRLEN];
    const char *fn=NULL;
    int i;
    const char *opt;


    fprintf(stdout, "Cleaning up, deleting benchmark temp files ...\n");

    for (i=0; i<nfile; i++)
    {
        opt = (char *)fnm[i].opt;
        if ( strcmp(opt, "-p") == 0 )
        {
            /* do nothing; keep this file */
            ;
        }
        else if (strcmp(opt, "-bg") == 0)
        {
            /* Give the log file a nice name so one can later see which parameters were used */
            numstring[0] = '\0';
            if (nr > 0)
                sprintf(numstring, "_%d", nr);
            sprintf(newfilename, "%s_no%d_np%d_npme%d%s", opt2fn("-bg",nfile,fnm), k, nnodes, nPMEnodes, numstring);
            if (gmx_fexist(opt2fn("-bg",nfile,fnm)))
            {
                fprintf(stdout, "renaming log file to %s\n", newfilename);
                make_backup(newfilename);
                rename(opt2fn("-bg",nfile,fnm), newfilename);
            }
        }
        else if (strcmp(opt, "-err") == 0)
        {
            /* This file contains the output of stderr. We want to keep it in
             * cases where there have been problems. */
            fn = opt2fn(opt, nfile, fnm);
            numstring[0] = '\0';
            if (nr > 0)
                sprintf(numstring, "_%d", nr);
            sprintf(newfilename, "%s_no%d_np%d_npme%d%s", fn, k, nnodes, nPMEnodes, numstring);
            if (gmx_fexist(fn))
            {
                if (bKeepStderr)
                {
                    fprintf(stdout, "Saving stderr output in %s\n", newfilename);
                    make_backup(newfilename);
                    rename(fn, newfilename);
                }
                else
                {
                    fprintf(stdout, "Deleting %s\n", fn);
                    remove(fn);
                }
            }
        }
        /* Delete the files which are created for each benchmark run: (options -b*) */
        else if ( (0 == strncmp(opt, "-b", 2)) && (opt2bSet(opt,nfile,fnm) || !is_optional(&fnm[i])) )
        {
            fn = opt2fn(opt, nfile, fnm);
            if (gmx_fexist(fn))
            {
                fprintf(stdout, "Deleting %s\n", fn);
                remove(fn);
            }
        }
    }
}


/* Returns the largest common factor of n1 and n2 */
static int largest_common_factor(int n1, int n2)
{
    int factor, nmax;

    nmax = min(n1, n2);
    for (factor=nmax; factor > 0; factor--)
    {
        if ( 0==(n1 % factor) && 0==(n2 % factor) )
        {
            return(factor);
        }
    }
    return 0; /* one for the compiler */
}

enum {eNpmeAuto, eNpmeAll, eNpmeReduced, eNpmeSubset, eNpmeNr};

/* Create a list of numbers of PME nodes to test */
static void make_npme_list(
        const char *npmevalues_opt,  /* Make a complete list with all
                           * possibilities or a short list that keeps only
                           * reasonable numbers of PME nodes                  */
        int *nentries,    /* Number of entries we put in the nPMEnodes list   */
        int *nPMEnodes[], /* Each entry contains the value for -npme          */
        int nnodes,       /* Total number of nodes to do the tests on         */
        int minPMEnodes,  /* Minimum number of PME nodes                      */
        int maxPMEnodes)  /* Maximum number of PME nodes                      */
{
    int i,npme,npp;
    int min_factor=1;     /* We request that npp and npme have this minimal
                           * largest common factor (depends on npp)           */
    int nlistmax;         /* Max. list size                                   */
    int nlist;            /* Actual number of entries in list                 */
    int eNPME=0;


    /* Do we need to check all possible values for -npme or is a reduced list enough? */
    if ( 0 == strcmp(npmevalues_opt, "all") )
    {
        eNPME = eNpmeAll;
    }
    else if ( 0 == strcmp(npmevalues_opt, "subset") )
    {
        eNPME = eNpmeSubset;
    }
    else /* "auto" or "range" */
    {
        if (nnodes <= 64)
            eNPME = eNpmeAll;
        else if (nnodes < 128)
            eNPME = eNpmeReduced;
        else
            eNPME = eNpmeSubset;
    }

    /* Calculate how many entries we could possibly have (in case of -npme all) */
    if (nnodes > 2)
    {
        nlistmax = maxPMEnodes - minPMEnodes + 3;
        if (0 == minPMEnodes)
            nlistmax--;
    }
    else
        nlistmax = 1;

    /* Now make the actual list which is at most of size nlist */
    snew(*nPMEnodes, nlistmax);
    nlist = 0; /* start counting again, now the real entries in the list */
    for (i = 0; i < nlistmax - 2; i++)
    {
        npme = maxPMEnodes - i;
        npp  = nnodes-npme;
        switch (eNPME)
        {
            case eNpmeAll:
                min_factor = 1;
                break;
            case eNpmeReduced:
                min_factor = 2;
                break;
            case eNpmeSubset:
                /* For 2d PME we want a common largest factor of at least the cube
                 * root of the number of PP nodes */
                min_factor = (int) pow(npp, 1.0/3.0);
                break;
            default:
                gmx_fatal(FARGS, "Unknown option for eNPME in make_npme_list");
                break;
        }
        if (largest_common_factor(npp, npme) >= min_factor)
        {
            (*nPMEnodes)[nlist] = npme;
            nlist++;
        }
    }
    /* We always test 0 PME nodes and the automatic number */
    *nentries = nlist + 2;
    (*nPMEnodes)[nlist  ] =  0;
    (*nPMEnodes)[nlist+1] = -1;

    fprintf(stderr, "Will try the following %d different values for -npme:\n", *nentries);
    for (i=0; i<*nentries-1; i++)
        fprintf(stderr, "%d, ", (*nPMEnodes)[i]);
    fprintf(stderr, "and %d (auto).\n", (*nPMEnodes)[*nentries-1]);
}


/* Allocate memory to store the performance data */
static void init_perfdata(t_perf *perfdata[], int ntprs, int datasets, int repeats)
{
    int i, j, k;


    for (k=0; k<ntprs; k++)
    {
        snew(perfdata[k], datasets);
        for (i=0; i<datasets; i++)
        {
            for (j=0; j<repeats; j++)
            {
                snew(perfdata[k][i].Gcycles   , repeats);
                snew(perfdata[k][i].ns_per_day, repeats);
                snew(perfdata[k][i].PME_f_load, repeats);
            }
        }
    }
}


/* Check for errors on mdrun -h */
static void make_sure_it_runs(char *mdrun_cmd_line, int length, FILE *fp)
{
    char *command, *msg;
    int  ret;


    snew(command, length +  15);
    snew(msg    , length + 500);

    fprintf(stdout, "Making shure the benchmarks can be executed ...\n");
    sprintf(command, "%s-h -quiet", mdrun_cmd_line);
    ret = gmx_system_call(command);

    if (0 != ret)
    {
        /* To prevent confusion, do not again issue a gmx_fatal here since we already
         * get the error message from mdrun itself */
        sprintf(msg,    "Cannot run the benchmark simulations! Please check the error message of\n"
                        "mdrun for the source of the problem. Did you provide a command line\n"
                        "argument that neither g_tune_pme nor mdrun understands? Offending command:\n"
                        "\n%s\n\n", command);

        fprintf(stderr, "%s", msg);
        sep_line(fp);
        fprintf(fp    , "%s", msg);

        exit(ret);
    }

    sfree(command);
    sfree(msg    );
}


static void do_the_tests(
        FILE *fp,                   /* General g_tune_pme output file         */
        char **tpr_names,           /* Filenames of the input files to test   */
        int maxPMEnodes,            /* Max fraction of nodes to use for PME   */
        int minPMEnodes,            /* Min fraction of nodes to use for PME   */
        int npme_fixed,             /* If >= -1, test fixed number of PME
                                     * nodes only                             */
        const char *npmevalues_opt, /* Which -npme values should be tested    */
        t_perf **perfdata,          /* Here the performace data is stored     */
        int *pmeentries,            /* Entries in the nPMEnodes list          */
        int repeats,                /* Repeat each test this often            */
        int nnodes,                 /* Total number of nodes = nPP + nPME     */
        int nr_tprs,                /* Total number of tpr files to test      */
        gmx_bool bThreads,          /* Threads or MPI?                        */
        char *cmd_mpirun,           /* mpirun command string                  */
        char *cmd_np,               /* "-np", "-n", whatever mpirun needs     */
        char *cmd_mdrun,            /* mdrun command string                   */
        char *cmd_args_bench,       /* arguments for mdrun in a string        */
        const t_filenm *fnm,        /* List of filenames from command line    */
        int nfile,                  /* Number of files specified on the cmdl. */
        int sim_part,               /* For checkpointing                      */
        int presteps,               /* DLB equilibration steps, is checked    */
        gmx_large_int_t cpt_steps)  /* Time step counter in the checkpoint    */
{
    int     i,nr,k,ret,count=0,totaltests;
    int     *nPMEnodes=NULL;
    t_perf  *pd=NULL;
    int     cmdline_length;
    char    *command, *cmd_stub;
    char    buf[STRLEN];
    gmx_bool bResetProblem=FALSE;
    gmx_bool bFirst=TRUE;


    /* This string array corresponds to the eParselog enum type at the start
     * of this file */
    const char* ParseLog[] = {"OK.",
                              "Logfile not found!",
                              "No timings, logfile truncated?",
                              "Run was terminated.",
                              "Counters were not reset properly.",
                              "No DD grid found for these settings.",
                              "TPX version conflict!",
                              "mdrun was not started in parallel!",
                              "An error occured." };
    char    str_PME_f_load[13];


    /* Allocate space for the mdrun command line. 100 extra characters should
       be more than enough for the -npme etcetera arguments */
    cmdline_length =  strlen(cmd_mpirun)
                    + strlen(cmd_np)
                    + strlen(cmd_mdrun)
                    + strlen(cmd_args_bench)
                    + strlen(tpr_names[0]) + 100;
    snew(command , cmdline_length);
    snew(cmd_stub, cmdline_length);

    /* Construct the part of the command line that stays the same for all tests: */
    if (bThreads)
    {
        sprintf(cmd_stub, "%s%s", cmd_mdrun, cmd_np);
    }
    else
    {
        sprintf(cmd_stub, "%s%s%s ", cmd_mpirun, cmd_np, cmd_mdrun);
    }

    /* Create a list of numbers of PME nodes to test */
    if (npme_fixed < -1)
    {
        make_npme_list(npmevalues_opt, pmeentries, &nPMEnodes,
                nnodes, minPMEnodes, maxPMEnodes);
    }
    else
    {
        *pmeentries  = 1;
        snew(nPMEnodes, 1);
        nPMEnodes[0] = npme_fixed;
        fprintf(stderr, "Will use a fixed number of %d PME-only nodes.\n", nPMEnodes[0]);
    }

    if (0 == repeats)
    {
        fprintf(fp, "\nNo benchmarks done since number of repeats (-r) is 0.\n");
        ffclose(fp);
        finalize(opt2fn("-p", nfile, fnm));
        exit(0);
    }

    /* Allocate one dataset for each tpr input file: */
    init_perfdata(perfdata, nr_tprs, *pmeentries, repeats);

    /*****************************************/
    /* Main loop over all tpr files to test: */
    /*****************************************/
    totaltests = nr_tprs*(*pmeentries)*repeats;
    for (k=0; k<nr_tprs;k++)
    {
        fprintf(fp, "\nIndividual timings for input file %d (%s):\n", k, tpr_names[k]);
        fprintf(fp, "PME nodes      Gcycles       ns/day        PME/f    Remark\n");
        /* Loop over various numbers of PME nodes: */
        for (i = 0; i < *pmeentries; i++)
        {
            pd = &perfdata[k][i];

            /* Loop over the repeats for each scenario: */
            for (nr = 0; nr < repeats; nr++)
            {
                pd->nPMEnodes = nPMEnodes[i];

                /* Add -npme and -s to the command line and save it. Note that
                 * the -passall (if set) options requires cmd_args_bench to be
                 * at the end of the command line string */
                snew(pd->mdrun_cmd_line, cmdline_length);
                sprintf(pd->mdrun_cmd_line, "%s-npme %d -s %s %s",
                        cmd_stub, pd->nPMEnodes, tpr_names[k], cmd_args_bench);

                /* To prevent that all benchmarks fail due to a show-stopper argument
                 * on the mdrun command line, we make a quick check with mdrun -h first */
                if (bFirst)
                    make_sure_it_runs(pd->mdrun_cmd_line, cmdline_length, fp);
                bFirst = FALSE;

                /* Do a benchmark simulation: */
                if (repeats > 1)
                    sprintf(buf, ", pass %d/%d", nr+1, repeats);
                else
                    buf[0]='\0';
                fprintf(stdout, "\n=== Progress %2.0f%%, tpr %d/%d, run %d/%d%s:\n",
                        (100.0*count)/totaltests,
                        k+1, nr_tprs, i+1, *pmeentries, buf);
                make_backup(opt2fn("-err",nfile,fnm));
                sprintf(command, "%s 1> /dev/null 2>%s", pd->mdrun_cmd_line, opt2fn("-err",nfile,fnm));
                fprintf(stdout, "%s\n", pd->mdrun_cmd_line);
                gmx_system_call(command);

                /* Collect the performance data from the log file; also check stderr
                 * for fatal errors */
                ret = parse_logfile(opt2fn("-bg",nfile,fnm), opt2fn("-err",nfile,fnm),
                        pd, nr, presteps, cpt_steps, nnodes);
                if ((presteps > 0) && (ret == eParselogResetProblem))
                    bResetProblem = TRUE;

                if (-1 == pd->nPMEnodes)
                    sprintf(buf, "(%3d)", pd->guessPME);
                else
                    sprintf(buf, "     ");

                /* Nicer output */
                if (pd->PME_f_load[nr] > 0.0)
                    sprintf(str_PME_f_load, "%12.3f", pd->PME_f_load[nr]);
                else
                    sprintf(str_PME_f_load, "%s", "         -  ");

                /* Write the data we got to disk */
                fprintf(fp, "%4d%s %12.3f %12.3f %s    %s", pd->nPMEnodes,
                        buf, pd->Gcycles[nr], pd->ns_per_day[nr], str_PME_f_load, ParseLog[ret]);
                if (! (ret==eParselogOK || ret==eParselogNoDDGrid || ret==eParselogNotFound) )
                    fprintf(fp, " Check %s file for problems.", ret==eParselogFatal? "err":"log");
                fprintf(fp, "\n");
                fflush(fp);
                count++;

                /* Do some cleaning up and delete the files we do not need any more */
                cleanup(fnm, nfile, k, nnodes, pd->nPMEnodes, nr, ret==eParselogFatal);

                /* If the first run with this number of processors already failed, do not try again: */
                if (pd->Gcycles[0] <= 0.0 && repeats > 1)
                {
                    fprintf(stdout, "Skipping remaining passes of unsuccessful setting, see log file for details.\n");
                    count += repeats-(nr+1);
                    break;
                }
            } /* end of repeats loop */
        } /* end of -npme loop */
    } /* end of tpr file loop */

    if (bResetProblem)
    {
        sep_line(fp);
        fprintf(fp, "WARNING: The cycle and time step counters could not be reset properly. ");
        sep_line(fp);
    }
    sfree(command);
    sfree(cmd_stub);
}


static void check_input(
        int nnodes,
        int repeats,
        int *ntprs,
        real *rmin,
        real rcoulomb,
        real *rmax,
        real maxPMEfraction,
        real minPMEfraction,
        int  npme_fixed,
        gmx_large_int_t bench_nsteps,
        const t_filenm *fnm,
        int nfile,
        int sim_part,
        int presteps,
        int npargs,
        t_pargs *pa)
{
    int old;


    /* Make sure the input file exists */
    if (!gmx_fexist(opt2fn("-s",nfile,fnm)))
        gmx_fatal(FARGS, "File %s not found.", opt2fn("-s",nfile,fnm));

    /* Make sure that the checkpoint file is not overwritten during benchmarking */
    if ( (0 == strcmp(opt2fn("-cpi",nfile,fnm), opt2fn("-bcpo",nfile,fnm)) ) && (sim_part > 1) )
        gmx_fatal(FARGS, "Checkpoint input (-cpi) and benchmark checkpoint output (-bcpo) files must not be identical.\n"
                         "The checkpoint input file must not be overwritten during the benchmarks.\n");

    /* Make sure that repeats is >= 0 (if == 0, only write tpr files) */
    if (repeats < 0)
        gmx_fatal(FARGS, "Number of repeats < 0!");

    /* Check number of nodes */
    if (nnodes < 1)
        gmx_fatal(FARGS, "Number of nodes/threads must be a positive integer.");

    /* Automatically choose -ntpr if not set */
    if (*ntprs < 1)
    {
        if (nnodes < 16)
            *ntprs = 1;
        else
        {
            *ntprs = 3;
            /* Set a reasonable scaling factor for rcoulomb */
            if (*rmax <= 0)
                *rmax = rcoulomb * 1.2;
        }
        fprintf(stderr, "Will test %d tpr file%s.\n", *ntprs, *ntprs==1?"":"s");
    }
    else
    {
        if (1 == *ntprs)
            fprintf(stderr, "Note: Choose ntpr>1 to shift PME load between real and reciprocal space.\n");
    }

    /* Make shure that rmin <= rcoulomb <= rmax */
    if (*rmin <= 0) *rmin = rcoulomb;
    if (*rmax <= 0) *rmax = rcoulomb;
    if ( !(*rmin <= *rmax) )
    {
        gmx_fatal(FARGS, "Please choose the Coulomb radii such that rmin <= rmax.\n"
                         "rmin = %g, rmax = %g, actual rcoul from .tpr file = %g\n", *rmin, *rmax, rcoulomb);
    }
    /* Add test scenarios if rmin or rmax were set */
    if (*ntprs <= 2)
    {
        if ( !is_equal(*rmin, rcoulomb) && (*ntprs == 1) )
        {
            (*ntprs)++;
            fprintf(stderr, "NOTE: Setting -rmin to %g changed -ntpr to %d\n",
                    *rmin, *ntprs);
        }
        if (!is_equal(*rmax, rcoulomb) && (*ntprs == 1) )
        {
            (*ntprs)++;
            fprintf(stderr, "NOTE: Setting -rmax to %g changed -ntpr to %d\n",
                    *rmax, *ntprs);
        }
    }
    old = *ntprs;
    /* If one of rmin, rmax is set, we need 2 tpr files at minimum */
    if ( !is_equal(*rmax, rcoulomb) || !is_equal(*rmin, rcoulomb) )
        *ntprs = max(*ntprs, 2);

    /* If both rmin, rmax are set, we need 3 tpr files at minimum */
    if ( !is_equal(*rmax, rcoulomb) && !is_equal(*rmin, rcoulomb) )
        *ntprs = max(*ntprs, 3);

    if (old != *ntprs)
    {
        fprintf(stderr, "NOTE: Your rmin, rmax setting changed -ntpr to %d\n", *ntprs);
    }

    if (*ntprs > 1)
    {
        if (is_equal(*rmin,rcoulomb) && is_equal(rcoulomb,*rmax)) /* We have just a single rc */
        {
            fprintf(stderr, "WARNING: Resetting -ntpr to 1 since no Coulomb radius scaling is requested.\n"
                            "Please set rmin < rmax to test Coulomb radii in the [rmin, rmax] interval\n"
                            "with correspondingly adjusted PME grid settings\n");
            *ntprs = 1;
        }
    }

    /* Check whether max and min fraction are within required values */
    if (maxPMEfraction > 0.5 || maxPMEfraction < 0)
        gmx_fatal(FARGS, "-max must be between 0 and 0.5");
    if (minPMEfraction > 0.5 || minPMEfraction < 0)
        gmx_fatal(FARGS, "-min must be between 0 and 0.5");
    if (maxPMEfraction < minPMEfraction)
        gmx_fatal(FARGS, "-max must be larger or equal to -min");

    /* Check whether the number of steps - if it was set - has a reasonable value */
    if (bench_nsteps < 0)
        gmx_fatal(FARGS, "Number of steps must be positive.");

    if (bench_nsteps > 10000 || bench_nsteps < 100)
    {
        fprintf(stderr, "WARNING: steps=");
        fprintf(stderr, gmx_large_int_pfmt, bench_nsteps);
        fprintf(stderr, ". Are you sure you want to perform so %s steps for each benchmark?\n", (bench_nsteps < 100)? "few" : "many");
    }

    if (presteps < 0)
    {
        gmx_fatal(FARGS, "Cannot have a negative number of presteps.\n");
    }

    /* Check for rcoulomb scaling if more than one .tpr file is tested */
    if (*ntprs > 1)
    {
        if (*rmin/rcoulomb < 0.75 || *rmax/rcoulomb > 1.25)
            fprintf(stderr, "WARNING: Applying extreme scaling factor. I hope you know what you are doing.\n");
    }

    /* If a fixed number of PME nodes is set we do rcoulomb and PME gird tuning
     * only. We need to check whether the requested number of PME-only nodes
     * makes sense. */
    if (npme_fixed > -1)
    {
        /* No more than 50% of all nodes can be assigned as PME-only nodes. */
        if (2*npme_fixed > nnodes)
        {
            gmx_fatal(FARGS, "Cannot have more than %d PME-only nodes for a total of %d nodes (you chose %d).\n",
                             nnodes/2, nnodes, npme_fixed);
        }
        if ((npme_fixed > 0) && (5*npme_fixed < nnodes))
        {
            fprintf(stderr, "WARNING: Only %g percent of the nodes are assigned as PME-only nodes.\n",
                             100.0*((real)npme_fixed / (real)nnodes));
        }
        if (opt2parg_bSet("-min",npargs,pa) || opt2parg_bSet("-max",npargs,pa))
        {
            fprintf(stderr, "NOTE: The -min, -max, and -npme options have no effect when a\n"
                            "      fixed number of PME-only nodes is requested with -fix.\n");
        }
    }
}


/* Returns TRUE when "opt" is needed at launch time */
static gmx_bool is_launch_file(char *opt, gmx_bool bSet)
{
    /* Apart from the input .tpr we need all options that were set
     * on the command line and that do not start with -b */
    if (0 == strncmp(opt,"-b", 2) || 0 == strncmp(opt,"-s", 2))
        return FALSE;

    if (bSet)
        return TRUE;
    else
        return FALSE;
}


/* Returns TRUE when "opt" defines a file which is needed for the benchmarks runs */
static gmx_bool is_bench_file(char *opt, gmx_bool bSet, gmx_bool bOptional, gmx_bool bIsOutput)
{
    /* Apart from the input .tpr, all files starting with "-b" are for
     * _b_enchmark files exclusively */
    if (0 == strncmp(opt,"-s", 2)) return FALSE;
    if (0 == strncmp(opt,"-b", 2) || 0 == strncmp(opt,"-s", 2))
    {
        if (!bOptional || bSet)
            return TRUE;
        else
            return FALSE;
    }
    else
    {
        if (bIsOutput)
            return FALSE;
        else
            if (bSet) /* These are additional input files like -cpi -ei */
                return TRUE;
            else
                return FALSE;
    }
}


/* Adds 'buf' to 'str' */
static void add_to_string(char **str, char *buf)
{
    int len;


    len = strlen(*str) + strlen(buf) + 1;
    srenew(*str, len);
    strcat(*str, buf);
}


/* Create the command line for the benchmark as well as for the real run */
static void create_command_line_snippets(
        gmx_bool bThreads,
        gmx_bool bAppendFiles,
        gmx_bool bKeepAndNumCPT,
        gmx_bool bResetHWay,
        int      presteps,
        int      nfile,
        t_filenm fnm[],
        int      npargs,
        t_pargs  *pa,
        const char *procstring,      /* How to pass the number of processors to $MPIRUN */
        char     *cmd_np[],          /* Actual command line snippet, e.g. '-np <N>' */
        char     *cmd_args_bench[],  /* command line arguments for benchmark runs */
        char     *cmd_args_launch[], /* command line arguments for simulation run */
        char     extra_args[])       /* Add this to the end of the command line */
{
    int        i;
    char       *opt;
    const char *name;
    char       strbuf[STRLEN];


    /* strlen needs at least '\0' as a string: */
    snew(*cmd_args_bench ,1);
    snew(*cmd_args_launch,1);
    *cmd_args_launch[0]='\0';
    *cmd_args_bench[0] ='\0';


    /*******************************************/
    /* 1. Process other command line arguments */
    /*******************************************/
    if (presteps > 0)
    {
        /* Add equilibration steps to benchmark options */
        sprintf(strbuf, "-resetstep %d ", presteps);
        add_to_string(cmd_args_bench, strbuf);
    }
    /* These switches take effect only at launch time */
    if (FALSE == bAppendFiles)
    {
        add_to_string(cmd_args_launch, "-noappend ");
    }
    if (bKeepAndNumCPT)
    {
        add_to_string(cmd_args_launch, "-cpnum ");
    }
    if (bResetHWay)
    {
        add_to_string(cmd_args_launch, "-resethway ");
    }

    /********************/
    /* 2. Process files */
    /********************/
    for (i=0; i<nfile; i++)
    {
        opt  = (char *)fnm[i].opt;
        name = opt2fn(opt,nfile,fnm);

        /* Strbuf contains the options, now let's sort out where we need that */
        sprintf(strbuf, "%s %s ", opt, name);

        if ( is_bench_file(opt, opt2bSet(opt,nfile,fnm), is_optional(&fnm[i]), is_output(&fnm[i])) )
        {
            /* All options starting with -b* need the 'b' removed,
             * therefore overwrite strbuf */
            if (0 == strncmp(opt, "-b", 2))
                sprintf(strbuf, "-%s %s ", &opt[2], name);

            add_to_string(cmd_args_bench, strbuf);
        }

        if ( is_launch_file(opt,opt2bSet(opt,nfile,fnm)) )
            add_to_string(cmd_args_launch, strbuf);
    }

    add_to_string(cmd_args_bench , extra_args);
    add_to_string(cmd_args_launch, extra_args);
}


/* Set option opt */
static void setopt(const char *opt,int nfile,t_filenm fnm[])
{
  int i;

  for(i=0; (i<nfile); i++)
    if (strcmp(opt,fnm[i].opt)==0)
      fnm[i].flag |= ffSET;
}


/* This routine inspects the tpr file and ...
 * 1. checks for output files that get triggered by a tpr option. These output
 *    files are marked as 'set' to allow for a proper cleanup after each
 *    tuning run.
 * 2. returns the PME:PP load ratio
 * 3. returns rcoulomb from the tpr */
static float inspect_tpr(int nfile, t_filenm fnm[], real *rcoulomb)
{
    gmx_bool     bPull;     /* Is pulling requested in .tpr file?             */
    gmx_bool     bTpi;      /* Is test particle insertion requested?          */
    gmx_bool     bFree;     /* Is a free energy simulation requested?         */
    gmx_bool     bNM;       /* Is a normal mode analysis requested?           */
    t_inputrec   ir;
    t_state      state;
    gmx_mtop_t   mtop;


    /* Check tpr file for options that trigger extra output files */
    read_tpx_state(opt2fn("-s",nfile,fnm),&ir,&state,NULL,&mtop);
    bPull = (epullNO != ir.ePull);
    bFree = (efepNO  != ir.efep );
    bNM   = (eiNM    == ir.eI   );
    bTpi  = EI_TPI(ir.eI);

    /* Set these output files on the tuning command-line */
    if (bPull)
    {
        setopt("-pf"  , nfile, fnm);
        setopt("-px"  , nfile, fnm);
    }
    if (bFree)
    {
        setopt("-dhdl", nfile, fnm);
    }
    if (bTpi)
    {
        setopt("-tpi" , nfile, fnm);
        setopt("-tpid", nfile, fnm);
    }
    if (bNM)
    {
        setopt("-mtx" , nfile, fnm);
    }

    *rcoulomb = ir.rcoulomb;

    /* Return the estimate for the number of PME nodes */
    return pme_load_estimate(&mtop,&ir,state.box);
}


static void couple_files_options(int nfile, t_filenm fnm[])
{
    int i;
    gmx_bool bSet,bBench;
    char *opt;
    char buf[20];


    for (i=0; i<nfile; i++)
    {
        opt  = (char *)fnm[i].opt;
        bSet = ((fnm[i].flag & ffSET) != 0);
        bBench = (0 == strncmp(opt,"-b", 2));

        /* Check optional files */
        /* If e.g. -eo is set, then -beo also needs to be set */
        if (is_optional(&fnm[i]) && bSet && !bBench)
        {
            sprintf(buf, "-b%s", &opt[1]);
            setopt(buf,nfile,fnm);
        }
        /* If -beo is set, then -eo also needs to be! */
        if (is_optional(&fnm[i]) && bSet && bBench)
        {
            sprintf(buf, "-%s", &opt[2]);
            setopt(buf,nfile,fnm);
        }
    }
}


static double gettime()
{
#ifdef HAVE_GETTIMEOFDAY
    struct timeval t;
    double seconds;

    gettimeofday(&t,NULL);

    seconds = (double) t.tv_sec + 1e-6*(double)t.tv_usec;

    return seconds;
#else
    double  seconds;

    seconds = time(NULL);

    return seconds;
#endif
}


#define BENCHSTEPS (1000)

int gmx_tune_pme(int argc,char *argv[])
{
    const char *desc[] = {
            "For a given number [TT]-np[tt] or [TT]-nt[tt] of processors/threads, this program systematically",
            "times [TT]mdrun[tt] with various numbers of PME-only nodes and determines",
            "which setting is fastest. It will also test whether performance can",
            "be enhanced by shifting load from the reciprocal to the real space",
            "part of the Ewald sum. ",
            "Simply pass your [TT].tpr[tt] file to [TT]g_tune_pme[tt] together with other options",
            "for [TT]mdrun[tt] as needed.[PAR]",
            "Which executables are used can be set in the environment variables",
            "MPIRUN and MDRUN. If these are not present, 'mpirun' and 'mdrun'",
            "will be used as defaults. Note that for certain MPI frameworks you",
            "need to provide a machine- or hostfile. This can also be passed",
            "via the MPIRUN variable, e.g.[PAR]",
            "[TT]export MPIRUN=\"/usr/local/mpirun -machinefile hosts\"[tt][PAR]",
            "Please call [TT]g_tune_pme[tt] with the normal options you would pass to",
            "[TT]mdrun[tt] and add [TT]-np[tt] for the number of processors to perform the",
            "tests on, or [TT]-nt[tt] for the number of threads. You can also add [TT]-r[tt]",
            "to repeat each test several times to get better statistics. [PAR]",
            "[TT]g_tune_pme[tt] can test various real space / reciprocal space workloads",
            "for you. With [TT]-ntpr[tt] you control how many extra [TT].tpr[tt] files will be",
            "written with enlarged cutoffs and smaller Fourier grids respectively.",
            "Typically, the first test (number 0) will be with the settings from the input",
            "[TT].tpr[tt] file; the last test (number [TT]ntpr[tt]) will have the Coulomb cutoff",
            "specified by [TT]-rmax[tt] with a somwhat smaller PME grid at the same time. ",
            "In this last test, the Fourier spacing is multiplied with [TT]rmax[tt]/rcoulomb. ",
            "The remaining [TT].tpr[tt] files will have equally-spaced Coulomb radii (and Fourier "
            "spacings) between these extremes. [BB]Note[bb] that you can set [TT]-ntpr[tt] to 1",
            "if you just seek the optimal number of PME-only nodes; in that case",
            "your input [TT].tpr[tt] file will remain unchanged.[PAR]",
            "For the benchmark runs, the default of 1000 time steps should suffice for most",
            "MD systems. The dynamic load balancing needs about 100 time steps",
            "to adapt to local load imbalances, therefore the time step counters",
            "are by default reset after 100 steps. For large systems (>1M atoms), as well as ",
            "for a higher accuarcy of the measurements, you should set [TT]-resetstep[tt] to a higher value.",
            "From the 'DD' load imbalance entries in the md.log output file you",
            "can tell after how many steps the load is sufficiently balanced. Example call:[PAR]"
            "[TT]g_tune_pme -np 64 -s protein.tpr -launch[tt][PAR]",
            "After calling [TT]mdrun[tt] several times, detailed performance information",
            "is available in the output file [TT]perf.out.[tt] ",
            "[BB]Note[bb] that during the benchmarks, a couple of temporary files are written",
            "(options [TT]-b[tt]*), these will be automatically deleted after each test.[PAR]",
            "If you want the simulation to be started automatically with the",
            "optimized parameters, use the command line option [TT]-launch[tt].[PAR]",
    };

    int        nnodes =1;
    int        repeats=2;
    int        pmeentries=0; /* How many values for -npme do we actually test for each tpr file */
    real       maxPMEfraction=0.50;
    real       minPMEfraction=0.25;
    int        maxPMEnodes, minPMEnodes;
    float      guessPMEratio;   /* guessed PME:PP ratio based on the tpr file */
    float      guessPMEnodes;
    int        npme_fixed=-2;             /* If >= -1, use only this number
                                           * of PME-only nodes                */
    int        ntprs=0;
    real       rmin=0.0,rmax=0.0;  /* min and max value for rcoulomb if scaling is requested */
    real       rcoulomb=-1.0;             /* Coulomb radius as set in .tpr file */
    gmx_bool   bScaleRvdw=TRUE;
    gmx_large_int_t bench_nsteps=BENCHSTEPS;
    gmx_large_int_t new_sim_nsteps=-1;   /* -1 indicates: not set by the user */
    gmx_large_int_t cpt_steps=0;         /* Step counter in .cpt input file   */
    int        presteps=100;    /* Do a full cycle reset after presteps steps */
    gmx_bool   bOverwrite=FALSE, bKeepTPR;
    gmx_bool   bLaunch=FALSE;
    char       *ExtraArgs=NULL;
    char       **tpr_names=NULL;
    const char *simulation_tpr=NULL;
    int        best_npme, best_tpr;
    int        sim_part = 1;     /* For benchmarks with checkpoint files */
    char       bbuf[STRLEN];

    /* Default program names if nothing else is found */
    char        *cmd_mpirun=NULL, *cmd_mdrun=NULL;
    char        *cmd_args_bench, *cmd_args_launch;
    char        *cmd_np=NULL;

    t_perf      **perfdata=NULL;
    t_inputinfo *info;
    int         i;
    FILE        *fp;
    t_commrec   *cr;

    /* Print out how long the tuning took */
    double      seconds;

    static t_filenm fnm[] = {
      /* g_tune_pme */
      { efOUT, "-p",      "perf",     ffWRITE },
      { efLOG, "-err",    "bencherr", ffWRITE },
      { efTPX, "-so",     "tuned",    ffWRITE },
      /* mdrun: */
      { efTPX, NULL,      NULL,       ffREAD },
      { efTRN, "-o",      NULL,       ffWRITE },
      { efXTC, "-x",      NULL,       ffOPTWR },
      { efCPT, "-cpi",    NULL,       ffOPTRD },
      { efCPT, "-cpo",    NULL,       ffOPTWR },
      { efSTO, "-c",      "confout",  ffWRITE },
      { efEDR, "-e",      "ener",     ffWRITE },
      { efLOG, "-g",      "md",       ffWRITE },
      { efXVG, "-dhdl",   "dhdl",     ffOPTWR },
      { efXVG, "-field",  "field",    ffOPTWR },
      { efXVG, "-table",  "table",    ffOPTRD },
      { efXVG, "-tabletf", "tabletf",   ffOPTRD },
      { efXVG, "-tablep", "tablep",   ffOPTRD },
      { efXVG, "-tableb", "table",    ffOPTRD },
      { efTRX, "-rerun",  "rerun",    ffOPTRD },
      { efXVG, "-tpi",    "tpi",      ffOPTWR },
      { efXVG, "-tpid",   "tpidist",  ffOPTWR },
      { efEDI, "-ei",     "sam",      ffOPTRD },
      { efEDO, "-eo",     "sam",      ffOPTWR },
      { efGCT, "-j",      "wham",     ffOPTRD },
      { efGCT, "-jo",     "bam",      ffOPTWR },
      { efXVG, "-ffout",  "gct",      ffOPTWR },
      { efXVG, "-devout", "deviatie", ffOPTWR },
      { efXVG, "-runav",  "runaver",  ffOPTWR },
      { efXVG, "-px",     "pullx",    ffOPTWR },
      { efXVG, "-pf",     "pullf",    ffOPTWR },
      { efXVG, "-ro",     "rotation", ffOPTWR },
      { efLOG, "-ra",     "rotangles",ffOPTWR },
      { efLOG, "-rs",     "rotslabs", ffOPTWR },
      { efLOG, "-rt",     "rottorque",ffOPTWR },
      { efMTX, "-mtx",    "nm",       ffOPTWR },
      { efNDX, "-dn",     "dipole",   ffOPTWR },
      /* Output files that are deleted after each benchmark run */
      { efTRN, "-bo",     "bench",    ffWRITE },
      { efXTC, "-bx",     "bench",    ffWRITE },
      { efCPT, "-bcpo",   "bench",    ffWRITE },
      { efSTO, "-bc",     "bench",    ffWRITE },
      { efEDR, "-be",     "bench",    ffWRITE },
      { efLOG, "-bg",     "bench",    ffWRITE },
      { efEDO, "-beo",    "bench",    ffOPTWR },
      { efXVG, "-bdhdl",  "benchdhdl",ffOPTWR },
      { efXVG, "-bfield", "benchfld" ,ffOPTWR },
      { efXVG, "-btpi",   "benchtpi", ffOPTWR },
      { efXVG, "-btpid",  "benchtpid",ffOPTWR },
      { efGCT, "-bjo",    "bench",    ffOPTWR },
      { efXVG, "-bffout", "benchgct", ffOPTWR },
      { efXVG, "-bdevout","benchdev", ffOPTWR },
      { efXVG, "-brunav", "benchrnav",ffOPTWR },
      { efXVG, "-bpx",    "benchpx",  ffOPTWR },
      { efXVG, "-bpf",    "benchpf",  ffOPTWR },
      { efXVG, "-bro",    "benchrot", ffOPTWR },
      { efLOG, "-bra",    "benchrota",ffOPTWR },
      { efLOG, "-brs",    "benchrots",ffOPTWR },
      { efLOG, "-brt",    "benchrott",ffOPTWR },
      { efMTX, "-bmtx",   "benchn",   ffOPTWR },
      { efNDX, "-bdn",    "bench",    ffOPTWR }
    };

    gmx_bool bThreads     = FALSE;

    int  nthreads=1;

    const char *procstring[] =
      { NULL, "-np", "-n", "none", NULL };
    const char *npmevalues_opt[] =
      { NULL, "auto", "all", "subset", NULL };

    gmx_bool bAppendFiles=TRUE;
    gmx_bool bKeepAndNumCPT=FALSE;
    gmx_bool bResetCountersHalfWay=FALSE;
    gmx_bool bBenchmark=TRUE;

    output_env_t oenv=NULL;

    t_pargs pa[] = {
      /***********************/
      /* g_tune_pme options: */
      /***********************/
      { "-np",       FALSE, etINT,  {&nnodes},
        "Number of nodes to run the tests on (must be > 2 for separate PME nodes)" },
      { "-npstring", FALSE, etENUM, {procstring},
        "Specify the number of processors to [TT]$MPIRUN[tt] using this string"},
      { "-nt",       FALSE, etINT,  {&nthreads},
        "Number of threads to run the tests on (turns MPI & mpirun off)"},
      { "-r",        FALSE, etINT,  {&repeats},
        "Repeat each test this often" },
      { "-max",      FALSE, etREAL, {&maxPMEfraction},
        "Max fraction of PME nodes to test with" },
      { "-min",      FALSE, etREAL, {&minPMEfraction},
        "Min fraction of PME nodes to test with" },
      { "-npme",     FALSE, etENUM, {npmevalues_opt},
        "Within -min and -max, benchmark all possible values for [TT]-npme[tt], or just a reasonable subset. "
        "Auto neglects -min and -max and chooses reasonable values around a guess for npme derived from the .tpr"},
      { "-fix",      FALSE, etINT,  {&npme_fixed},
        "If >= -1, do not vary the number of PME-only nodes, instead use this fixed value and only vary rcoulomb and the PME grid spacing."},
      { "-rmax",     FALSE, etREAL, {&rmax},
        "If >0, maximal rcoulomb for -ntpr>1 (rcoulomb upscaling results in fourier grid downscaling)" },
      { "-rmin",     FALSE, etREAL, {&rmin},
        "If >0, minimal rcoulomb for -ntpr>1" },
      { "-scalevdw",  FALSE, etBOOL, {&bScaleRvdw},
        "Scale rvdw along with rcoulomb"},
      { "-ntpr",     FALSE, etINT,  {&ntprs},
        "Number of [TT].tpr[tt] files to benchmark. Create this many files with different rcoulomb scaling factors depending on -rmin and -rmax. "
        "If < 1, automatically choose the number of [TT].tpr[tt] files to test" },
      { "-steps",    FALSE, etGMX_LARGE_INT, {&bench_nsteps},
        "Take timings for this many steps in the benchmark runs" },
      { "-resetstep",FALSE, etINT,  {&presteps},
        "Let dlb equilibrate this many steps before timings are taken (reset cycle counters after this many steps)" },
      { "-simsteps", FALSE, etGMX_LARGE_INT, {&new_sim_nsteps},
        "If non-negative, perform this many steps in the real run (overwrites nsteps from [TT].tpr[tt], add [TT].cpt[tt] steps)" },
      { "-launch",   FALSE, etBOOL, {&bLaunch},
        "Launch the real simulation after optimization" },
      { "-bench",    FALSE, etBOOL, {&bBenchmark},
        "Run the benchmarks or just create the input [TT].tpr[tt] files?" },
      /******************/
      /* mdrun options: */
      /******************/
      /* We let g_tune_pme parse and understand these options, because we need to
       * prevent that they appear on the mdrun command line for the benchmarks */
      { "-append",   FALSE, etBOOL, {&bAppendFiles},
        "Append to previous output files when continuing from checkpoint instead of adding the simulation part number to all file names (for launch only)" },
      { "-cpnum",    FALSE, etBOOL, {&bKeepAndNumCPT},
        "Keep and number checkpoint files (launch only)" },
      { "-resethway", FALSE, etBOOL, {&bResetCountersHalfWay},
        "HIDDENReset the cycle counters after half the number of steps or halfway [TT]-maxh[tt] (launch only)" }
    };


#define NFILE asize(fnm)

    CopyRight(stderr,argv[0]);

    seconds = gettime();

    parse_common_args(&argc,argv,PCA_NOEXIT_ON_ARGS,
                      NFILE,fnm,asize(pa),pa,asize(desc),desc,
                      0,NULL,&oenv);

    /* Store the remaining unparsed command line entries in a string which
     * is then attached to the mdrun command line */
    snew(ExtraArgs, 1);
    ExtraArgs[0] = '\0';
    for (i=1; i<argc; i++) /* argc will now be 1 if everything was understood */
    {
        add_to_string(&ExtraArgs, argv[i]);
        add_to_string(&ExtraArgs, " ");
    }

    if (opt2parg_bSet("-nt",asize(pa),pa))
    {
        bThreads=TRUE;
        if (opt2parg_bSet("-npstring",asize(pa),pa))
            fprintf(stderr, "WARNING: -npstring has no effect when using threads.\n");

        if (nnodes > 1)
            gmx_fatal(FARGS, "Can't run multi-threaded MPI simulation yet!");
        /* and now we just set this; a bit of an ugly hack*/
        nnodes=nthreads;
    }
    /* Check for PME:PP ratio and whether tpr triggers additional output files */
    guessPMEratio = inspect_tpr(NFILE,fnm,&rcoulomb);

    /* Automatically set -beo options if -eo is set etc. */
    couple_files_options(NFILE,fnm);

    /* Construct the command line arguments for benchmark runs
     * as well as for the simulation run */
    if (bThreads)
        sprintf(bbuf," -nt %d ", nthreads);
    else
        sprintf(bbuf," -np %d ", nnodes);

    cmd_np = bbuf;

    create_command_line_snippets(bThreads,bAppendFiles,bKeepAndNumCPT,bResetCountersHalfWay,presteps,
                                 NFILE,fnm,asize(pa),pa,procstring[0],
                                 &cmd_np, &cmd_args_bench, &cmd_args_launch,
                                 ExtraArgs);

    /* Read in checkpoint file if requested */
    sim_part = 1;
    if(opt2bSet("-cpi",NFILE,fnm))
    {
        snew(cr,1);
        cr->duty=DUTY_PP; /* makes the following routine happy */
        read_checkpoint_simulation_part(opt2fn("-cpi",NFILE,fnm),
                    &sim_part,&cpt_steps,cr,
                    FALSE,NFILE,fnm,NULL,NULL);
        sfree(cr);
        sim_part++;
        /* sim_part will now be 1 if no checkpoint file was found */
        if (sim_part<=1)
            gmx_fatal(FARGS, "Checkpoint file %s not found!", opt2fn("-cpi",NFILE,fnm));
    }

    /* Open performance output file and write header info */
    fp = ffopen(opt2fn("-p",NFILE,fnm),"w");

    /* Make a quick consistency check of command line parameters */
    check_input(nnodes, repeats, &ntprs, &rmin, rcoulomb, &rmax,
                maxPMEfraction, minPMEfraction, npme_fixed,
                bench_nsteps, fnm, NFILE, sim_part, presteps,
                asize(pa),pa);

    /* Determine the maximum and minimum number of PME nodes to test,
     * the actual list of settings is build in do_the_tests(). */
    if ((nnodes > 2) && (npme_fixed < -1))
    {
        if (0 == strcmp(npmevalues_opt[0], "auto"))
        {
            /* Determine the npme range automatically based on the PME:PP load guess */
            if (guessPMEratio > 1.0)
            {
                /* More PME than PP work, probably we do not need separate PME nodes at all! */
                maxPMEnodes=nnodes/2;
                minPMEnodes=nnodes/2;
            }
            else
            {
                /* PME : PP load is in the range 0..1, let's test around the guess */
                guessPMEnodes = nnodes/(1.0 + 1.0/guessPMEratio);
                minPMEnodes = floor(0.7*guessPMEnodes);
                maxPMEnodes =  ceil(1.6*guessPMEnodes);
                maxPMEnodes = min(maxPMEnodes, nnodes/2);
            }
        }
        else
        {
            /* Determine the npme range based on user input */
            maxPMEnodes = floor(maxPMEfraction*nnodes);
            minPMEnodes = max(floor(minPMEfraction*nnodes), 0);
            fprintf(stdout, "Will try runs with %d ", minPMEnodes);
            if (maxPMEnodes != minPMEnodes)
                fprintf(stdout, "- %d ", maxPMEnodes);
            fprintf(stdout, "PME-only nodes.\n  Note that the automatic number of PME-only nodes and no separate PME nodes are always tested.\n");
        }
    }
    else
    {
        maxPMEnodes = 0;
        minPMEnodes = 0;
    }

    /* Get the commands we need to set up the runs from environment variables */
    get_program_paths(bThreads, &cmd_mpirun, cmd_np, &cmd_mdrun, repeats);

    /* Print some header info to file */
    sep_line(fp);
    fprintf(fp, "\n      P E R F O R M A N C E   R E S U L T S\n");
    sep_line(fp);
    fprintf(fp, "%s for Gromacs %s\n", ShortProgram(),GromacsVersion());
    if (!bThreads)
    {
        fprintf(fp, "Number of nodes         : %d\n", nnodes);
        fprintf(fp, "The mpirun command is   : %s\n", cmd_mpirun);
        if ( strcmp(procstring[0], "none") != 0)
            fprintf(fp, "Passing # of nodes via  : %s\n", procstring[0]);
        else
            fprintf(fp, "Not setting number of nodes in system call\n");
    }
    else
        fprintf(fp, "Number of threads       : %d\n", nnodes);

    fprintf(fp, "The mdrun  command is   : %s\n", cmd_mdrun);
    fprintf(fp, "mdrun args benchmarks   : %s\n", cmd_args_bench);
    fprintf(fp, "Benchmark steps         : ");
    fprintf(fp, gmx_large_int_pfmt, bench_nsteps);
    fprintf(fp, "\n");
    fprintf(fp, "dlb equilibration steps : %d\n", presteps);
    if (sim_part > 1)
    {
        fprintf(fp, "Checkpoint time step    : ");
        fprintf(fp, gmx_large_int_pfmt, cpt_steps);
        fprintf(fp, "\n");
    }
    fprintf(fp, "mdrun args at launchtime: %s\n", cmd_args_launch);

    if (new_sim_nsteps >= 0)
    {
        bOverwrite = TRUE;
        fprintf(stderr, "Note: Simulation input file %s will have ", opt2fn("-so",NFILE,fnm));
        fprintf(stderr, gmx_large_int_pfmt, new_sim_nsteps+cpt_steps);
        fprintf(stderr, " steps.\n");
        fprintf(fp, "Simulation steps        : ");
        fprintf(fp, gmx_large_int_pfmt, new_sim_nsteps);
        fprintf(fp, "\n");
    }
    if (repeats > 1)
        fprintf(fp, "Repeats for each test   : %d\n", repeats);

    if (npme_fixed >= -1)
    {
        fprintf(fp, "Fixing -npme at         : %d\n", npme_fixed);
    }

    fprintf(fp, "Input file              : %s\n", opt2fn("-s",NFILE,fnm));
    fprintf(fp, "   PME/PP load estimate : %g\n", guessPMEratio);

    /* Allocate memory for the inputinfo struct: */
    snew(info, 1);
    info->nr_inputfiles = ntprs;
    for (i=0; i<ntprs; i++)
    {
        snew(info->rcoulomb , ntprs);
        snew(info->rvdw     , ntprs);
        snew(info->rlist    , ntprs);
        snew(info->rlistlong, ntprs);
        snew(info->nkx      , ntprs);
        snew(info->nky      , ntprs);
        snew(info->nkz      , ntprs);
        snew(info->fsx      , ntprs);
        snew(info->fsy      , ntprs);
        snew(info->fsz      , ntprs);
    }
    /* Make alternative tpr files to test: */
    snew(tpr_names, ntprs);
    for (i=0; i<ntprs; i++)
        snew(tpr_names[i], STRLEN);

    /* It can be that ntprs is reduced by make_benchmark_tprs if not enough
     * different grids could be found. */
    make_benchmark_tprs(opt2fn("-s",NFILE,fnm), tpr_names, bench_nsteps+presteps,
			cpt_steps, rmin, rmax, bScaleRvdw, &ntprs, info, fp);

    /********************************************************************************/
    /* Main loop over all scenarios we need to test: tpr files, PME nodes, repeats  */
    /********************************************************************************/
    snew(perfdata, ntprs);
    if (bBenchmark)
    {
<<<<<<< HEAD
        do_the_tests(fp, tpr_names, maxPMEnodes, minPMEnodes, npme_fixed, npmevalues_opt[0], perfdata, &pmeentries,
                repeats, nnodes, ntprs, bThreads, cmd_mpirun, cmd_np, cmd_mdrun,
                cmd_args_bench, fnm, NFILE, sim_part, presteps, cpt_steps);

        fprintf(fp, "\nTuning took%8.1f minutes.\n", (gettime()-seconds)/60.0);

        /* Analyse the results and give a suggestion for optimal settings: */
        bKeepTPR = analyze_data(fp, opt2fn("-p", NFILE, fnm), perfdata, nnodes, ntprs, pmeentries,
                repeats, info, &best_tpr, &best_npme);

        /* Take the best-performing tpr file and enlarge nsteps to original value */
        if ( bKeepTPR && !bOverwrite )
        {
            simulation_tpr = opt2fn("-s",NFILE,fnm);
        }
        else
        {
            simulation_tpr = opt2fn("-so",NFILE,fnm);
            modify_PMEsettings(bOverwrite? (new_sim_nsteps+cpt_steps) :
                    info->orig_sim_steps, tpr_names[best_tpr],
                    simulation_tpr);
        }

        /* Let's get rid of the temporary benchmark input files */
        for (i=0; i<ntprs; i++)
        {
            fprintf(stdout, "Deleting temporary benchmark input file %s\n", tpr_names[i]);
            remove(tpr_names[i]);
        }
=======
        simulation_tpr = opt2fn("-so",NFILE,fnm);
        modify_PMEsettings(bOverwrite? (new_sim_nsteps+cpt_steps) : info->orig_sim_steps,
                info->orig_init_step, tpr_names[best_tpr], simulation_tpr);
    }
>>>>>>> f187738e

        /* Now start the real simulation if the user requested it ... */
        launch_simulation(bLaunch, fp, bThreads, cmd_mpirun, cmd_np, cmd_mdrun,
                cmd_args_launch, simulation_tpr, nnodes, best_npme);
    }
    ffclose(fp);

    /* ... or simply print the performance results to screen: */
    if (!bLaunch)
        finalize(opt2fn("-p", NFILE, fnm));

    return 0;
}<|MERGE_RESOLUTION|>--- conflicted
+++ resolved
@@ -700,18 +700,11 @@
 
     snew(ir,1);
     read_tpx_state(fn_best_tpr,ir,&state,NULL,&mtop);
-<<<<<<< HEAD
-
-    /* Set nsteps to the right value */
-    ir->nsteps = simsteps;
-
-=======
-        
+
     /* Reset nsteps and init_step to the value of the input .tpr file */
     ir->nsteps = simsteps;
     ir->init_step = init_step;
-    
->>>>>>> f187738e
+
     /* Write the tpr file which will be launched */
     sprintf(buf, "Writing optimized simulation file %s with nsteps=%s.\n", fn_sim_tpr, gmx_large_int_pfmt);
     fprintf(stdout,buf,ir->nsteps);
@@ -795,12 +788,9 @@
     /* Reduce the number of steps for the benchmarks */
     info->orig_sim_steps = ir->nsteps;
     ir->nsteps           = benchsteps;
-<<<<<<< HEAD
-=======
     /* We must not use init_step from the input tpr file for the benchmarks */
     info->orig_init_step = ir->init_step;
     ir->init_step        = 0;
->>>>>>> f187738e
 
     /* For PME-switch potentials, keep the radial distance of the buffer region */
     nlist_buffer   = ir->rlist - ir->rcoulomb;
@@ -2246,7 +2236,6 @@
     snew(perfdata, ntprs);
     if (bBenchmark)
     {
-<<<<<<< HEAD
         do_the_tests(fp, tpr_names, maxPMEnodes, minPMEnodes, npme_fixed, npmevalues_opt[0], perfdata, &pmeentries,
                 repeats, nnodes, ntprs, bThreads, cmd_mpirun, cmd_np, cmd_mdrun,
                 cmd_args_bench, fnm, NFILE, sim_part, presteps, cpt_steps);
@@ -2265,9 +2254,8 @@
         else
         {
             simulation_tpr = opt2fn("-so",NFILE,fnm);
-            modify_PMEsettings(bOverwrite? (new_sim_nsteps+cpt_steps) :
-                    info->orig_sim_steps, tpr_names[best_tpr],
-                    simulation_tpr);
+            modify_PMEsettings(bOverwrite? (new_sim_nsteps+cpt_steps) : info->orig_sim_steps,
+                info->orig_init_step, tpr_names[best_tpr], simulation_tpr);
         }
 
         /* Let's get rid of the temporary benchmark input files */
@@ -2276,12 +2264,6 @@
             fprintf(stdout, "Deleting temporary benchmark input file %s\n", tpr_names[i]);
             remove(tpr_names[i]);
         }
-=======
-        simulation_tpr = opt2fn("-so",NFILE,fnm);
-        modify_PMEsettings(bOverwrite? (new_sim_nsteps+cpt_steps) : info->orig_sim_steps,
-                info->orig_init_step, tpr_names[best_tpr], simulation_tpr);
-    }
->>>>>>> f187738e
 
         /* Now start the real simulation if the user requested it ... */
         launch_simulation(bLaunch, fp, bThreads, cmd_mpirun, cmd_np, cmd_mdrun,
