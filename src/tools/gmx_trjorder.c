/*
 * 
 *                This source code is part of
 * 
 *                 G   R   O   M   A   C   S
 * 
 *          GROningen MAchine for Chemical Simulations
 * 
 *                        VERSION 3.2.0
 * Written by David van der Spoel, Erik Lindahl, Berk Hess, and others.
 * Copyright (c) 1991-2000, University of Groningen, The Netherlands.
 * Copyright (c) 2001-2004, The GROMACS development team,
 * check out http://www.gromacs.org for more information.

 * This program is free software; you can redistribute it and/or
 * modify it under the terms of the GNU General Public License
 * as published by the Free Software Foundation; either version 2
 * of the License, or (at your option) any later version.
 * 
 * If you want to redistribute modifications, please consider that
 * scientific software is very special. Version control is crucial -
 * bugs must be traceable. We will be happy to consider code for
 * inclusion in the official distribution, but derived work must not
 * be called official GROMACS. Details are found in the README & COPYING
 * files - if they are missing, get the official version at www.gromacs.org.
 * 
 * To help us fund GROMACS development, we humbly ask that you cite
 * the papers on the package - you can find them in the top README file.
 * 
 * For more info, check our website at http://www.gromacs.org
 * 
 * And Hey:
 * Green Red Orange Magenta Azure Cyan Skyblue
 */
#ifdef HAVE_CONFIG_H
#include <config.h>
#endif

#include <math.h>
#include <string.h>
#include "statutil.h"
#include "sysstuff.h"
#include "typedefs.h"
#include "smalloc.h"
#include "macros.h"
#include "vec.h"
#include "pbc.h"
#include "copyrite.h"
#include "futil.h"
#include "statutil.h"
#include "index.h"
#include "mshift.h"
#include "xvgr.h"
#include "princ.h"
#include "rmpbc.h"
#include "txtdump.h"
#include "tpxio.h"
#include "gmx_ana.h"

typedef struct
{
    atom_id i;
    real d2;
} t_order;

t_order *order;

static int ocomp(const void *a, const void *b)
{
    t_order *oa, *ob;

    oa = (t_order *) a;
    ob = (t_order *) b;

    if (oa->d2 < ob->d2)
        return -1;
    else
        return 1;
}

int gmx_trjorder(int argc, char *argv[])
{
<<<<<<< HEAD
    const char *desc[] = {
    "trjorder orders molecules according to the smallest distance",
    "to atoms in a reference group. It will ask for a group of reference",
=======
  const char *desc[] = {
    "[TT]trjorder[tt] orders molecules according to the smallest distance",
    "to atoms in a reference group",
    "or on z-coordinate (with option [TT]-z[tt]).",
    "With distance ordering, it will ask for a group of reference",
>>>>>>> 162c2295
    "atoms and a group of molecules. For each frame of the trajectory",
    "the selected molecules will be reordered according to the shortest",
    "distance between atom number [TT]-da[tt] in the molecule and all the",
    "atoms in the reference group. The center of mass of the molecules can",
    "be used instead of a reference atom by setting [TT]-da[tt] to 0.",
    "All atoms in the trajectory are written",
    "to the output trajectory.[PAR]",
    "[TT]trjorder[tt] can be useful for e.g. analyzing the n waters closest to a",
    "protein.",
    "In that case the reference group would be the protein and the group",
    "of molecules would consist of all the water atoms. When an index group",
    "of the first n waters is made, the ordered trajectory can be used",
    "with any Gromacs program to analyze the n closest waters.",
    "[PAR]",
    "If the output file is a [TT].pdb[tt] file, the distance to the reference target",
    "will be stored in the B-factor field in order to color with e.g. Rasmol.",
    "[PAR]",
    "With option [TT]-nshell[tt] the number of molecules within a shell",
<<<<<<< HEAD
    "of radius [TT]-r[tt] around the refernce group are printed." };
    static int na = 3, ref_a = 1;
    static real rcut = 0;
    static bool bCOM = FALSE;
    t_pargs pa[] = {
        { "-na", FALSE, etINT, { &na }, 
            "Number of atoms in a molecule" },
        { "-da", FALSE, etINT, { &ref_a },
            "Atom used for the distance calculation" },
        { "-com", FALSE, etBOOL, { &bCOM },
            "Use the distance to the center of mass of the reference group" },
        { "-r", FALSE, etREAL, { &rcut },
            "Cutoff used for the distance calculation when computing the number"
            " of molecules in a shell around e.g. a protein" }, };
    FILE *fp;
    int status, out;
    bool bNShell, bPDBout;
    t_topology top;
    int ePBC;
    rvec *x, xcom, dx;
    matrix box;
    t_pbc pbc;
    real t, totmass, mass, rcut2 = 0, n2;
    int natoms, nwat, ncut;
    char **grpname, title[256];
    int i, j, *isize;
    atom_id sa, sr, *swi, **index;
    output_env_t oenv;
#define REF 0
#define SOL 1
    t_filenm fnm[] =
        {
            { efTRX, "-f", NULL, ffREAD },
            { efTPS, NULL, NULL, ffREAD },
            { efNDX, NULL, NULL, ffOPTRD },
            { efTRO, "-o", "ordered", ffOPTWR },
            { efXVG, "-nshell", "nshell", ffOPTWR } };
=======
    "of radius [TT]-r[tt] around the reference group are printed."
  };
  static int na=3,ref_a=1;
  static real rcut=0;
  static gmx_bool bCOM=FALSE,bZ=FALSE;
  t_pargs pa[] = {
    { "-na", FALSE, etINT,  {&na},
      "Number of atoms in a molecule" },
    { "-da", FALSE, etINT,  {&ref_a},
      "Atom used for the distance calculation, 0 is COM" },
    { "-com", FALSE, etBOOL, {&bCOM},
      "Use the distance to the center of mass of the reference group" },
    { "-r",  FALSE, etREAL, {&rcut},
      "Cutoff used for the distance calculation when computing the number of molecules in a shell around e.g. a protein" },
    { "-z", FALSE, etBOOL, {&bZ},
      "Order molecules on z-coordinate" }
  };
  FILE       *fp;
  t_trxstatus *out;
  t_trxstatus *status;
  gmx_bool       bNShell,bPDBout;
  t_topology top;
  int        ePBC;
  rvec       *x,*xsol,xcom,dx;
  matrix     box;
  t_pbc      pbc;
  gmx_rmpbc_t gpbc;
  real       t,totmass,mass,rcut2=0,n2;
  int        natoms,nwat,ncut;
  char       **grpname,title[256];
  int        i,j,d,*isize,isize_ref=0,isize_sol;
  atom_id    sa,sr,*swi,**index,*ind_ref=NULL,*ind_sol;
  output_env_t oenv;
  t_filenm fnm[] = { 
    { efTRX, "-f", NULL, ffREAD  }, 
    { efTPS, NULL, NULL, ffREAD  }, 
    { efNDX, NULL, NULL, ffOPTRD },
    { efTRO, "-o", "ordered", ffOPTWR },
    { efXVG, "-nshell", "nshell", ffOPTWR } 
  }; 
>>>>>>> 162c2295
#define NFILE asize(fnm) 

    CopyRight(stderr, argv[0]);
    parse_common_args(&argc, argv, PCA_CAN_TIME | PCA_BE_NICE, NFILE, fnm,
                      asize(pa), pa, asize(desc), desc, 0, NULL, &oenv);

    read_tps_conf(ftp2fn(efTPS, NFILE, fnm), title, &top, &ePBC, &x, NULL, box,
                  TRUE);
    sfree(x);

<<<<<<< HEAD
    /* get index groups */
    printf("Select a group of reference atoms and a group of molecules to be "
        "ordered:\n");
    snew(grpname,2);
    snew(index,2);
    snew(isize,2);
    get_index(&top.atoms, ftp2fn_null(efNDX, NFILE, fnm), 2, isize, index,
              grpname);

    natoms
        = read_first_x(oenv, &status, ftp2fn(efTRX, NFILE, fnm), &t, &x, box);
    if (natoms > top.atoms.nr)
        gmx_fatal(FARGS, "Number of atoms in the run input file is larger than "
            "in the trjactory");
        for(i=0; (i<2); i++)
        for(j=0; (j<isize[i]); j++)
        if (index[i][j] > natoms)
        gmx_fatal(FARGS,"An atom number in group %s is larger than the number "
            "of atoms in the trajectory");

  if ((isize[SOL] % na) != 0)
      gmx_fatal(FARGS,"Number of atoms in the molecule group (%d) is not a "
          "multiple of na (%d)",
                isize[1],na);

  nwat = isize[SOL]/na;
=======
  /* get index groups */
  printf("Select %sa group of molecules to be ordered:\n",
	 bZ ? "" : "a group of reference atoms and "); 
  snew(grpname,2);
  snew(index,2);
  snew(isize,2);
  get_index(&top.atoms,ftp2fn_null(efNDX,NFILE,fnm),bZ ? 1 : 2,
	    isize,index,grpname);

  if (!bZ) {
    isize_ref = isize[0];
    isize_sol = isize[1];
    ind_ref   = index[0];
    ind_sol   = index[1];
  } else {
    isize_sol = isize[0];
    ind_sol   = index[0];
  }

  natoms=read_first_x(oenv,&status,ftp2fn(efTRX,NFILE,fnm),&t,&x,box); 
  if (natoms > top.atoms.nr)
    gmx_fatal(FARGS,"Number of atoms in the run input file is larger than in the trjactory");
  for(i=0; (i<2); i++)
    for(j=0; (j<isize[i]); j++)
      if (index[i][j] > natoms)
	gmx_fatal(FARGS,"An atom number in group %s is larger than the number of atoms in the trajectory");
  
  if ((isize_sol % na) != 0)
    gmx_fatal(FARGS,"Number of atoms in the molecule group (%d) is not a multiple of na (%d)",
		isize[1],na);
		
  nwat = isize_sol/na;
>>>>>>> 162c2295
  if (ref_a > na)
      gmx_fatal(FARGS,"The reference atom can not be larger than the number of"
          " atoms in a molecule");
  ref_a--;
  snew(xsol,nwat);
  snew(order,nwat);
  snew(swi,natoms);
  for(i=0; (i<natoms); i++)
      swi[i] = i;

  out     = NULL;
  fp      = NULL;
  bNShell = ((opt2bSet("-nshell",NFILE,fnm)) ||
      (opt2parg_bSet("-r",asize(pa),pa)));
  bPDBout = FALSE;
  if (bNShell) {
      rcut2   = rcut*rcut;
      fp = xvgropen(opt2fn("-nshell",NFILE,fnm),"Number of molecules",
                    "Time (ps)","N",oenv);
      printf("Will compute the number of molecules within a radius of %g\n",
             rcut);
  }
  if (!bNShell || opt2bSet("-o",NFILE,fnm)) {
      bPDBout = (fn2ftp(opt2fn("-o",NFILE,fnm)) == efPDB);
      if (bPDBout && !top.atoms.pdbinfo) {
          fprintf(stderr,"Creating pdbfino records\n");
          snew(top.atoms.pdbinfo,top.atoms.nr);
      }
      out = open_trx(opt2fn("-o",NFILE,fnm),"w");
  }
  gpbc = gmx_rmpbc_init(&top.idef,ePBC,natoms,box);
  do {
<<<<<<< HEAD
      rm_pbc(&top.idef,ePBC,natoms,box,x,x);
      set_pbc(&pbc,ePBC,box);

      if (bCOM) {
          totmass = 0;
          clear_rvec(xcom);
          for(i=0; i<isize[REF]; i++) {
              mass = top.atoms.atom[index[REF][i]].m;
              totmass += mass;
              for(j=0; j<DIM; j++)
                  xcom[j] += mass*x[index[REF][i]][j];
          }
          svmul(1/totmass,xcom,xcom);
          for(i=0; (i<nwat); i++) {
              sa = index[SOL][na*i];
              pbc_dx(&pbc,xcom,x[sa+ref_a],dx);
              order[i].i   = sa;
              order[i].d2  = norm2(dx); 
          }
      } else {
          /* Set distance to first atom */
          for(i=0; (i<nwat); i++) {
              sa = index[SOL][na*i];
              pbc_dx(&pbc,x[index[REF][0]],x[sa+ref_a],dx);
              order[i].i   = sa;
              order[i].d2  = norm2(dx); 
          }
          for(j=1; (j<isize[REF]); j++) {
              sr = index[REF][j];
              for(i=0; (i<nwat); i++) {
                  sa = index[SOL][na*i];
                  pbc_dx(&pbc,x[sr],x[sa+ref_a],dx);
                  n2 = norm2(dx);
                  if (n2 < order[i].d2)
                      order[i].d2  = n2;
              }
          }
      }

      if (bNShell) {
          ncut = 0;
          for(i=0; (i<nwat); i++)
              if (order[i].d2 <= rcut2)
                  ncut++;
          fprintf(fp,"%10.3f  %8d\n",t,ncut);
=======
    gmx_rmpbc(gpbc,natoms,box,x);
    set_pbc(&pbc,ePBC,box);

    if (ref_a == -1) {
      /* Calculate the COM of all solvent molecules */
      for(i=0; i<nwat; i++) {
	totmass = 0;
	clear_rvec(xsol[i]);
	for(j=0; j<na; j++) {
	  sa = ind_sol[i*na+j];
	  mass = top.atoms.atom[sa].m;
	  totmass += mass;
	  for(d=0; d<DIM; d++) {
	    xsol[i][d] += mass*x[sa][d];
	  }
	}
	svmul(1/totmass,xsol[i],xsol[i]);
      }
    } else {
      /* Copy the reference atom of all solvent molecules */
      for(i=0; i<nwat; i++) {
	copy_rvec(x[ind_sol[i*na+ref_a]],xsol[i]);
      }
    }

    if (bZ) {
      for(i=0; (i<nwat); i++) {
	sa = ind_sol[na*i];
	order[i].i   = sa;
	order[i].d2  = xsol[i][ZZ]; 
      }
    } else if (bCOM) {
      totmass = 0;
      clear_rvec(xcom);
      for(i=0; i<isize_ref; i++) {
	mass = top.atoms.atom[ind_ref[i]].m;
	totmass += mass;
	for(j=0; j<DIM; j++)
	  xcom[j] += mass*x[ind_ref[i]][j];
      }
      svmul(1/totmass,xcom,xcom);
      for(i=0; (i<nwat); i++) {
	sa = ind_sol[na*i];
	pbc_dx(&pbc,xcom,xsol[i],dx);
	order[i].i   = sa;
	order[i].d2  = norm2(dx); 
      }
    } else {
      /* Set distance to first atom */
      for(i=0; (i<nwat); i++) {
	sa = ind_sol[na*i];
	pbc_dx(&pbc,x[ind_ref[0]],xsol[i],dx);
	order[i].i   = sa;
	order[i].d2  = norm2(dx); 
      }
      for(j=1; (j<isize_ref); j++) {
	sr = ind_ref[j];
	for(i=0; (i<nwat); i++) {
	  sa = ind_sol[na*i];
	  pbc_dx(&pbc,x[sr],xsol[i],dx);
	  n2 = norm2(dx);
	  if (n2 < order[i].d2)
	    order[i].d2  = n2;
	}
>>>>>>> 162c2295
      }
      if (out != -1) {
          qsort(order,nwat,sizeof(*order),ocomp);
          for(i=0; (i<nwat); i++)
              for(j=0; (j<na); j++) 
                  swi[index[SOL][na*i]+j] = order[i].i+j;

<<<<<<< HEAD
          /* Store the distance as the B-factor */
          if (bPDBout) {
              for(i=0; (i<nwat); i++) {
                  for(j=0; (j<na); j++) {
                      top.atoms.pdbinfo[order[i].i+j].bfac = sqrt(order[i].d2);
                  }
              }
          }
          write_trx(out,natoms,swi,&top.atoms,0,t,box,x,NULL,NULL);
=======
    if (bNShell) {
      ncut = 0;
      for(i=0; (i<nwat); i++)
	if (order[i].d2 <= rcut2)
	  ncut++;
      fprintf(fp,"%10.3f  %8d\n",t,ncut);
    }
    if (out) {
      qsort(order,nwat,sizeof(*order),ocomp);
      for(i=0; (i<nwat); i++)
	for(j=0; (j<na); j++) 
	  swi[ind_sol[na*i]+j] = order[i].i+j;
      
      /* Store the distance as the B-factor */
      if (bPDBout) {
	for(i=0; (i<nwat); i++) {
	  for(j=0; (j<na); j++) {
	    top.atoms.pdbinfo[order[i].i+j].bfac = sqrt(order[i].d2);
	  }
	}
>>>>>>> 162c2295
      }
  } while(read_next_x(oenv,status,&t,natoms,x,box));
  close_trj(status);
<<<<<<< HEAD
  if (out != -1)
      close_trx(out);
  if (fp)
      ffclose(fp);

=======
  if (out)
    close_trx(out);
  if (fp)
    ffclose(fp);
  gmx_rmpbc_done(gpbc);
  
>>>>>>> 162c2295
  thanx(stderr);

  return 0;
}<|MERGE_RESOLUTION|>--- conflicted
+++ resolved
@@ -57,40 +57,33 @@
 #include "tpxio.h"
 #include "gmx_ana.h"
 
-typedef struct
+typedef struct {
+  atom_id i;
+  real    d2;
+} t_order;
+
+t_order *order;
+
+static int ocomp(const void *a,const void *b)
 {
-    atom_id i;
-    real d2;
-} t_order;
-
-t_order *order;
-
-static int ocomp(const void *a, const void *b)
+  t_order *oa,*ob;
+  
+  oa = (t_order *)a;
+  ob = (t_order *)b;
+  
+  if (oa->d2 < ob->d2)
+    return -1;
+  else
+    return 1;  
+}
+
+int gmx_trjorder(int argc,char *argv[])
 {
-    t_order *oa, *ob;
-
-    oa = (t_order *) a;
-    ob = (t_order *) b;
-
-    if (oa->d2 < ob->d2)
-        return -1;
-    else
-        return 1;
-}
-
-int gmx_trjorder(int argc, char *argv[])
-{
-<<<<<<< HEAD
-    const char *desc[] = {
-    "trjorder orders molecules according to the smallest distance",
-    "to atoms in a reference group. It will ask for a group of reference",
-=======
   const char *desc[] = {
     "[TT]trjorder[tt] orders molecules according to the smallest distance",
     "to atoms in a reference group",
     "or on z-coordinate (with option [TT]-z[tt]).",
     "With distance ordering, it will ask for a group of reference",
->>>>>>> 162c2295
     "atoms and a group of molecules. For each frame of the trajectory",
     "the selected molecules will be reordered according to the shortest",
     "distance between atom number [TT]-da[tt] in the molecule and all the",
@@ -109,45 +102,6 @@
     "will be stored in the B-factor field in order to color with e.g. Rasmol.",
     "[PAR]",
     "With option [TT]-nshell[tt] the number of molecules within a shell",
-<<<<<<< HEAD
-    "of radius [TT]-r[tt] around the refernce group are printed." };
-    static int na = 3, ref_a = 1;
-    static real rcut = 0;
-    static bool bCOM = FALSE;
-    t_pargs pa[] = {
-        { "-na", FALSE, etINT, { &na }, 
-            "Number of atoms in a molecule" },
-        { "-da", FALSE, etINT, { &ref_a },
-            "Atom used for the distance calculation" },
-        { "-com", FALSE, etBOOL, { &bCOM },
-            "Use the distance to the center of mass of the reference group" },
-        { "-r", FALSE, etREAL, { &rcut },
-            "Cutoff used for the distance calculation when computing the number"
-            " of molecules in a shell around e.g. a protein" }, };
-    FILE *fp;
-    int status, out;
-    bool bNShell, bPDBout;
-    t_topology top;
-    int ePBC;
-    rvec *x, xcom, dx;
-    matrix box;
-    t_pbc pbc;
-    real t, totmass, mass, rcut2 = 0, n2;
-    int natoms, nwat, ncut;
-    char **grpname, title[256];
-    int i, j, *isize;
-    atom_id sa, sr, *swi, **index;
-    output_env_t oenv;
-#define REF 0
-#define SOL 1
-    t_filenm fnm[] =
-        {
-            { efTRX, "-f", NULL, ffREAD },
-            { efTPS, NULL, NULL, ffREAD },
-            { efNDX, NULL, NULL, ffOPTRD },
-            { efTRO, "-o", "ordered", ffOPTWR },
-            { efXVG, "-nshell", "nshell", ffOPTWR } };
-=======
     "of radius [TT]-r[tt] around the reference group are printed."
   };
   static int na=3,ref_a=1;
@@ -188,45 +142,15 @@
     { efTRO, "-o", "ordered", ffOPTWR },
     { efXVG, "-nshell", "nshell", ffOPTWR } 
   }; 
->>>>>>> 162c2295
 #define NFILE asize(fnm) 
 
-    CopyRight(stderr, argv[0]);
-    parse_common_args(&argc, argv, PCA_CAN_TIME | PCA_BE_NICE, NFILE, fnm,
-                      asize(pa), pa, asize(desc), desc, 0, NULL, &oenv);
-
-    read_tps_conf(ftp2fn(efTPS, NFILE, fnm), title, &top, &ePBC, &x, NULL, box,
-                  TRUE);
-    sfree(x);
-
-<<<<<<< HEAD
-    /* get index groups */
-    printf("Select a group of reference atoms and a group of molecules to be "
-        "ordered:\n");
-    snew(grpname,2);
-    snew(index,2);
-    snew(isize,2);
-    get_index(&top.atoms, ftp2fn_null(efNDX, NFILE, fnm), 2, isize, index,
-              grpname);
-
-    natoms
-        = read_first_x(oenv, &status, ftp2fn(efTRX, NFILE, fnm), &t, &x, box);
-    if (natoms > top.atoms.nr)
-        gmx_fatal(FARGS, "Number of atoms in the run input file is larger than "
-            "in the trjactory");
-        for(i=0; (i<2); i++)
-        for(j=0; (j<isize[i]); j++)
-        if (index[i][j] > natoms)
-        gmx_fatal(FARGS,"An atom number in group %s is larger than the number "
-            "of atoms in the trajectory");
-
-  if ((isize[SOL] % na) != 0)
-      gmx_fatal(FARGS,"Number of atoms in the molecule group (%d) is not a "
-          "multiple of na (%d)",
-                isize[1],na);
-
-  nwat = isize[SOL]/na;
-=======
+  CopyRight(stderr,argv[0]); 
+  parse_common_args(&argc,argv,PCA_CAN_TIME | PCA_BE_NICE,
+		    NFILE,fnm,asize(pa),pa,asize(desc),desc,0,NULL,&oenv); 
+
+  read_tps_conf(ftp2fn(efTPS,NFILE,fnm),title,&top,&ePBC,&x,NULL,box,TRUE);
+  sfree(x);
+
   /* get index groups */
   printf("Select %sa group of molecules to be ordered:\n",
 	 bZ ? "" : "a group of reference atoms and "); 
@@ -259,86 +183,37 @@
 		isize[1],na);
 		
   nwat = isize_sol/na;
->>>>>>> 162c2295
   if (ref_a > na)
-      gmx_fatal(FARGS,"The reference atom can not be larger than the number of"
-          " atoms in a molecule");
+    gmx_fatal(FARGS,"The reference atom can not be larger than the number of atoms in a molecule");
   ref_a--;
   snew(xsol,nwat);
   snew(order,nwat);
   snew(swi,natoms);
   for(i=0; (i<natoms); i++)
-      swi[i] = i;
+    swi[i] = i;
 
   out     = NULL;
   fp      = NULL;
   bNShell = ((opt2bSet("-nshell",NFILE,fnm)) ||
-      (opt2parg_bSet("-r",asize(pa),pa)));
+	     (opt2parg_bSet("-r",asize(pa),pa)));
   bPDBout = FALSE;
   if (bNShell) {
-      rcut2   = rcut*rcut;
-      fp = xvgropen(opt2fn("-nshell",NFILE,fnm),"Number of molecules",
-                    "Time (ps)","N",oenv);
-      printf("Will compute the number of molecules within a radius of %g\n",
-             rcut);
+    rcut2   = rcut*rcut;
+    fp = xvgropen(opt2fn("-nshell",NFILE,fnm),"Number of molecules",
+		  "Time (ps)","N",oenv);
+    printf("Will compute the number of molecules within a radius of %g\n",
+	   rcut);
   }
   if (!bNShell || opt2bSet("-o",NFILE,fnm)) {
-      bPDBout = (fn2ftp(opt2fn("-o",NFILE,fnm)) == efPDB);
-      if (bPDBout && !top.atoms.pdbinfo) {
-          fprintf(stderr,"Creating pdbfino records\n");
-          snew(top.atoms.pdbinfo,top.atoms.nr);
-      }
-      out = open_trx(opt2fn("-o",NFILE,fnm),"w");
+    bPDBout = (fn2ftp(opt2fn("-o",NFILE,fnm)) == efPDB);
+    if (bPDBout && !top.atoms.pdbinfo) {
+      fprintf(stderr,"Creating pdbfino records\n");
+      snew(top.atoms.pdbinfo,top.atoms.nr);
+    }
+    out = open_trx(opt2fn("-o",NFILE,fnm),"w");
   }
   gpbc = gmx_rmpbc_init(&top.idef,ePBC,natoms,box);
   do {
-<<<<<<< HEAD
-      rm_pbc(&top.idef,ePBC,natoms,box,x,x);
-      set_pbc(&pbc,ePBC,box);
-
-      if (bCOM) {
-          totmass = 0;
-          clear_rvec(xcom);
-          for(i=0; i<isize[REF]; i++) {
-              mass = top.atoms.atom[index[REF][i]].m;
-              totmass += mass;
-              for(j=0; j<DIM; j++)
-                  xcom[j] += mass*x[index[REF][i]][j];
-          }
-          svmul(1/totmass,xcom,xcom);
-          for(i=0; (i<nwat); i++) {
-              sa = index[SOL][na*i];
-              pbc_dx(&pbc,xcom,x[sa+ref_a],dx);
-              order[i].i   = sa;
-              order[i].d2  = norm2(dx); 
-          }
-      } else {
-          /* Set distance to first atom */
-          for(i=0; (i<nwat); i++) {
-              sa = index[SOL][na*i];
-              pbc_dx(&pbc,x[index[REF][0]],x[sa+ref_a],dx);
-              order[i].i   = sa;
-              order[i].d2  = norm2(dx); 
-          }
-          for(j=1; (j<isize[REF]); j++) {
-              sr = index[REF][j];
-              for(i=0; (i<nwat); i++) {
-                  sa = index[SOL][na*i];
-                  pbc_dx(&pbc,x[sr],x[sa+ref_a],dx);
-                  n2 = norm2(dx);
-                  if (n2 < order[i].d2)
-                      order[i].d2  = n2;
-              }
-          }
-      }
-
-      if (bNShell) {
-          ncut = 0;
-          for(i=0; (i<nwat); i++)
-              if (order[i].d2 <= rcut2)
-                  ncut++;
-          fprintf(fp,"%10.3f  %8d\n",t,ncut);
-=======
     gmx_rmpbc(gpbc,natoms,box,x);
     set_pbc(&pbc,ePBC,box);
 
@@ -403,25 +278,9 @@
 	  if (n2 < order[i].d2)
 	    order[i].d2  = n2;
 	}
->>>>>>> 162c2295
-      }
-      if (out != -1) {
-          qsort(order,nwat,sizeof(*order),ocomp);
-          for(i=0; (i<nwat); i++)
-              for(j=0; (j<na); j++) 
-                  swi[index[SOL][na*i]+j] = order[i].i+j;
-
-<<<<<<< HEAD
-          /* Store the distance as the B-factor */
-          if (bPDBout) {
-              for(i=0; (i<nwat); i++) {
-                  for(j=0; (j<na); j++) {
-                      top.atoms.pdbinfo[order[i].i+j].bfac = sqrt(order[i].d2);
-                  }
-              }
-          }
-          write_trx(out,natoms,swi,&top.atoms,0,t,box,x,NULL,NULL);
-=======
+      }
+    }
+
     if (bNShell) {
       ncut = 0;
       for(i=0; (i<nwat); i++)
@@ -442,25 +301,18 @@
 	    top.atoms.pdbinfo[order[i].i+j].bfac = sqrt(order[i].d2);
 	  }
 	}
->>>>>>> 162c2295
-      }
+      }
+      write_trx(out,natoms,swi,&top.atoms,0,t,box,x,NULL,NULL);
+    }
   } while(read_next_x(oenv,status,&t,natoms,x,box));
   close_trj(status);
-<<<<<<< HEAD
-  if (out != -1)
-      close_trx(out);
-  if (fp)
-      ffclose(fp);
-
-=======
   if (out)
     close_trx(out);
   if (fp)
     ffclose(fp);
   gmx_rmpbc_done(gpbc);
   
->>>>>>> 162c2295
   thanx(stderr);
-
+  
   return 0;
 }