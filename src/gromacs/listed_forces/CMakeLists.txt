--- conflicted
+++ resolved
@@ -77,7 +77,6 @@
 # listed_forces interfaces convey transitive dependence on these modules.
 #target_link_libraries(listed_forces PUBLIC
 target_link_libraries(listed_forces INTERFACE
-<<<<<<< HEAD
                       gmxlib
                       gpu_utils
                       linearalgebra
@@ -92,9 +91,7 @@
                       utility
                       # The following cyclic dependencies should be removed
                       mdlib
-=======
                       utility
->>>>>>> 58f5c06f
                       )
 # Source files have the following private module dependencies.
 #target_link_libraries(listed_forces PRIVATE tng_io)
