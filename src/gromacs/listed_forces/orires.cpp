/*
 * This file is part of the GROMACS molecular simulation package.
 *
 * Copyright (c) 1991-2000, University of Groningen, The Netherlands.
 * Copyright (c) 2001-2004, The GROMACS development team.
 * Copyright (c) 2013,2014,2015,2016,2017 The GROMACS development team.
 * Copyright (c) 2018,2019,2020,2021, by the GROMACS development team, led by
 * Mark Abraham, David van der Spoel, Berk Hess, and Erik Lindahl,
 * and including many others, as listed in the AUTHORS file in the
 * top-level source directory and at http://www.gromacs.org.
 *
 * GROMACS is free software; you can redistribute it and/or
 * modify it under the terms of the GNU Lesser General Public License
 * as published by the Free Software Foundation; either version 2.1
 * of the License, or (at your option) any later version.
 *
 * GROMACS is distributed in the hope that it will be useful,
 * but WITHOUT ANY WARRANTY; without even the implied warranty of
 * MERCHANTABILITY or FITNESS FOR A PARTICULAR PURPOSE.  See the GNU
 * Lesser General Public License for more details.
 *
 * You should have received a copy of the GNU Lesser General Public
 * License along with GROMACS; if not, see
 * http://www.gnu.org/licenses, or write to the Free Software Foundation,
 * Inc., 51 Franklin Street, Fifth Floor, Boston, MA  02110-1301  USA.
 *
 * If you want to redistribute modifications to GROMACS, please
 * consider that scientific software is very special. Version
 * control is crucial - bugs must be traceable. We will be happy to
 * consider code for inclusion in the official distribution, but
 * derived work must not be called official GROMACS. Details are found
 * in the README & COPYING files - if they are missing, get the
 * official version at http://www.gromacs.org.
 *
 * To help us fund GROMACS development, we humbly ask that you cite
 * the research papers on the package. Check out http://www.gromacs.org.
 */
#include "gmxpre.h"

#include "orires.h"

#include <climits>
#include <cmath>

#include "gromacs/linearalgebra/nrjac.h"
#include "gromacs/math/do_fit.h"
#include "gromacs/math/functions.h"
#include "gromacs/math/vec.h"
#include "gromacs/mdrunutility/multisim.h"
#include "gromacs/mdtypes/commrec.h"
#include "gromacs/mdtypes/fcdata.h"
#include "gromacs/mdtypes/inputrec.h"
#include "gromacs/mdtypes/state.h"
#include "gromacs/pbcutil/ishift.h"
#include "gromacs/pbcutil/pbc.h"
#include "gromacs/topology/ifunc.h"
#include "gromacs/topology/mtop_util.h"
#include "gromacs/topology/topology.h"
#include "gromacs/utility/arrayref.h"
#include "gromacs/utility/exceptions.h"
#include "gromacs/utility/pleasecite.h"
#include "gromacs/utility/smalloc.h"

using gmx::ArrayRef;
using gmx::RVec;

// TODO This implementation of ensemble orientation restraints is nasty because
// a user can't just do multi-sim with single-sim orientation restraints.

t_oriresdata::t_oriresdata(FILE*                 fplog,
                           const gmx_mtop_t&     mtop,
                           const t_inputrec&     ir,
                           const t_commrec*      cr,
                           const gmx_multisim_t* ms,
                           t_state*              globalState) :
    numRestraints(gmx_mtop_ftype_count(mtop, F_ORIRES))
{
    GMX_RELEASE_ASSERT(numRestraints > 0,
                       "orires() should only be called with orientation restraints present");

    const int numFitParams = 5;
    if (numRestraints <= numFitParams)
    {
        const std::string mesg = gmx::formatString(
                "The system has %d orientation restraints, but at least %d are required, since "
                "there are %d fitting parameters.",
                numRestraints,
                numFitParams + 1,
                numFitParams);
        GMX_THROW(gmx::InvalidInputError(mesg));
    }

    if (ir.bPeriodicMols)
    {
        /* Since we apply fitting, we need to make molecules whole and this
         * can not be done when periodic molecules are present.
         */
        GMX_THROW(gmx::InvalidInputError(
                "Orientation restraints can not be applied when periodic molecules are present "
                "in the system"));
    }

    if (cr && PAR(cr))
    {
        GMX_THROW(gmx::InvalidInputError(
                "Orientation restraints do not work with MPI parallelization. Choose 1 MPI rank, "
                "if possible."));
    }

    GMX_RELEASE_ASSERT(globalState != nullptr, "We need a valid global state in t_oriresdata()");

    fc             = ir.orires_fc;
    numExperiments = 0;

    std::vector<int> nr_ex;
    typeMin     = INT_MAX;
    int typeMax = 0;
    for (const auto il : IListRange(mtop))
    {
        const int numOrires = il.list()[F_ORIRES].size();
        if (il.nmol() > 1 && numOrires > 0)
        {
            const std::string mesg = gmx::formatString(
                    "Found %d copies of a molecule with orientation restrains while the current "
                    "code only supports a single copy. If you want to ensemble average, run "
                    "multiple copies of the system using the multi-sim feature of mdrun.",
                    il.nmol());
            GMX_THROW(gmx::InvalidInputError(mesg));
        }

        for (int i = 0; i < numOrires; i += 3)
        {
            int type = il.list()[F_ORIRES].iatoms[i];
            int ex   = mtop.ffparams.iparams[type].orires.ex;
            if (ex >= numExperiments)
            {
                nr_ex.resize(ex + 1, 0);
                numExperiments = ex + 1;
            }
            nr_ex[ex]++;

            typeMin = std::min(typeMin, type);
            typeMax = std::max(typeMax, type);
        }
    }
    /* With domain decomposition we use the type index for indexing in global arrays */
    GMX_RELEASE_ASSERT(
            typeMax - typeMin + 1 == numRestraints,
            "All orientation restraint parameter entries in the topology should be consecutive");

    snew(orderTensors, numExperiments);
    /* When not doing time averaging, the instaneous and time averaged data
     * are indentical and the pointers can point to the same memory.
     */
    snew(DTensors, numRestraints);

    if (ms)
    {
        snew(DTensorsEnsembleAv, numRestraints);
    }
    else
    {
        DTensorsEnsembleAv = DTensors;
    }

    if (ir.orires_tau == 0)
    {
        DTensorsTimeAndEnsembleAv = DTensorsEnsembleAv;
        edt                       = 0.0;
        edt_1                     = 1.0;
    }
    else
    {
        snew(DTensorsTimeAndEnsembleAv, numRestraints);
        edt   = std::exp(-ir.delta_t / ir.orires_tau);
        edt_1 = 1.0 - edt;

        /* Extend the state with the orires history */
        globalState->flags |= enumValueToBitMask(StateEntry::OrireInitF);
        globalState->hist.orire_initf = 1;
        globalState->flags |= enumValueToBitMask(StateEntry::OrireDtav);
        globalState->hist.orire_Dtav.resize(numRestraints * 5);
    }

    orientations.resize(numRestraints);
    if (ms)
    {
        orientationsEnsembleAvBuffer.resize(numRestraints);
        orientationsEnsembleAv = orientationsEnsembleAvBuffer;
    }
    else
    {
        orientationsEnsembleAv = orientations;
    }
    if (ir.orires_tau == 0)
    {
        orientationsTimeAndEnsembleAv = orientationsEnsembleAv;
    }
    else
    {
        orientationsTimeAndEnsembleAvBuffer.resize(numRestraints);
        orientationsTimeAndEnsembleAv = orientationsTimeAndEnsembleAvBuffer;
    }
    tmpEq.resize(numExperiments);

    numReferenceAtoms = 0;
    for (int i = 0; i < mtop.natoms; i++)
    {
        if (getGroupType(mtop.groups, SimulationAtomGroupType::OrientationRestraintsFit, i) == 0)
        {
            numReferenceAtoms++;
        }
    }
    mref.resize(numReferenceAtoms);
    xref.resize(numReferenceAtoms);
    xtmp.resize(numReferenceAtoms);

    eigenOutput.resize(numExperiments * c_numEigenRealsPerExperiment);

    /* Determine the reference structure on the master node.
     * Copy it to the other nodes after checking multi compatibility,
     * so we are sure the subsystems match before copying.
     */
    auto   x    = makeArrayRef(globalState->x);
    rvec   com  = { 0, 0, 0 };
    double mtot = 0.0;
    int    j    = 0;
    for (const AtomProxy atomP : AtomRange(mtop))
    {
        const t_atom& local = atomP.atom();
        int           i     = atomP.globalAtomNumber();
        if (mtop.groups.groupNumbers[SimulationAtomGroupType::OrientationRestraintsFit].empty()
            || mtop.groups.groupNumbers[SimulationAtomGroupType::OrientationRestraintsFit][i] == 0)
        {
            /* Not correct for free-energy with changing masses */
            mref[j] = local.m;
            // Note that only one rank per sim is supported.
            if (isMasterSim(ms))
            {
                copy_rvec(x[i], xref[j]);
                for (int d = 0; d < DIM; d++)
                {
                    com[d] += mref[j] * x[i][d];
                }
            }
            mtot += mref[j];
            j++;
        }
    }
    svmul(1.0 / mtot, com, com);
    if (isMasterSim(ms))
    {
        for (int j = 0; j < numReferenceAtoms; j++)
        {
            rvec_dec(xref[j], com);
        }
    }

    if (fplog)
    {
        fprintf(fplog, "Found %d orientation experiments\n", numExperiments);
        for (int i = 0; i < numExperiments; i++)
        {
            fprintf(fplog, "  experiment %d has %d restraints\n", i + 1, nr_ex[i]);
        }

        fprintf(fplog, "  the fit group consists of %d atoms and has total mass %g\n", numReferenceAtoms, mtot);
    }

    if (ms)
    {
        if (fplog)
        {
            fprintf(fplog,
                    "  the orientation restraints are ensemble averaged over %d systems\n",
                    ms->numSimulations_);
        }

        check_multi_int(fplog, ms, numRestraints, "the number of orientation restraints", FALSE);
        check_multi_int(
                fplog, ms, numReferenceAtoms, "the number of fit atoms for orientation restraining", FALSE);
        check_multi_int(fplog, ms, ir.nsteps, "nsteps", FALSE);
        /* Copy the reference coordinates from the master to the other nodes */
        gmx_sum_sim(DIM * numReferenceAtoms, xref[0], ms);
    }

    please_cite(fplog, "Hess2003");
}

t_oriresdata::~t_oriresdata()
{
    sfree(orderTensors);
    if (DTensorsTimeAndEnsembleAv != DTensorsEnsembleAv)
    {
        sfree(DTensorsTimeAndEnsembleAv);
    }
    if (DTensorsEnsembleAv != DTensors)
    {
        sfree(DTensorsEnsembleAv);
    }
    sfree(DTensors);
}

void diagonalize_orires_tensors(t_oriresdata* od)
{
    for (int ex = 0; ex < od->numExperiments; ex++)
    {
        /* Rotate the S tensor back to the reference frame */
        matrix S, TMP;
        mmul(od->rotationMatrix, od->orderTensors[ex], TMP);
        mtmul(TMP, od->rotationMatrix, S);
        for (int i = 0; i < DIM; i++)
        {
            for (int j = 0; j < DIM; j++)
            {
                od->M[i][j] = S[i][j];
            }
        }

        jacobi(od->M, od->eig_diag, od->v);

        int ord[DIM];
        for (int i = 0; i < DIM; i++)
        {
            ord[i] = i;
        }
        for (int i = 0; i < DIM; i++)
        {
            for (int j = i + 1; j < DIM; j++)
            {
                if (gmx::square(od->eig_diag[ord[j]]) > gmx::square(od->eig_diag[ord[i]]))
                {
                    int t  = ord[i];
                    ord[i] = ord[j];
                    ord[j] = t;
                }
            }
        }

        for (int i = 0; i < DIM; i++)
        {
            od->eigenOutput[ex * t_oriresdata::c_numEigenRealsPerExperiment + i] = od->eig_diag[ord[i]];
        }
        for (int i = 0; i < DIM; i++)
        {
            for (int j = 0; j < DIM; j++)
            {
                od->eigenOutput[ex * t_oriresdata::c_numEigenRealsPerExperiment + 3 + 3 * i + j] =
                        od->v[j][ord[i]];
            }
        }
    }
}

void print_orires_log(FILE* log, t_oriresdata* od)
{
    diagonalize_orires_tensors(od);

    for (int ex = 0; ex < od->numExperiments; ex++)
    {
        const real* eig = od->eigenOutput.data() + ex * t_oriresdata::c_numEigenRealsPerExperiment;
        fprintf(log, "  Orientation experiment %d:\n", ex + 1);
        fprintf(log, "    order parameter: %g\n", eig[0]);
        for (int i = 0; i < DIM; i++)
        {
            fprintf(log,
                    "    eig: %6.3f   %6.3f %6.3f %6.3f\n",
                    (eig[0] != 0) ? eig[i] / eig[0] : eig[i],
                    eig[DIM + i * DIM + XX],
                    eig[DIM + i * DIM + YY],
                    eig[DIM + i * DIM + ZZ]);
        }
        fprintf(log, "\n");
    }
}

real calc_orires_dev(const gmx_multisim_t*               ms,
                     int                                 nfa,
                     gmx::ArrayRef<const int>            forceatoms,
                     gmx::ArrayRef<const t_iparams>      ip,
                     const int                           numAtoms,
                     gmx::ArrayRef<const real>           massT,
                     gmx::ArrayRef<const unsigned short> cORF,
                     gmx::ArrayRef<const gmx::RVec>      xWholeMolecules,
                     gmx::ArrayRef<const gmx::RVec>      x,
                     const t_pbc*                        pbc,
                     t_oriresdata*                       od,
                     const history_t*                    hist)
{
    real       invn, pfac, r2, invr, corrfac, wsv2, sw, dev;
    double     mtot;
    rvec       com, r_unrot, r;
    const real two_thr = 2.0 / 3.0;

<<<<<<< HEAD
    const bool   bTAV  = (od->edt != 0);
    const real   edt   = od->edt;
    const real   edt_1 = od->edt_1;
    OriresMatEq* matEq = od->tmpEq;
    const int    nref  = od->nr;
    real*        mref  = od->mref;
    const rvec*  xref  = od->xref;
    rvec*        xtmp  = od->xtmp;
=======
    const bool                     bTAV  = (od->edt != 0);
    const real                     edt   = od->edt;
    const real                     edt_1 = od->edt_1;
    gmx::ArrayRef<OriresMatEq>     matEq = od->tmpEq;
    const int                      nref  = od->numReferenceAtoms;
    gmx::ArrayRef<real>            mref  = od->mref;
    gmx::ArrayRef<const gmx::RVec> xref  = od->xref;
    gmx::ArrayRef<gmx::RVec>       xtmp  = od->xtmp;
>>>>>>> 21dcd02d

    if (bTAV)
    {
        od->exp_min_t_tau = hist->orire_initf * edt;

        /* Correction factor to correct for the lack of history
         * at short times.
         */
        corrfac = 1.0 / (1.0 - od->exp_min_t_tau);
    }
    else
    {
        corrfac = 1.0;
    }

    if (ms)
    {
        invn = 1.0 / ms->numSimulations_;
    }
    else
    {
        invn = 1.0;
    }

    clear_rvec(com);
    mtot  = 0;
    int j = 0;
    for (int i = 0; i < numAtoms; i++)
    {
        if (cORF[i] == 0)
        {
            copy_rvec(xWholeMolecules[i], xtmp[j]);
            mref[j] = massT[i];
            for (int d = 0; d < DIM; d++)
            {
                com[d] += mref[j] * xtmp[j][d];
            }
            mtot += mref[j];
            j++;
        }
    }
    svmul(1.0 / mtot, com, com);
    for (int j = 0; j < nref; j++)
    {
        rvec_dec(xtmp[j], com);
    }
    /* Calculate the rotation matrix to rotate x to the reference orientation */
    calc_fit_R(DIM, nref, mref.data(), as_rvec_array(xref.data()), as_rvec_array(xtmp.data()), od->rotationMatrix);

    for (int fa = 0; fa < nfa; fa += 3)
    {
        const int type           = forceatoms[fa];
        const int restraintIndex = type - od->typeMin;
        if (pbc)
        {
            pbc_dx_aiuc(pbc, x[forceatoms[fa + 1]], x[forceatoms[fa + 2]], r_unrot);
        }
        else
        {
            rvec_sub(x[forceatoms[fa + 1]], x[forceatoms[fa + 2]], r_unrot);
        }
        mvmul(od->rotationMatrix, r_unrot, r);
        r2   = norm2(r);
        invr = gmx::invsqrt(r2);
        /* Calculate the prefactor for the D tensor, this includes the factor 3! */
        pfac = ip[type].orires.c * invr * invr * 3;
        for (int i = 0; i < ip[type].orires.power; i++)
        {
            pfac *= invr;
        }
        rvec5& Dinsl = od->DTensors[restraintIndex];
        Dinsl[0]     = pfac * (2 * r[0] * r[0] + r[1] * r[1] - r2);
        Dinsl[1]     = pfac * (2 * r[0] * r[1]);
        Dinsl[2]     = pfac * (2 * r[0] * r[2]);
        Dinsl[3]     = pfac * (2 * r[1] * r[1] + r[0] * r[0] - r2);
        Dinsl[4]     = pfac * (2 * r[1] * r[2]);

        if (ms)
        {
            for (int i = 0; i < 5; i++)
            {
                od->DTensorsEnsembleAv[restraintIndex][i] = Dinsl[i] * invn;
            }
        }
    }

    if (ms)
    {
        gmx_sum_sim(5 * od->numRestraints, od->DTensorsEnsembleAv[0], ms);
    }

    /* Calculate the order tensor S for each experiment via optimization */
    for (int ex = 0; ex < od->numExperiments; ex++)
    {
        for (int i = 0; i < 5; i++)
        {
            matEq[ex].rhs[i] = 0;
            for (int j = 0; j <= i; j++)
            {
                matEq[ex].mat[i][j] = 0;
            }
        }
    }

    for (int fa = 0; fa < nfa; fa += 3)
    {
        const int type           = forceatoms[fa];
        const int restraintIndex = type - od->typeMin;
        rvec5&    Dtav           = od->DTensorsTimeAndEnsembleAv[restraintIndex];
        if (bTAV)
        {
            /* Here we update DTensorsTimeAndEnsembleAv in t_fcdata using the data in history_t.
             * Thus the results stay correct when this routine
             * is called multiple times.
             */
            for (int i = 0; i < 5; i++)
            {
                Dtav[i] = edt * hist->orire_Dtav[restraintIndex * 5 + i]
                          + edt_1 * od->DTensorsEnsembleAv[restraintIndex][i];
            }
        }

        int  ex     = ip[type].orires.ex;
        real weight = ip[type].orires.kfac;
        /* Calculate the vector rhs and half the matrix T for the 5 equations */
        for (int i = 0; i < 5; i++)
        {
            matEq[ex].rhs[i] += Dtav[i] * ip[type].orires.obs * weight;
            for (int j = 0; j <= i; j++)
            {
                matEq[ex].mat[i][j] += Dtav[i] * Dtav[j] * weight;
            }
        }
    }
    /* Now we have all the data we can calculate S */
    for (int ex = 0; ex < od->numExperiments; ex++)
    {
        OriresMatEq& eq = matEq[ex];
        /* Correct corrfac and copy one half of T to the other half */
        for (int i = 0; i < 5; i++)
        {
            eq.rhs[i] *= corrfac;
            eq.mat[i][i] *= gmx::square(corrfac);
            for (int j = 0; j < i; j++)
            {
                eq.mat[i][j] *= gmx::square(corrfac);
                eq.mat[j][i] = eq.mat[i][j];
            }
        }
        m_inv_gen(&eq.mat[0][0], 5, &eq.mat[0][0]);
        /* Calculate the orientation tensor S for this experiment */
        matrix& S = od->orderTensors[ex];
        S[0][0]   = 0;
        S[0][1]   = 0;
        S[0][2]   = 0;
        S[1][1]   = 0;
        S[1][2]   = 0;
        for (int i = 0; i < 5; i++)
        {
            S[0][0] += 1.5 * eq.mat[0][i] * eq.rhs[i];
            S[0][1] += 1.5 * eq.mat[1][i] * eq.rhs[i];
            S[0][2] += 1.5 * eq.mat[2][i] * eq.rhs[i];
            S[1][1] += 1.5 * eq.mat[3][i] * eq.rhs[i];
            S[1][2] += 1.5 * eq.mat[4][i] * eq.rhs[i];
        }
        S[1][0] = S[0][1];
        S[2][0] = S[0][2];
        S[2][1] = S[1][2];
        S[2][2] = -S[0][0] - S[1][1];
    }

    const matrix* S = od->orderTensors;

    wsv2 = 0;
    sw   = 0;

    for (int fa = 0; fa < nfa; fa += 3)
    {
        const int type           = forceatoms[fa];
        const int restraintIndex = type - od->typeMin;
        const int ex             = ip[type].orires.ex;

        const rvec5& Dtav = od->DTensorsTimeAndEnsembleAv[restraintIndex];
        od->orientationsTimeAndEnsembleAv[restraintIndex] =
                two_thr * corrfac
                * (S[ex][0][0] * Dtav[0] + S[ex][0][1] * Dtav[1] + S[ex][0][2] * Dtav[2]
                   + S[ex][1][1] * Dtav[3] + S[ex][1][2] * Dtav[4]);
        if (bTAV)
        {
            const rvec5& Dins = od->DTensorsEnsembleAv[restraintIndex];
            od->orientationsEnsembleAv[restraintIndex] =
                    two_thr
                    * (S[ex][0][0] * Dins[0] + S[ex][0][1] * Dins[1] + S[ex][0][2] * Dins[2]
                       + S[ex][1][1] * Dins[3] + S[ex][1][2] * Dins[4]);
        }
        if (ms)
        {
            /* When ensemble averaging is used recalculate the local orientation
             * for output to the energy file.
             */
            const rvec5& Dinsl = od->DTensors[restraintIndex];
            od->orientations[restraintIndex] =
                    two_thr
                    * (S[ex][0][0] * Dinsl[0] + S[ex][0][1] * Dinsl[1] + S[ex][0][2] * Dinsl[2]
                       + S[ex][1][1] * Dinsl[3] + S[ex][1][2] * Dinsl[4]);
        }

        dev = od->orientationsTimeAndEnsembleAv[restraintIndex] - ip[type].orires.obs;

        wsv2 += ip[type].orires.kfac * gmx::square(dev);
        sw += ip[type].orires.kfac;
    }
    od->rmsdev = std::sqrt(wsv2 / sw);

    /* Rotate the S matrices back, so we get the correct grad(tr(S D)) */
    for (int ex = 0; ex < od->numExperiments; ex++)
    {
        matrix RS;
        tmmul(od->rotationMatrix, od->orderTensors[ex], RS);
        mmul(RS, od->rotationMatrix, od->orderTensors[ex]);
    }

    return od->rmsdev;

    /* Approx. 120*nfa/3 flops */
}

real orires(int             nfa,
            const t_iatom   forceatoms[],
            const t_iparams ip[],
            const rvec      x[],
            rvec4           f[],
            rvec            fshift[],
            const t_pbc*    pbc,
            real gmx_unused lambda,
            real gmx_unused* dvdlambda,
            gmx::ArrayRef<const real> /*charge*/,
            t_fcdata gmx_unused* fcd,
            t_disresdata gmx_unused* disresdata,
            t_oriresdata*            oriresdata,
            int gmx_unused* global_atom_index)
{
    int      ex, power, ki = gmx::c_centralShiftIndex;
    real     r2, invr, invr2, fc, smooth_fc, dev, devins, pfac;
    rvec     r, Sr, fij;
    real     vtot;
    gmx_bool bTAV;

    vtot = 0;

    if (oriresdata->fc != 0)
    {
        bTAV = (oriresdata->edt != 0);

        smooth_fc = oriresdata->fc;
        if (bTAV)
        {
            /* Smoothly switch on the restraining when time averaging is used */
            smooth_fc *= (1.0 - oriresdata->exp_min_t_tau);
        }

        for (int fa = 0; fa < nfa; fa += 3)
        {
            const int type           = forceatoms[fa];
            const int ai             = forceatoms[fa + 1];
            const int aj             = forceatoms[fa + 2];
            const int restraintIndex = type - oriresdata->typeMin;
            if (pbc)
            {
                ki = pbc_dx_aiuc(pbc, x[ai], x[aj], r);
            }
            else
            {
                rvec_sub(x[ai], x[aj], r);
            }
            r2    = norm2(r);
            invr  = gmx::invsqrt(r2);
            invr2 = invr * invr;
            ex    = ip[type].orires.ex;
            power = ip[type].orires.power;
            fc    = smooth_fc * ip[type].orires.kfac;
            dev   = oriresdata->orientationsTimeAndEnsembleAv[restraintIndex] - ip[type].orires.obs;

            /* NOTE:
             * there is no real potential when time averaging is applied
             */
            vtot += 0.5 * fc * gmx::square(dev);

            if (bTAV)
            {
                /* Calculate the force as the sqrt of tav times instantaneous */
                devins = oriresdata->orientationsEnsembleAv[restraintIndex] - ip[type].orires.obs;
                if (dev * devins <= 0)
                {
                    dev = 0;
                }
                else
                {
                    dev = std::sqrt(dev * devins);
                    if (devins < 0)
                    {
                        dev = -dev;
                    }
                }
            }

            pfac = fc * ip[type].orires.c * invr2;
            for (int i = 0; i < power; i++)
            {
                pfac *= invr;
            }
            mvmul(oriresdata->orderTensors[ex], r, Sr);
            for (int i = 0; i < DIM; i++)
            {
                fij[i] = -pfac * dev * (4 * Sr[i] - 2 * (2 + power) * invr2 * iprod(Sr, r) * r[i]);
            }

            for (int i = 0; i < DIM; i++)
            {
                f[ai][i] += fij[i];
                f[aj][i] -= fij[i];
                if (fshift)
                {
                    fshift[ki][i] += fij[i];
                    fshift[gmx::c_centralShiftIndex][i] -= fij[i];
                }
            }
        }
    }

    return vtot;

    /* Approx. 80*nfa/3 flops */
}

void update_orires_history(const t_oriresdata& od, history_t* hist)
{
    if (od.edt != 0)
    {
        /* Copy the new time averages that have been calculated
         *  in calc_orires_dev.
         */
        hist->orire_initf = od.exp_min_t_tau;
        for (int pair = 0; pair < od.numRestraints; pair++)
        {
            for (int i = 0; i < 5; i++)
            {
                hist->orire_Dtav[pair * 5 + i] = od.DTensorsTimeAndEnsembleAv[pair][i];
            }
        }
    }
}<|MERGE_RESOLUTION|>--- conflicted
+++ resolved
@@ -60,6 +60,7 @@
 #include "gromacs/utility/exceptions.h"
 #include "gromacs/utility/pleasecite.h"
 #include "gromacs/utility/smalloc.h"
+#include "gromacs/utility/stringutil.h"
 
 using gmx::ArrayRef;
 using gmx::RVec;
@@ -392,16 +393,6 @@
     rvec       com, r_unrot, r;
     const real two_thr = 2.0 / 3.0;
 
-<<<<<<< HEAD
-    const bool   bTAV  = (od->edt != 0);
-    const real   edt   = od->edt;
-    const real   edt_1 = od->edt_1;
-    OriresMatEq* matEq = od->tmpEq;
-    const int    nref  = od->nr;
-    real*        mref  = od->mref;
-    const rvec*  xref  = od->xref;
-    rvec*        xtmp  = od->xtmp;
-=======
     const bool                     bTAV  = (od->edt != 0);
     const real                     edt   = od->edt;
     const real                     edt_1 = od->edt_1;
@@ -410,7 +401,6 @@
     gmx::ArrayRef<real>            mref  = od->mref;
     gmx::ArrayRef<const gmx::RVec> xref  = od->xref;
     gmx::ArrayRef<gmx::RVec>       xtmp  = od->xtmp;
->>>>>>> 21dcd02d
 
     if (bTAV)
     {
