--- conflicted
+++ resolved
@@ -73,21 +73,6 @@
  * \param[in] identifier uniquely identifies the module that is checkpointing
  *                       typically the module name
  * \param[in] kvt the key value tree to read from
-<<<<<<< HEAD
- */
-template<typename ValueType>
-void readKvtCheckpointValue(ValueType*                value,
-                            const std::string&        name,
-                            const std::string&        identifier,
-                            const KeyValueTreeObject& kvt);
-//! \copydoc readKvtCheckpointValue
-extern template void readKvtCheckpointValue(std::int64_t*             value,
-                                            const std::string&        name,
-                                            const std::string&        identifier,
-                                            const KeyValueTreeObject& kvt);
-//! \copydoc readKvtCheckpointValue
-extern template void readKvtCheckpointValue(real*                     value,
-=======
  *
  * \throws InternalError if kvt does not contain requested value.
  * \note Triggers assertion if value type is not correct.
@@ -104,7 +89,6 @@
                                             const KeyValueTreeObject&       kvt);
 //! \copydoc readKvtCheckpointValue
 extern template void readKvtCheckpointValue(compat::not_null<real*>   value,
->>>>>>> 48f9056c
                                             const std::string&        name,
                                             const std::string&        identifier,
                                             const KeyValueTreeObject& kvt);
@@ -254,29 +238,6 @@
     int eSwapCoords;
 };
 
-<<<<<<< HEAD
-/* Write a checkpoint to <fn>.cpt
- * Appends the _step<step>.cpt with bNumberAndKeep,
- * otherwise moves the previous <fn>.cpt to <fn>_prev.cpt
- */
-void write_checkpoint(const char*                           fn,
-                      gmx_bool                              bNumberAndKeep,
-                      FILE*                                 fplog,
-                      const t_commrec*                      cr,
-                      ivec                                  domdecCells,
-                      int                                   nppnodes,
-                      int                                   eIntegrator,
-                      int                                   simulation_part,
-                      gmx_bool                              bExpanded,
-                      int                                   elamstats,
-                      int64_t                               step,
-                      double                                t,
-                      t_state*                              state,
-                      ObservablesHistory*                   observablesHistory,
-                      const gmx::CheckpointingNotification& checkpointingNotifier,
-                      bool                                  applyMpiBarrierBeforeRename,
-                      MPI_Comm                              mpiBarrierCommunicator);
-=======
 /*! \brief Low-level checkpoint writing function */
 void write_checkpoint_data(t_fileio*                         fp,
                            CheckpointHeaderContents          headerContents,
@@ -286,7 +247,6 @@
                            ObservablesHistory*               observablesHistory,
                            const gmx::MdModulesNotifier&     notifier,
                            std::vector<gmx_file_position_t>* outputfiles);
->>>>>>> 48f9056c
 
 /* Loads a checkpoint from fn for run continuation.
  * Generates a fatal error on system size mismatch.
