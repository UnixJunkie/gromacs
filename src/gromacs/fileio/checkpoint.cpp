/*
 * This file is part of the GROMACS molecular simulation package.
 *
 * Copyright (c) 2008,2009,2010,2011,2012 by the GROMACS development team.
 * Copyright (c) 2013,2014,2015,2016,2017 by the GROMACS development team.
 * Copyright (c) 2018,2019,2020, by the GROMACS development team, led by
 * Mark Abraham, David van der Spoel, Berk Hess, and Erik Lindahl,
 * and including many others, as listed in the AUTHORS file in the
 * top-level source directory and at http://www.gromacs.org.
 *
 * GROMACS is free software; you can redistribute it and/or
 * modify it under the terms of the GNU Lesser General Public License
 * as published by the Free Software Foundation; either version 2.1
 * of the License, or (at your option) any later version.
 *
 * GROMACS is distributed in the hope that it will be useful,
 * but WITHOUT ANY WARRANTY; without even the implied warranty of
 * MERCHANTABILITY or FITNESS FOR A PARTICULAR PURPOSE.  See the GNU
 * Lesser General Public License for more details.
 *
 * You should have received a copy of the GNU Lesser General Public
 * License along with GROMACS; if not, see
 * http://www.gnu.org/licenses, or write to the Free Software Foundation,
 * Inc., 51 Franklin Street, Fifth Floor, Boston, MA  02110-1301  USA.
 *
 * If you want to redistribute modifications to GROMACS, please
 * consider that scientific software is very special. Version
 * control is crucial - bugs must be traceable. We will be happy to
 * consider code for inclusion in the official distribution, but
 * derived work must not be called official GROMACS. Details are found
 * in the README & COPYING files - if they are missing, get the
 * official version at http://www.gromacs.org.
 *
 * To help us fund GROMACS development, we humbly ask that you cite
 * the research papers on the package. Check out http://www.gromacs.org.
 */

/* The source code in this file should be thread-safe.
   Please keep it that way. */
#include "gmxpre.h"

#include "checkpoint.h"

#include <cerrno>
#include <cstdlib>
#include <cstring>

#include <array>
#include <memory>

#include "buildinfo.h"
#include "gromacs/fileio/filetypes.h"
#include "gromacs/fileio/gmxfio.h"
#include "gromacs/fileio/gmxfio_xdr.h"
#include "gromacs/fileio/xdr_datatype.h"
#include "gromacs/fileio/xdrf.h"
#include "gromacs/gmxlib/network.h"
#include "gromacs/math/vec.h"
#include "gromacs/math/vecdump.h"
#include "gromacs/math/vectypes.h"
#include "gromacs/mdtypes/awh_correlation_history.h"
#include "gromacs/mdtypes/awh_history.h"
#include "gromacs/mdtypes/commrec.h"
#include "gromacs/mdtypes/df_history.h"
#include "gromacs/mdtypes/edsamhistory.h"
#include "gromacs/mdtypes/energyhistory.h"
#include "gromacs/mdtypes/inputrec.h"
#include "gromacs/mdtypes/md_enums.h"
#include "gromacs/mdtypes/mdrunoptions.h"
#include "gromacs/mdtypes/observableshistory.h"
#include "gromacs/mdtypes/pullhistory.h"
#include "gromacs/mdtypes/state.h"
#include "gromacs/mdtypes/swaphistory.h"
#include "gromacs/trajectory/trajectoryframe.h"
#include "gromacs/utility/arrayref.h"
#include "gromacs/utility/baseversion.h"
#include "gromacs/utility/checkpointingnotification.h"
#include "gromacs/utility/cstringutil.h"
#include "gromacs/utility/fatalerror.h"
#include "gromacs/utility/futil.h"
#include "gromacs/utility/gmxassert.h"
#include "gromacs/utility/int64_to_int.h"
#include "gromacs/utility/keyvaluetree.h"
#include "gromacs/utility/keyvaluetreebuilder.h"
#include "gromacs/utility/keyvaluetreeserializer.h"
#include "gromacs/utility/programcontext.h"
#include "gromacs/utility/smalloc.h"
#include "gromacs/utility/sysinfo.h"
#include "gromacs/utility/txtdump.h"

#if GMX_FAHCORE
#    include "corewrap.h"
#endif

#define CPT_MAGIC1 171817
#define CPT_MAGIC2 171819

namespace gmx
{

template<typename ValueType>
<<<<<<< HEAD
void readKvtCheckpointValue(ValueType*                value,
                            const std::string&        name,
                            const std::string&        identifier,
                            const KeyValueTreeObject& kvt)
{
    if (kvt.keyExists(identifier + "-" + name))
    {
        *value = kvt[identifier + "-" + name].cast<ValueType>();
    }
}

template void readKvtCheckpointValue(std::int64_t*             value,
                                     const std::string&        name,
                                     const std::string&        identifier,
                                     const KeyValueTreeObject& kvt);
template void readKvtCheckpointValue(real*                     value,
=======
void readKvtCheckpointValue(compat::not_null<ValueType*> value,
                            const std::string&           name,
                            const std::string&           identifier,
                            const KeyValueTreeObject&    kvt)
{
    const std::string key = identifier + "-" + name;
    if (!kvt.keyExists(key))
    {
        std::string errorMessage = "Cannot read requested checkpoint value " + key + " .";
        GMX_THROW(InternalError(errorMessage));
    }
    *value = kvt[key].cast<ValueType>();
}

template void readKvtCheckpointValue(compat::not_null<std::int64_t*> value,
                                     const std::string&              name,
                                     const std::string&              identifier,
                                     const KeyValueTreeObject&       kvt);
template void readKvtCheckpointValue(compat::not_null<real*>   value,
>>>>>>> 48f9056c
                                     const std::string&        name,
                                     const std::string&        identifier,
                                     const KeyValueTreeObject& kvt);

template<typename ValueType>
void writeKvtCheckpointValue(const ValueType&          value,
                             const std::string&        name,
                             const std::string&        identifier,
                             KeyValueTreeObjectBuilder kvtBuilder)
{
    kvtBuilder.addValue<ValueType>(identifier + "-" + name, value);
}

template void writeKvtCheckpointValue(const std::int64_t&       value,
                                      const std::string&        name,
                                      const std::string&        identifier,
                                      KeyValueTreeObjectBuilder kvtBuilder);
template void writeKvtCheckpointValue(const real&               value,
                                      const std::string&        name,
                                      const std::string&        identifier,
                                      KeyValueTreeObjectBuilder kvtBuilder);


} // namespace gmx

/*! \brief Enum of values that describe the contents of a cpt file
 * whose format matches a version number
 *
 * The enum helps the code be more self-documenting and ensure merges
 * do not silently resolve when two patches make the same bump. When
 * adding new functionality, add a new element just above cptv_Count
 * in this enumeration, and write code below that does the right thing
 * according to the value of file_version.
 */
enum cptv
{
    cptv_Unknown = 17,                  /**< Version before numbering scheme */
    cptv_RemoveBuildMachineInformation, /**< remove functionality that makes mdrun builds non-reproducible */
    cptv_ComPrevStepAsPullGroupReference, /**< Allow using COM of previous step as pull group PBC reference */
    cptv_PullAverage, /**< Added possibility to output average pull force and position */
    cptv_MdModules,   /**< Added checkpointing for MdModules */
    cptv_Count        /**< the total number of cptv versions */
};

/*! \brief Version number of the file format written to checkpoint
 * files by this version of the code.
 *
 * cpt_version should normally only be changed, via adding a new field
 * to cptv enumeration, when the header or footer format changes.
 *
 * The state data format itself is backward and forward compatible.
 * But old code can not read a new entry that is present in the file
 * (but can read a new format when new entries are not present).
 *
 * The cpt_version increases whenever the file format in the main
 * development branch changes, due to an extension of the cptv enum above.
 * Backward compatibility for reading old run input files is maintained
 * by checking this version number against that of the file and then using
 * the correct code path. */
static const int cpt_version = cptv_Count - 1;


const char* est_names[estNR] = { "FE-lambda",
                                 "box",
                                 "box-rel",
                                 "box-v",
                                 "pres_prev",
                                 "nosehoover-xi",
                                 "thermostat-integral",
                                 "x",
                                 "v",
                                 "sdx-unsupported",
                                 "CGp",
                                 "LD-rng-unsupported",
                                 "LD-rng-i-unsupported",
                                 "disre_initf",
                                 "disre_rm3tav",
                                 "orire_initf",
                                 "orire_Dtav",
                                 "svir_prev",
                                 "nosehoover-vxi",
                                 "v_eta",
                                 "vol0",
                                 "nhpres_xi",
                                 "nhpres_vxi",
                                 "fvir_prev",
                                 "fep_state",
                                 "MC-rng-unsupported",
                                 "MC-rng-i-unsupported",
                                 "barostat-integral" };

enum
{
    eeksEKIN_N,
    eeksEKINH,
    eeksDEKINDL,
    eeksMVCOS,
    eeksEKINF,
    eeksEKINO,
    eeksEKINSCALEF,
    eeksEKINSCALEH,
    eeksVSCALE,
    eeksEKINTOTAL,
    eeksNR
};

static const char* eeks_names[eeksNR] = { "Ekin_n",         "Ekinh",          "dEkindlambda",
                                          "mv_cos",         "Ekinf",          "Ekinh_old",
                                          "EkinScaleF_NHC", "EkinScaleH_NHC", "Vscale_NHC",
                                          "Ekin_Total" };

enum
{
    eenhENERGY_N,
    eenhENERGY_AVER,
    eenhENERGY_SUM,
    eenhENERGY_NSUM,
    eenhENERGY_SUM_SIM,
    eenhENERGY_NSUM_SIM,
    eenhENERGY_NSTEPS,
    eenhENERGY_NSTEPS_SIM,
    eenhENERGY_DELTA_H_NN,
    eenhENERGY_DELTA_H_LIST,
    eenhENERGY_DELTA_H_STARTTIME,
    eenhENERGY_DELTA_H_STARTLAMBDA,
    eenhNR
};

enum
{
    epullhPULL_NUMCOORDINATES,
    epullhPULL_NUMGROUPS,
    epullhPULL_NUMVALUESINXSUM,
    epullhPULL_NUMVALUESINFSUM,
    epullhNR
};

enum
{
    epullcoordh_VALUE_REF_SUM,
    epullcoordh_VALUE_SUM,
    epullcoordh_DR01_SUM,
    epullcoordh_DR23_SUM,
    epullcoordh_DR45_SUM,
    epullcoordh_FSCAL_SUM,
    epullcoordh_DYNAX_SUM,
    epullcoordh_NR
};

enum
{
    epullgrouph_X_SUM,
    epullgrouph_NR
};

static const char* eenh_names[eenhNR] = { "energy_n",
                                          "energy_aver",
                                          "energy_sum",
                                          "energy_nsum",
                                          "energy_sum_sim",
                                          "energy_nsum_sim",
                                          "energy_nsteps",
                                          "energy_nsteps_sim",
                                          "energy_delta_h_nn",
                                          "energy_delta_h_list",
                                          "energy_delta_h_start_time",
                                          "energy_delta_h_start_lambda" };

static const char* ePullhNames[epullhNR] = { "pullhistory_numcoordinates", "pullhistory_numgroups",
                                             "pullhistory_numvaluesinxsum",
                                             "pullhistory_numvaluesinfsum" };

/* free energy history variables -- need to be preserved over checkpoint */
enum
{
    edfhBEQUIL,
    edfhNATLAMBDA,
    edfhWLHISTO,
    edfhWLDELTA,
    edfhSUMWEIGHTS,
    edfhSUMDG,
    edfhSUMMINVAR,
    edfhSUMVAR,
    edfhACCUMP,
    edfhACCUMM,
    edfhACCUMP2,
    edfhACCUMM2,
    edfhTIJ,
    edfhTIJEMP,
    edfhNR
};
/* free energy history variable names  */
static const char* edfh_names[edfhNR] = { "bEquilibrated",
                                          "N_at_state",
                                          "Wang-Landau Histogram",
                                          "Wang-Landau Delta",
                                          "Weights",
                                          "Free Energies",
                                          "minvar",
                                          "variance",
                                          "accumulated_plus",
                                          "accumulated_minus",
                                          "accumulated_plus_2",
                                          "accumulated_minus_2",
                                          "Tij",
                                          "Tij_empirical" };

/* AWH biasing history variables */
enum
{
    eawhhIN_INITIAL,
    eawhhEQUILIBRATEHISTOGRAM,
    eawhhHISTSIZE,
    eawhhNPOINTS,
    eawhhCOORDPOINT,
    eawhhUMBRELLAGRIDPOINT,
    eawhhUPDATELIST,
    eawhhLOGSCALEDSAMPLEWEIGHT,
    eawhhNUMUPDATES,
    eawhhFORCECORRELATIONGRID,
    eawhhNR
};

static const char* eawhh_names[eawhhNR] = { "awh_in_initial", "awh_equilibrateHistogram",
                                            "awh_histsize",   "awh_npoints",
                                            "awh_coordpoint", "awh_umbrellaGridpoint",
                                            "awh_updatelist", "awh_logScaledSampleWeight",
                                            "awh_numupdates", "awh_forceCorrelationGrid" };

enum
{
    epullsPREVSTEPCOM,
    epullsNR
};

static const char* epull_prev_step_com_names[epullsNR] = { "Pull groups prev step COM" };


//! Higher level vector element type, only used for formatting checkpoint dumps
enum class CptElementType
{
    integer,  //!< integer
    real,     //!< float or double, not linked to precision of type real
    real3,    //!< float[3] or double[3], not linked to precision of type real
    matrix3x3 //!< float[3][3] or double[3][3], not linked to precision of type real
};

//! \brief Parts of the checkpoint state, only used for reporting
enum class StatePart
{
    microState,         //!< The microstate of the simulated system
    kineticEnergy,      //!< Kinetic energy, needed for T/P-coupling state
    energyHistory,      //!< Energy observable statistics
    freeEnergyHistory,  //!< Free-energy state and observable statistics
    accWeightHistogram, //!< Accelerated weight histogram method state
    pullState,          //!< COM of previous step.
    pullHistory         //!< Pull history statistics (sums since last written output)
};

//! \brief Return the name of a checkpoint entry based on part and part entry
static const char* entryName(StatePart part, int ecpt)
{
    switch (part)
    {
        case StatePart::microState: return est_names[ecpt];
        case StatePart::kineticEnergy: return eeks_names[ecpt];
        case StatePart::energyHistory: return eenh_names[ecpt];
        case StatePart::freeEnergyHistory: return edfh_names[ecpt];
        case StatePart::accWeightHistogram: return eawhh_names[ecpt];
        case StatePart::pullState: return epull_prev_step_com_names[ecpt];
        case StatePart::pullHistory: return ePullhNames[ecpt];
    }

    return nullptr;
}

static void cp_warning(FILE* fp)
{
    fprintf(fp, "\nWARNING: Checkpoint file is corrupted or truncated\n\n");
}

[[noreturn]] static void cp_error()
{
    gmx_fatal(FARGS, "Checkpoint file corrupted/truncated, or maybe you are out of disk space?");
}

static void do_cpt_string_err(XDR* xd, const char* desc, gmx::ArrayRef<char> s, FILE* list)
{
    char* data = s.data();
    if (xdr_string(xd, &data, s.size()) == 0)
    {
        cp_error();
    }
    if (list)
    {
        fprintf(list, "%s = %s\n", desc, data);
    }
}

static int do_cpt_int(XDR* xd, const char* desc, int* i, FILE* list)
{
    if (xdr_int(xd, i) == 0)
    {
        return -1;
    }
    if (list)
    {
        fprintf(list, "%s = %d\n", desc, *i);
    }
    return 0;
}

static int do_cpt_u_chars(XDR* xd, const char* desc, int n, unsigned char* i, FILE* list)
{
    if (list)
    {
        fprintf(list, "%s = ", desc);
    }
    bool_t res = 1;
    for (int j = 0; j < n && res; j++)
    {
        res &= xdr_u_char(xd, &i[j]);
        if (list)
        {
            fprintf(list, "%02x", i[j]);
        }
    }
    if (list)
    {
        fprintf(list, "\n");
    }
    if (res == 0)
    {
        return -1;
    }

    return 0;
}

static void do_cpt_int_err(XDR* xd, const char* desc, int* i, FILE* list)
{
    if (do_cpt_int(xd, desc, i, list) < 0)
    {
        cp_error();
    }
}

static void do_cpt_bool_err(XDR* xd, const char* desc, bool* b, FILE* list)
{
    int i = static_cast<int>(*b);

    if (do_cpt_int(xd, desc, &i, list) < 0)
    {
        cp_error();
    }

    *b = (i != 0);
}

static void do_cpt_step_err(XDR* xd, const char* desc, int64_t* i, FILE* list)
{
    char buf[STEPSTRSIZE];

    if (xdr_int64(xd, i) == 0)
    {
        cp_error();
    }
    if (list)
    {
        fprintf(list, "%s = %s\n", desc, gmx_step_str(*i, buf));
    }
}

static void do_cpt_double_err(XDR* xd, const char* desc, double* f, FILE* list)
{
    if (xdr_double(xd, f) == 0)
    {
        cp_error();
    }
    if (list)
    {
        fprintf(list, "%s = %f\n", desc, *f);
    }
}

static void do_cpt_real_err(XDR* xd, real* f)
{
#if GMX_DOUBLE
    bool_t res = xdr_double(xd, f);
#else
    bool_t res = xdr_float(xd, f);
#endif
    if (res == 0)
    {
        cp_error();
    }
}

static void do_cpt_n_rvecs_err(XDR* xd, const char* desc, int n, rvec f[], FILE* list)
{
    for (int i = 0; i < n; i++)
    {
        for (int j = 0; j < DIM; j++)
        {
            do_cpt_real_err(xd, &f[i][j]);
        }
    }

    if (list)
    {
        pr_rvecs(list, 0, desc, f, n);
    }
}

template<typename T>
struct xdr_type
{
};

template<>
struct xdr_type<int>
{
    static const int value = xdr_datatype_int;
};

template<>
struct xdr_type<float>
{
    static const int value = xdr_datatype_float;
};

template<>
struct xdr_type<double>
{
    static const int value = xdr_datatype_double;
};

//! \brief Returns size in byte of an xdr_datatype
static inline unsigned int sizeOfXdrType(int xdrType)
{
    switch (xdrType)
    {
        case xdr_datatype_int: return sizeof(int);
        case xdr_datatype_float: return sizeof(float);
        case xdr_datatype_double: return sizeof(double);
        default: GMX_RELEASE_ASSERT(false, "XDR data type not implemented");
    }

    return 0;
}

//! \brief Returns the XDR process function for i/o of an XDR type
static inline xdrproc_t xdrProc(int xdrType)
{
    switch (xdrType)
    {
        case xdr_datatype_int: return reinterpret_cast<xdrproc_t>(xdr_int);
        case xdr_datatype_float: return reinterpret_cast<xdrproc_t>(xdr_float);
        case xdr_datatype_double: return reinterpret_cast<xdrproc_t>(xdr_double);
        default: GMX_RELEASE_ASSERT(false, "XDR data type not implemented");
    }

    return nullptr;
}

/*! \brief Lists or only reads an xdr vector from checkpoint file
 *
 * When list!=NULL reads and lists the \p nf vector elements of type \p xdrType.
 * The header for the print is set by \p part and \p ecpt.
 * The formatting of the printing is set by \p cptElementType.
 * When list==NULL only reads the elements.
 */
static bool_t listXdrVector(XDR* xd, StatePart part, int ecpt, int nf, int xdrType, FILE* list, CptElementType cptElementType)
{
    bool_t res = 0;

    const unsigned int elemSize = sizeOfXdrType(xdrType);
    std::vector<char>  data(nf * elemSize);
    res = xdr_vector(xd, data.data(), nf, elemSize, xdrProc(xdrType));

    if (list != nullptr)
    {
        switch (xdrType)
        {
            case xdr_datatype_int:
                pr_ivec(list, 0, entryName(part, ecpt), reinterpret_cast<const int*>(data.data()), nf, TRUE);
                break;
            case xdr_datatype_float:
#if !GMX_DOUBLE
                if (cptElementType == CptElementType::real3)
                {
                    pr_rvecs(list, 0, entryName(part, ecpt),
                             reinterpret_cast<const rvec*>(data.data()), nf / 3);
                }
                else
#endif
                {
                    /* Note: With double precision code dumping a single precision rvec will produce float iso rvec print, but that's a minor annoyance */
                    pr_fvec(list, 0, entryName(part, ecpt),
                            reinterpret_cast<const float*>(data.data()), nf, TRUE);
                }
                break;
            case xdr_datatype_double:
#if GMX_DOUBLE
                if (cptElementType == CptElementType::real3)
                {
                    pr_rvecs(list, 0, entryName(part, ecpt),
                             reinterpret_cast<const rvec*>(data.data()), nf / 3);
                }
                else
#endif
                {
                    /* Note: With single precision code dumping a double precision rvec will produce float iso rvec print, but that's a minor annoyance */
                    pr_dvec(list, 0, entryName(part, ecpt),
                            reinterpret_cast<const double*>(data.data()), nf, TRUE);
                }
                break;
            default: GMX_RELEASE_ASSERT(false, "Data type not implemented for listing");
        }
    }

    return res;
}

//! \brief Convert a double array, typed char*, to float
gmx_unused static void convertArrayRealPrecision(const char* c, float* v, int n)
{
    const double* d = reinterpret_cast<const double*>(c);
    for (int i = 0; i < n; i++)
    {
        v[i] = static_cast<float>(d[i]);
    }
}

//! \brief Convert a float array, typed char*, to double
static void convertArrayRealPrecision(const char* c, double* v, int n)
{
    const float* f = reinterpret_cast<const float*>(c);
    for (int i = 0; i < n; i++)
    {
        v[i] = static_cast<double>(f[i]);
    }
}

//! \brief Generate an error for trying to convert to integer
static void convertArrayRealPrecision(const char gmx_unused* c, int gmx_unused* v, int gmx_unused n)
{
    GMX_RELEASE_ASSERT(false,
                       "We only expect type mismatches between float and double, not integer");
}

/*! \brief Low-level routine for reading/writing a vector of reals from/to file.
 *
 * This is the only routine that does the actually i/o of real vector,
 * all other routines are intermediate level routines for specific real
 * data types, calling this routine.
 * Currently this routine is (too) complex, since it handles both real *
 * and std::vector<real>. Using real * is deprecated and this routine
 * will simplify a lot when only std::vector needs to be supported.
 *
 * The routine is generic to vectors with different allocators,
 * because as part of reading a checkpoint there are vectors whose
 * size is not known until reading has progressed far enough, so a
 * resize method must be called.
 *
 * When not listing, we use either v or vector, depending on which is !=NULL.
 * If nval >= 0, nval is used; on read this should match the passed value.
 * If nval n<0, *nptr (with v) or vector->size() is used. On read using v,
 * the value is stored in nptr
 */
template<typename T, typename AllocatorType>
static int doVectorLow(XDR*                           xd,
                       StatePart                      part,
                       int                            ecpt,
                       int                            sflags,
                       int                            nval,
                       int*                           nptr,
                       T**                            v,
                       std::vector<T, AllocatorType>* vector,
                       FILE*                          list,
                       CptElementType                 cptElementType)
{
    GMX_RELEASE_ASSERT(list != nullptr || (v != nullptr && vector == nullptr)
                               || (v == nullptr && vector != nullptr),
                       "Without list, we should have exactly one of v and vector != NULL");

    bool_t res = 0;

    int numElemInTheFile;
    if (list == nullptr)
    {
        if (nval >= 0)
        {
            GMX_RELEASE_ASSERT(nptr == nullptr, "With nval>=0 we should have nptr==NULL");
            numElemInTheFile = nval;
        }
        else
        {
            if (v != nullptr)
            {
                GMX_RELEASE_ASSERT(nptr != nullptr, "With nval<0 we should have nptr!=NULL");
                numElemInTheFile = *nptr;
            }
            else
            {
                numElemInTheFile = vector->size();
            }
        }
    }
    /* Read/write the vector element count */
    res = xdr_int(xd, &numElemInTheFile);
    if (res == 0)
    {
        return -1;
    }
    /* Read/write the element data type */
    constexpr int xdrTypeInTheCode = xdr_type<T>::value;
    int           xdrTypeInTheFile = xdrTypeInTheCode;
    res                            = xdr_int(xd, &xdrTypeInTheFile);
    if (res == 0)
    {
        return -1;
    }

    if (list == nullptr && (sflags & (1 << ecpt)))
    {
        if (nval >= 0)
        {
            if (numElemInTheFile != nval)
            {
                gmx_fatal(FARGS,
                          "Count mismatch for state entry %s, code count is %d, file count is %d\n",
                          entryName(part, ecpt), nval, numElemInTheFile);
            }
        }
        else if (nptr != nullptr)
        {
            *nptr = numElemInTheFile;
        }

        bool typesMatch = (xdrTypeInTheFile == xdrTypeInTheCode);
        if (!typesMatch)
        {
            char buf[STRLEN];
            sprintf(buf, "mismatch for state entry %s, code precision is %s, file precision is %s",
                    entryName(part, ecpt), xdr_datatype_names[xdrTypeInTheCode],
                    xdr_datatype_names[xdrTypeInTheFile]);

            /* Matching int and real should never occur, but check anyhow */
            if (xdrTypeInTheFile == xdr_datatype_int || xdrTypeInTheCode == xdr_datatype_int)
            {
                gmx_fatal(FARGS,
                          "Type %s: incompatible checkpoint formats or corrupted checkpoint file.", buf);
            }
        }

        T* vp;
        if (v != nullptr)
        {
            if (*v == nullptr)
            {
                snew(*v, numElemInTheFile);
            }
            vp = *v;
        }
        else
        {
            /* This conditional ensures that we don't resize on write.
             * In particular in the state where this code was written
             * vector has a size of numElemInThefile and we
             * don't want to lose that padding here.
             */
            if (vector->size() < static_cast<unsigned int>(numElemInTheFile))
            {
                vector->resize(numElemInTheFile);
            }
            vp = vector->data();
        }

        char* vChar;
        if (typesMatch)
        {
            vChar = reinterpret_cast<char*>(vp);
        }
        else
        {
            snew(vChar, numElemInTheFile * sizeOfXdrType(xdrTypeInTheFile));
        }
        res = xdr_vector(xd, vChar, numElemInTheFile, sizeOfXdrType(xdrTypeInTheFile),
                         xdrProc(xdrTypeInTheFile));
        if (res == 0)
        {
            return -1;
        }

        if (!typesMatch)
        {
            /* In the old code float-double conversion came for free.
             * In the new code we still support it, mainly because
             * the tip4p_continue regression test makes use of this.
             * It's an open question if we do or don't want to allow this.
             */
            convertArrayRealPrecision(vChar, vp, numElemInTheFile);
            sfree(vChar);
        }
    }
    else
    {
        res = listXdrVector(xd, part, ecpt, numElemInTheFile, xdrTypeInTheFile, list, cptElementType);
    }

    return 0;
}

//! \brief Read/Write a std::vector, on read checks the number of elements matches \p numElements, if specified.
template<typename T>
static int
doVector(XDR* xd, StatePart part, int ecpt, int sflags, std::vector<T>* vector, FILE* list, int numElements = -1)
{
    return doVectorLow<T>(xd, part, ecpt, sflags, numElements, nullptr, nullptr, vector, list,
                          CptElementType::real);
}

//! \brief Read/Write an ArrayRef<real>.
static int doRealArrayRef(XDR* xd, StatePart part, int ecpt, int sflags, gmx::ArrayRef<real> vector, FILE* list)
{
    real* v_real = vector.data();
    return doVectorLow<real, std::allocator<real>>(xd, part, ecpt, sflags, vector.size(), nullptr,
                                                   &v_real, nullptr, list, CptElementType::real);
}

//! Convert from view of RVec to view of real.
static gmx::ArrayRef<real> realArrayRefFromRVecArrayRef(gmx::ArrayRef<gmx::RVec> ofRVecs)
{
    return gmx::arrayRefFromArray<real>(reinterpret_cast<real*>(ofRVecs.data()), ofRVecs.size() * DIM);
}

//! \brief Read/Write a PaddedVector whose value_type is RVec.
template<typename PaddedVectorOfRVecType>
static int
doRvecVector(XDR* xd, StatePart part, int ecpt, int sflags, PaddedVectorOfRVecType* v, int numAtoms, FILE* list)
{
    const int numReals = numAtoms * DIM;

    if (list == nullptr)
    {
        GMX_RELEASE_ASSERT(
                sflags & (1 << ecpt),
                "When not listing, the flag for the entry should be set when requesting i/o");
        GMX_RELEASE_ASSERT(v->size() == numAtoms, "v should have sufficient size for numAtoms");

        return doRealArrayRef(xd, part, ecpt, sflags, realArrayRefFromRVecArrayRef(makeArrayRef(*v)), list);
    }
    else
    {
        // Use the rebind facility to change the value_type of the
        // allocator from RVec to real.
        using realAllocator =
                typename std::allocator_traits<typename PaddedVectorOfRVecType::allocator_type>::template rebind_alloc<real>;
        return doVectorLow<real, realAllocator>(xd, part, ecpt, sflags, numReals, nullptr, nullptr,
                                                nullptr, list, CptElementType::real);
    }
}

/* This function stores n along with the reals for reading,
 * but on reading it assumes that n matches the value in the checkpoint file,
 * a fatal error is generated when this is not the case.
 */
static int do_cpte_reals(XDR* xd, StatePart part, int ecpt, int sflags, int n, real** v, FILE* list)
{
    return doVectorLow<real, std::allocator<real>>(xd, part, ecpt, sflags, n, nullptr, v, nullptr,
                                                   list, CptElementType::real);
}

/* This function does the same as do_cpte_reals,
 * except that on reading it ignores the passed value of *n
 * and stores the value read from the checkpoint file in *n.
 */
static int do_cpte_n_reals(XDR* xd, StatePart part, int ecpt, int sflags, int* n, real** v, FILE* list)
{
    return doVectorLow<real, std::allocator<real>>(xd, part, ecpt, sflags, -1, n, v, nullptr, list,
                                                   CptElementType::real);
}

static int do_cpte_real(XDR* xd, StatePart part, int ecpt, int sflags, real* r, FILE* list)
{
    return doVectorLow<real, std::allocator<real>>(xd, part, ecpt, sflags, 1, nullptr, &r, nullptr,
                                                   list, CptElementType::real);
}

static int do_cpte_ints(XDR* xd, StatePart part, int ecpt, int sflags, int n, int** v, FILE* list)
{
    return doVectorLow<int, std::allocator<int>>(xd, part, ecpt, sflags, n, nullptr, v, nullptr,
                                                 list, CptElementType::integer);
}

static int do_cpte_int(XDR* xd, StatePart part, int ecpt, int sflags, int* i, FILE* list)
{
    return do_cpte_ints(xd, part, ecpt, sflags, 1, &i, list);
}

static int do_cpte_bool(XDR* xd, StatePart part, int ecpt, int sflags, bool* b, FILE* list)
{
    int i   = static_cast<int>(*b);
    int ret = do_cpte_int(xd, part, ecpt, sflags, &i, list);
    *b      = (i != 0);
    return ret;
}

static int do_cpte_doubles(XDR* xd, StatePart part, int ecpt, int sflags, int n, double** v, FILE* list)
{
    return doVectorLow<double, std::allocator<double>>(xd, part, ecpt, sflags, n, nullptr, v,
                                                       nullptr, list, CptElementType::real);
}

static int do_cpte_double(XDR* xd, StatePart part, int ecpt, int sflags, double* r, FILE* list)
{
    return do_cpte_doubles(xd, part, ecpt, sflags, 1, &r, list);
}

static int do_cpte_matrix(XDR* xd, StatePart part, int ecpt, int sflags, matrix v, FILE* list)
{
    real* vr;
    int   ret;

    vr  = &(v[0][0]);
    ret = doVectorLow<real, std::allocator<real>>(xd, part, ecpt, sflags, DIM * DIM, nullptr, &vr,
                                                  nullptr, nullptr, CptElementType::matrix3x3);

    if (list && ret == 0)
    {
        pr_rvecs(list, 0, entryName(part, ecpt), v, DIM);
    }

    return ret;
}


static int do_cpte_nmatrix(XDR* xd, StatePart part, int ecpt, int sflags, int n, real** v, FILE* list)
{
    int  i;
    int  ret, reti;
    char name[CPTSTRLEN];

    ret = 0;
    if (v == nullptr)
    {
        snew(v, n);
    }
    for (i = 0; i < n; i++)
    {
        reti = doVectorLow<real, std::allocator<real>>(xd, part, ecpt, sflags, n, nullptr, &(v[i]),
                                                       nullptr, nullptr, CptElementType::matrix3x3);
        if (list && reti == 0)
        {
            sprintf(name, "%s[%d]", entryName(part, ecpt), i);
            pr_reals(list, 0, name, v[i], n);
        }
        if (reti != 0)
        {
            ret = reti;
        }
    }
    return ret;
}

static int do_cpte_matrices(XDR* xd, StatePart part, int ecpt, int sflags, int n, matrix** v, FILE* list)
{
    bool_t  res = 0;
    matrix *vp, *va = nullptr;
    real*   vr;
    int     nf, i, j, k;
    int     ret;

    nf  = n;
    res = xdr_int(xd, &nf);
    if (res == 0)
    {
        return -1;
    }
    if (list == nullptr && nf != n)
    {
        gmx_fatal(FARGS, "Count mismatch for state entry %s, code count is %d, file count is %d\n",
                  entryName(part, ecpt), n, nf);
    }
    if (list || !(sflags & (1 << ecpt)))
    {
        snew(va, nf);
        vp = va;
    }
    else
    {
        if (*v == nullptr)
        {
            snew(*v, nf);
        }
        vp = *v;
    }
    snew(vr, nf * DIM * DIM);
    for (i = 0; i < nf; i++)
    {
        for (j = 0; j < DIM; j++)
        {
            for (k = 0; k < DIM; k++)
            {
                vr[(i * DIM + j) * DIM + k] = vp[i][j][k];
            }
        }
    }
    ret = doVectorLow<real, std::allocator<real>>(xd, part, ecpt, sflags, nf * DIM * DIM, nullptr,
                                                  &vr, nullptr, nullptr, CptElementType::matrix3x3);
    for (i = 0; i < nf; i++)
    {
        for (j = 0; j < DIM; j++)
        {
            for (k = 0; k < DIM; k++)
            {
                vp[i][j][k] = vr[(i * DIM + j) * DIM + k];
            }
        }
    }
    sfree(vr);

    if (list && ret == 0)
    {
        for (i = 0; i < nf; i++)
        {
            pr_rvecs(list, 0, entryName(part, ecpt), vp[i], DIM);
        }
    }
    if (va)
    {
        sfree(va);
    }

    return ret;
}

static void do_cpt_header(XDR* xd, gmx_bool bRead, FILE* list, CheckpointHeaderContents* contents)
{
    bool_t res = 0;
    int    magic;

    if (bRead)
    {
        magic = -1;
    }
    else
    {
        magic = CPT_MAGIC1;
    }
    res = xdr_int(xd, &magic);
    if (res == 0)
    {
        gmx_fatal(FARGS,
                  "The checkpoint file is empty/corrupted, or maybe you are out of disk space?");
    }
    if (magic != CPT_MAGIC1)
    {
        gmx_fatal(FARGS,
                  "Start of file magic number mismatch, checkpoint file has %d, should be %d\n"
                  "The checkpoint file is corrupted or not a checkpoint file",
                  magic, CPT_MAGIC1);
    }
    char fhost[255];
    if (!bRead)
    {
        gmx_gethostname(fhost, 255);
    }
    do_cpt_string_err(xd, "GROMACS version", contents->version, list);
    // The following fields are no longer ever written with meaningful
    // content, but because they precede the file version, there is no
    // good way for new code to read the old and new formats, nor a
    // good way for old code to avoid giving an error while reading a
    // new format. So we read and write a field that no longer has a
    // purpose.
    do_cpt_string_err(xd, "GROMACS build time UNUSED", contents->btime_UNUSED, list);
    do_cpt_string_err(xd, "GROMACS build user UNUSED", contents->buser_UNUSED, list);
    do_cpt_string_err(xd, "GROMACS build host UNUSED", contents->bhost_UNUSED, list);
    do_cpt_string_err(xd, "generating program", contents->fprog, list);
    do_cpt_string_err(xd, "generation time", contents->ftime, list);
    contents->file_version = cpt_version;
    do_cpt_int_err(xd, "checkpoint file version", &contents->file_version, list);
    if (contents->file_version > cpt_version)
    {
        gmx_fatal(FARGS,
                  "Attempting to read a checkpoint file of version %d with code of version %d\n",
                  contents->file_version, cpt_version);
    }
    if (contents->file_version >= 13)
    {
        do_cpt_int_err(xd, "GROMACS double precision", &contents->double_prec, list);
    }
    else
    {
        contents->double_prec = -1;
    }
    if (contents->file_version >= 12)
    {
        do_cpt_string_err(xd, "generating host", fhost, list);
    }
    do_cpt_int_err(xd, "#atoms", &contents->natoms, list);
    do_cpt_int_err(xd, "#T-coupling groups", &contents->ngtc, list);
    if (contents->file_version >= 10)
    {
        do_cpt_int_err(xd, "#Nose-Hoover T-chains", &contents->nhchainlength, list);
    }
    else
    {
        contents->nhchainlength = 1;
    }
    if (contents->file_version >= 11)
    {
        do_cpt_int_err(xd, "#Nose-Hoover T-chains for barostat ", &contents->nnhpres, list);
    }
    else
    {
        contents->nnhpres = 0;
    }
    if (contents->file_version >= 14)
    {
        do_cpt_int_err(xd, "# of total lambda states ", &contents->nlambda, list);
    }
    else
    {
        contents->nlambda = 0;
    }
    do_cpt_int_err(xd, "integrator", &contents->eIntegrator, list);
    if (contents->file_version >= 3)
    {
        do_cpt_int_err(xd, "simulation part #", &contents->simulation_part, list);
    }
    else
    {
        contents->simulation_part = 1;
    }
    if (contents->file_version >= 5)
    {
        do_cpt_step_err(xd, "step", &contents->step, list);
    }
    else
    {
        int idum = 0;
        do_cpt_int_err(xd, "step", &idum, list);
        contents->step = static_cast<int64_t>(idum);
    }
    do_cpt_double_err(xd, "t", &contents->t, list);
    do_cpt_int_err(xd, "#PP-ranks", &contents->nnodes, list);
    do_cpt_int_err(xd, "dd_nc[x]", &contents->dd_nc[XX], list);
    do_cpt_int_err(xd, "dd_nc[y]", &contents->dd_nc[YY], list);
    do_cpt_int_err(xd, "dd_nc[z]", &contents->dd_nc[ZZ], list);
    do_cpt_int_err(xd, "#PME-only ranks", &contents->npme, list);
    do_cpt_int_err(xd, "state flags", &contents->flags_state, list);
    if (contents->file_version >= 4)
    {
        do_cpt_int_err(xd, "ekin data flags", &contents->flags_eks, list);
        do_cpt_int_err(xd, "energy history flags", &contents->flags_enh, list);
    }
    else
    {
        contents->flags_eks   = 0;
        contents->flags_enh   = (contents->flags_state >> (estORIRE_DTAV + 1));
        contents->flags_state = (contents->flags_state
                                 & ~((1 << (estORIRE_DTAV + 1)) | (1 << (estORIRE_DTAV + 2))
                                     | (1 << (estORIRE_DTAV + 3))));
    }
    if (contents->file_version >= 14)
    {
        do_cpt_int_err(xd, "df history flags", &contents->flags_dfh, list);
    }
    else
    {
        contents->flags_dfh = 0;
    }

    if (contents->file_version >= 15)
    {
        do_cpt_int_err(xd, "ED data sets", &contents->nED, list);
    }
    else
    {
        contents->nED = 0;
    }

    if (contents->file_version >= 16)
    {
        do_cpt_int_err(xd, "swap", &contents->eSwapCoords, list);
    }
    else
    {
        contents->eSwapCoords = eswapNO;
    }

    if (contents->file_version >= 17)
    {
        do_cpt_int_err(xd, "AWH history flags", &contents->flags_awhh, list);
    }
    else
    {
        contents->flags_awhh = 0;
    }

    if (contents->file_version >= 18)
    {
        do_cpt_int_err(xd, "pull history flags", &contents->flagsPullHistory, list);
    }
    else
    {
        contents->flagsPullHistory = 0;
    }
}

static int do_cpt_footer(XDR* xd, int file_version)
{
    bool_t res = 0;
    int    magic;

    if (file_version >= 2)
    {
        magic = CPT_MAGIC2;
        res   = xdr_int(xd, &magic);
        if (res == 0)
        {
            cp_error();
        }
        if (magic != CPT_MAGIC2)
        {
            return -1;
        }
    }

    return 0;
}

static int do_cpt_state(XDR* xd, int fflags, t_state* state, FILE* list)
{
    int             ret    = 0;
    const StatePart part   = StatePart::microState;
    const int       sflags = state->flags;
    // If reading, state->natoms was probably just read, so
    // allocations need to be managed. If writing, this won't change
    // anything that matters.
    state_change_natoms(state, state->natoms);
    for (int i = 0; (i < estNR && ret == 0); i++)
    {
        if (fflags & (1 << i))
        {
            switch (i)
            {
                case estLAMBDA:
                    ret = doRealArrayRef(
                            xd, part, i, sflags,
                            gmx::arrayRefFromArray<real>(state->lambda.data(), state->lambda.size()),
                            list);
                    break;
                case estFEPSTATE:
                    ret = do_cpte_int(xd, part, i, sflags, &state->fep_state, list);
                    break;
                case estBOX: ret = do_cpte_matrix(xd, part, i, sflags, state->box, list); break;
                case estBOX_REL:
                    ret = do_cpte_matrix(xd, part, i, sflags, state->box_rel, list);
                    break;
                case estBOXV: ret = do_cpte_matrix(xd, part, i, sflags, state->boxv, list); break;
                case estPRES_PREV:
                    ret = do_cpte_matrix(xd, part, i, sflags, state->pres_prev, list);
                    break;
                case estSVIR_PREV:
                    ret = do_cpte_matrix(xd, part, i, sflags, state->svir_prev, list);
                    break;
                case estFVIR_PREV:
                    ret = do_cpte_matrix(xd, part, i, sflags, state->fvir_prev, list);
                    break;
                case estNH_XI:
                    ret = doVector<double>(xd, part, i, sflags, &state->nosehoover_xi, list);
                    break;
                case estNH_VXI:
                    ret = doVector<double>(xd, part, i, sflags, &state->nosehoover_vxi, list);
                    break;
                case estNHPRES_XI:
                    ret = doVector<double>(xd, part, i, sflags, &state->nhpres_xi, list);
                    break;
                case estNHPRES_VXI:
                    ret = doVector<double>(xd, part, i, sflags, &state->nhpres_vxi, list);
                    break;
                case estTHERM_INT:
                    ret = doVector<double>(xd, part, i, sflags, &state->therm_integral, list);
                    break;
                case estBAROS_INT:
                    ret = do_cpte_double(xd, part, i, sflags, &state->baros_integral, list);
                    break;
                case estVETA: ret = do_cpte_real(xd, part, i, sflags, &state->veta, list); break;
                case estVOL0: ret = do_cpte_real(xd, part, i, sflags, &state->vol0, list); break;
                case estX:
                    ret = doRvecVector(xd, part, i, sflags, &state->x, state->natoms, list);
                    break;
                case estV:
                    ret = doRvecVector(xd, part, i, sflags, &state->v, state->natoms, list);
                    break;
                /* The RNG entries are no longer written,
                 * the next 4 lines are only for reading old files.
                 * It's OK that three case statements fall through.
                 */
                case estLD_RNG_NOTSUPPORTED:
                case estLD_RNGI_NOTSUPPORTED:
                case estMC_RNG_NOTSUPPORTED:
                case estMC_RNGI_NOTSUPPORTED:
                    ret = do_cpte_ints(xd, part, i, sflags, 0, nullptr, list);
                    break;
                case estDISRE_INITF:
                    ret = do_cpte_real(xd, part, i, sflags, &state->hist.disre_initf, list);
                    break;
                case estDISRE_RM3TAV:
                    ret = do_cpte_n_reals(xd, part, i, sflags, &state->hist.ndisrepairs,
                                          &state->hist.disre_rm3tav, list);
                    break;
                case estORIRE_INITF:
                    ret = do_cpte_real(xd, part, i, sflags, &state->hist.orire_initf, list);
                    break;
                case estORIRE_DTAV:
                    ret = do_cpte_n_reals(xd, part, i, sflags, &state->hist.norire_Dtav,
                                          &state->hist.orire_Dtav, list);
                    break;
                case estPULLCOMPREVSTEP:
                    ret = doVector<double>(xd, part, i, sflags, &state->pull_com_prev_step, list);
                    break;
                default:
                    gmx_fatal(FARGS,
                              "Unknown state entry %d\n"
                              "You are reading a checkpoint file written by different code, which "
                              "is not supported",
                              i);
            }
        }
    }
    return ret;
}

static int do_cpt_ekinstate(XDR* xd, int fflags, ekinstate_t* ekins, FILE* list)
{
    int ret = 0;

    const StatePart part = StatePart::kineticEnergy;
    for (int i = 0; (i < eeksNR && ret == 0); i++)
    {
        if (fflags & (1 << i))
        {
            switch (i)
            {

                case eeksEKIN_N:
                    ret = do_cpte_int(xd, part, i, fflags, &ekins->ekin_n, list);
                    break;
                case eeksEKINH:
                    ret = do_cpte_matrices(xd, part, i, fflags, ekins->ekin_n, &ekins->ekinh, list);
                    break;
                case eeksEKINF:
                    ret = do_cpte_matrices(xd, part, i, fflags, ekins->ekin_n, &ekins->ekinf, list);
                    break;
                case eeksEKINO:
                    ret = do_cpte_matrices(xd, part, i, fflags, ekins->ekin_n, &ekins->ekinh_old, list);
                    break;
                case eeksEKINTOTAL:
                    ret = do_cpte_matrix(xd, part, i, fflags, ekins->ekin_total, list);
                    break;
                case eeksEKINSCALEF:
                    ret = doVector<double>(xd, part, i, fflags, &ekins->ekinscalef_nhc, list);
                    break;
                case eeksVSCALE:
                    ret = doVector<double>(xd, part, i, fflags, &ekins->vscale_nhc, list);
                    break;
                case eeksEKINSCALEH:
                    ret = doVector<double>(xd, part, i, fflags, &ekins->ekinscaleh_nhc, list);
                    break;
                case eeksDEKINDL:
                    ret = do_cpte_real(xd, part, i, fflags, &ekins->dekindl, list);
                    break;
                case eeksMVCOS: ret = do_cpte_real(xd, part, i, fflags, &ekins->mvcos, list); break;
                default:
                    gmx_fatal(FARGS,
                              "Unknown ekin data state entry %d\n"
                              "You are probably reading a new checkpoint file with old code",
                              i);
            }
        }
    }

    return ret;
}


static int do_cpt_swapstate(XDR* xd, gmx_bool bRead, int eSwapCoords, swaphistory_t* swapstate, FILE* list)
{
    int swap_cpt_version = 2;

    if (eSwapCoords == eswapNO)
    {
        return 0;
    }

    swapstate->bFromCpt    = bRead;
    swapstate->eSwapCoords = eSwapCoords;

    do_cpt_int_err(xd, "swap checkpoint version", &swap_cpt_version, list);
    if (bRead && swap_cpt_version < 2)
    {
        gmx_fatal(FARGS,
                  "Cannot read checkpoint files that were written with old versions"
                  "of the ion/water position swapping protocol.\n");
    }

    do_cpt_int_err(xd, "swap coupling steps", &swapstate->nAverage, list);

    /* When reading, init_swapcoords has not been called yet,
     * so we have to allocate memory first. */
    do_cpt_int_err(xd, "number of ion types", &swapstate->nIonTypes, list);
    if (bRead)
    {
        snew(swapstate->ionType, swapstate->nIonTypes);
    }

    for (int ic = 0; ic < eCompNR; ic++)
    {
        for (int ii = 0; ii < swapstate->nIonTypes; ii++)
        {
            swapstateIons_t* gs = &swapstate->ionType[ii];

            if (bRead)
            {
                do_cpt_int_err(xd, "swap requested atoms", &gs->nMolReq[ic], list);
            }
            else
            {
                do_cpt_int_err(xd, "swap requested atoms p", gs->nMolReq_p[ic], list);
            }

            if (bRead)
            {
                do_cpt_int_err(xd, "swap influx net", &gs->inflow_net[ic], list);
            }
            else
            {
                do_cpt_int_err(xd, "swap influx net p", gs->inflow_net_p[ic], list);
            }

            if (bRead && (nullptr == gs->nMolPast[ic]))
            {
                snew(gs->nMolPast[ic], swapstate->nAverage);
            }

            for (int j = 0; j < swapstate->nAverage; j++)
            {
                if (bRead)
                {
                    do_cpt_int_err(xd, "swap past atom counts", &gs->nMolPast[ic][j], list);
                }
                else
                {
                    do_cpt_int_err(xd, "swap past atom counts p", &gs->nMolPast_p[ic][j], list);
                }
            }
        }
    }

    /* Ion flux per channel */
    for (int ic = 0; ic < eChanNR; ic++)
    {
        for (int ii = 0; ii < swapstate->nIonTypes; ii++)
        {
            swapstateIons_t* gs = &swapstate->ionType[ii];

            if (bRead)
            {
                do_cpt_int_err(xd, "channel flux A->B", &gs->fluxfromAtoB[ic], list);
            }
            else
            {
                do_cpt_int_err(xd, "channel flux A->B p", gs->fluxfromAtoB_p[ic], list);
            }
        }
    }

    /* Ion flux leakage */
    if (bRead)
    {
        do_cpt_int_err(xd, "flux leakage", &swapstate->fluxleak, list);
    }
    else
    {
        do_cpt_int_err(xd, "flux leakage", swapstate->fluxleak_p, list);
    }

    /* Ion history */
    for (int ii = 0; ii < swapstate->nIonTypes; ii++)
    {
        swapstateIons_t* gs = &swapstate->ionType[ii];

        do_cpt_int_err(xd, "number of ions", &gs->nMol, list);

        if (bRead)
        {
            snew(gs->channel_label, gs->nMol);
            snew(gs->comp_from, gs->nMol);
        }

        do_cpt_u_chars(xd, "channel history", gs->nMol, gs->channel_label, list);
        do_cpt_u_chars(xd, "domain history", gs->nMol, gs->comp_from, list);
    }

    /* Save the last known whole positions to checkpoint
     * file to be able to also make multimeric channels whole in PBC */
    do_cpt_int_err(xd, "Ch0 atoms", &swapstate->nat[eChan0], list);
    do_cpt_int_err(xd, "Ch1 atoms", &swapstate->nat[eChan1], list);
    if (bRead)
    {
        snew(swapstate->xc_old_whole[eChan0], swapstate->nat[eChan0]);
        snew(swapstate->xc_old_whole[eChan1], swapstate->nat[eChan1]);
        do_cpt_n_rvecs_err(xd, "Ch0 whole x", swapstate->nat[eChan0], swapstate->xc_old_whole[eChan0], list);
        do_cpt_n_rvecs_err(xd, "Ch1 whole x", swapstate->nat[eChan1], swapstate->xc_old_whole[eChan1], list);
    }
    else
    {
        do_cpt_n_rvecs_err(xd, "Ch0 whole x", swapstate->nat[eChan0],
                           *swapstate->xc_old_whole_p[eChan0], list);
        do_cpt_n_rvecs_err(xd, "Ch1 whole x", swapstate->nat[eChan1],
                           *swapstate->xc_old_whole_p[eChan1], list);
    }

    return 0;
}


static int do_cpt_enerhist(XDR* xd, gmx_bool bRead, int fflags, energyhistory_t* enerhist, FILE* list)
{
    int ret = 0;

    if (fflags == 0)
    {
        return ret;
    }

    GMX_RELEASE_ASSERT(enerhist != nullptr,
                       "With energy history, we need a valid enerhist pointer");

    /* This is stored/read for backward compatibility */
    int energyHistoryNumEnergies = 0;
    if (bRead)
    {
        enerhist->nsteps     = 0;
        enerhist->nsum       = 0;
        enerhist->nsteps_sim = 0;
        enerhist->nsum_sim   = 0;
    }
    else if (enerhist != nullptr)
    {
        energyHistoryNumEnergies = enerhist->ener_sum_sim.size();
    }

    delta_h_history_t* deltaH = enerhist->deltaHForeignLambdas.get();
    const StatePart    part   = StatePart::energyHistory;
    for (int i = 0; (i < eenhNR && ret == 0); i++)
    {
        if (fflags & (1 << i))
        {
            switch (i)
            {
                case eenhENERGY_N:
                    ret = do_cpte_int(xd, part, i, fflags, &energyHistoryNumEnergies, list);
                    break;
                case eenhENERGY_AVER:
                    ret = doVector<double>(xd, part, i, fflags, &enerhist->ener_ave, list);
                    break;
                case eenhENERGY_SUM:
                    ret = doVector<double>(xd, part, i, fflags, &enerhist->ener_sum, list);
                    break;
                case eenhENERGY_NSUM:
                    do_cpt_step_err(xd, eenh_names[i], &enerhist->nsum, list);
                    break;
                case eenhENERGY_SUM_SIM:
                    ret = doVector<double>(xd, part, i, fflags, &enerhist->ener_sum_sim, list);
                    break;
                case eenhENERGY_NSUM_SIM:
                    do_cpt_step_err(xd, eenh_names[i], &enerhist->nsum_sim, list);
                    break;
                case eenhENERGY_NSTEPS:
                    do_cpt_step_err(xd, eenh_names[i], &enerhist->nsteps, list);
                    break;
                case eenhENERGY_NSTEPS_SIM:
                    do_cpt_step_err(xd, eenh_names[i], &enerhist->nsteps_sim, list);
                    break;
                case eenhENERGY_DELTA_H_NN:
                {
                    int numDeltaH = 0;
                    if (!bRead && deltaH != nullptr)
                    {
                        numDeltaH = deltaH->dh.size();
                    }
                    do_cpt_int_err(xd, eenh_names[i], &numDeltaH, list);
                    if (bRead)
                    {
                        if (deltaH == nullptr)
                        {
                            enerhist->deltaHForeignLambdas = std::make_unique<delta_h_history_t>();
                            deltaH                         = enerhist->deltaHForeignLambdas.get();
                        }
                        deltaH->dh.resize(numDeltaH);
                        deltaH->start_lambda_set = FALSE;
                    }
                    break;
                }
                case eenhENERGY_DELTA_H_LIST:
                    for (auto dh : deltaH->dh)
                    {
                        ret = doVector<real>(xd, part, i, fflags, &dh, list);
                    }
                    break;
                case eenhENERGY_DELTA_H_STARTTIME:
                    ret = do_cpte_double(xd, part, i, fflags, &(deltaH->start_time), list);
                    break;
                case eenhENERGY_DELTA_H_STARTLAMBDA:
                    ret = do_cpte_double(xd, part, i, fflags, &(deltaH->start_lambda), list);
                    break;
                default:
                    gmx_fatal(FARGS,
                              "Unknown energy history entry %d\n"
                              "You are probably reading a new checkpoint file with old code",
                              i);
            }
        }
    }

    if ((fflags & (1 << eenhENERGY_SUM)) && !(fflags & (1 << eenhENERGY_SUM_SIM)))
    {
        /* Assume we have an old file format and copy sum to sum_sim */
        enerhist->ener_sum_sim = enerhist->ener_sum;
    }

    if ((fflags & (1 << eenhENERGY_NSUM)) && !(fflags & (1 << eenhENERGY_NSTEPS)))
    {
        /* Assume we have an old file format and copy nsum to nsteps */
        enerhist->nsteps = enerhist->nsum;
    }
    if ((fflags & (1 << eenhENERGY_NSUM_SIM)) && !(fflags & (1 << eenhENERGY_NSTEPS_SIM)))
    {
        /* Assume we have an old file format and copy nsum to nsteps */
        enerhist->nsteps_sim = enerhist->nsum_sim;
    }

    return ret;
}

static int doCptPullCoordHist(XDR* xd, PullCoordinateHistory* pullCoordHist, const StatePart part, FILE* list)
{
    int ret   = 0;
    int flags = 0;

    flags |= ((1 << epullcoordh_VALUE_REF_SUM) | (1 << epullcoordh_VALUE_SUM)
              | (1 << epullcoordh_DR01_SUM) | (1 << epullcoordh_DR23_SUM)
              | (1 << epullcoordh_DR45_SUM) | (1 << epullcoordh_FSCAL_SUM));

    for (int i = 0; i < epullcoordh_NR && ret == 0; i++)
    {
        switch (i)
        {
            case epullcoordh_VALUE_REF_SUM:
                ret = do_cpte_double(xd, part, i, flags, &(pullCoordHist->valueRef), list);
                break;
            case epullcoordh_VALUE_SUM:
                ret = do_cpte_double(xd, part, i, flags, &(pullCoordHist->value), list);
                break;
            case epullcoordh_DR01_SUM:
                for (int j = 0; j < DIM && ret == 0; j++)
                {
                    ret = do_cpte_double(xd, part, i, flags, &(pullCoordHist->dr01[j]), list);
                }
                break;
            case epullcoordh_DR23_SUM:
                for (int j = 0; j < DIM && ret == 0; j++)
                {
                    ret = do_cpte_double(xd, part, i, flags, &(pullCoordHist->dr23[j]), list);
                }
                break;
            case epullcoordh_DR45_SUM:
                for (int j = 0; j < DIM && ret == 0; j++)
                {
                    ret = do_cpte_double(xd, part, i, flags, &(pullCoordHist->dr45[j]), list);
                }
                break;
            case epullcoordh_FSCAL_SUM:
                ret = do_cpte_double(xd, part, i, flags, &(pullCoordHist->scalarForce), list);
                break;
            case epullcoordh_DYNAX_SUM:
                for (int j = 0; j < DIM && ret == 0; j++)
                {
                    ret = do_cpte_double(xd, part, i, flags, &(pullCoordHist->dynaX[j]), list);
                }
                break;
        }
    }

    return ret;
}

static int doCptPullGroupHist(XDR* xd, PullGroupHistory* pullGroupHist, const StatePart part, FILE* list)
{
    int ret   = 0;
    int flags = 0;

    flags |= ((1 << epullgrouph_X_SUM));

    for (int i = 0; i < epullgrouph_NR; i++)
    {
        switch (i)
        {
            case epullgrouph_X_SUM:
                for (int j = 0; j < DIM && ret == 0; j++)
                {
                    ret = do_cpte_double(xd, part, i, flags, &(pullGroupHist->x[j]), list);
                }
                break;
        }
    }

    return ret;
}


static int doCptPullHist(XDR* xd, gmx_bool bRead, int fflags, PullHistory* pullHist, const StatePart part, FILE* list)
{
    int ret                       = 0;
    int pullHistoryNumCoordinates = 0;
    int pullHistoryNumGroups      = 0;

    /* Retain the number of terms in the sum and the number of coordinates (used for writing
     * average pull forces and coordinates) in the pull history, in temporary variables,
     * in case they cannot be read from the checkpoint, in order to have backward compatibility */
    if (bRead)
    {
        pullHist->numValuesInXSum = 0;
        pullHist->numValuesInFSum = 0;
    }
    else if (pullHist != nullptr)
    {
        pullHistoryNumCoordinates = pullHist->pullCoordinateSums.size();
        pullHistoryNumGroups      = pullHist->pullGroupSums.size();
    }
    else
    {
        GMX_RELEASE_ASSERT(fflags == 0, "Without pull history, all flags should be off");
    }

    for (int i = 0; (i < epullhNR && ret == 0); i++)
    {
        if (fflags & (1 << i))
        {
            switch (i)
            {
                case epullhPULL_NUMCOORDINATES:
                    ret = do_cpte_int(xd, part, i, fflags, &pullHistoryNumCoordinates, list);
                    break;
                case epullhPULL_NUMGROUPS:
                    do_cpt_int_err(xd, eenh_names[i], &pullHistoryNumGroups, list);
                    break;
                case epullhPULL_NUMVALUESINXSUM:
                    do_cpt_int_err(xd, eenh_names[i], &pullHist->numValuesInXSum, list);
                    break;
                case epullhPULL_NUMVALUESINFSUM:
                    do_cpt_int_err(xd, eenh_names[i], &pullHist->numValuesInFSum, list);
                    break;
                default:
                    gmx_fatal(FARGS,
                              "Unknown pull history entry %d\n"
                              "You are probably reading a new checkpoint file with old code",
                              i);
            }
        }
    }
    if (bRead)
    {
        pullHist->pullCoordinateSums.resize(pullHistoryNumCoordinates);
        pullHist->pullGroupSums.resize(pullHistoryNumGroups);
    }
    if (pullHist->numValuesInXSum > 0 || pullHist->numValuesInFSum > 0)
    {
        for (size_t i = 0; i < pullHist->pullCoordinateSums.size() && ret == 0; i++)
        {
            ret = doCptPullCoordHist(xd, &(pullHist->pullCoordinateSums[i]), part, list);
        }
        for (size_t i = 0; i < pullHist->pullGroupSums.size() && ret == 0; i++)
        {
            ret = doCptPullGroupHist(xd, &(pullHist->pullGroupSums[i]), part, list);
        }
    }

    return ret;
}

static int do_cpt_df_hist(XDR* xd, int fflags, int nlambda, df_history_t** dfhistPtr, FILE* list)
{
    int ret = 0;

    if (fflags == 0)
    {
        return 0;
    }

    if (*dfhistPtr == nullptr)
    {
        snew(*dfhistPtr, 1);
        (*dfhistPtr)->nlambda = nlambda;
        init_df_history(*dfhistPtr, nlambda);
    }
    df_history_t* dfhist = *dfhistPtr;

    const StatePart part = StatePart::freeEnergyHistory;
    for (int i = 0; (i < edfhNR && ret == 0); i++)
    {
        if (fflags & (1 << i))
        {
            switch (i)
            {
                case edfhBEQUIL:
                    ret = do_cpte_bool(xd, part, i, fflags, &dfhist->bEquil, list);
                    break;
                case edfhNATLAMBDA:
                    ret = do_cpte_ints(xd, part, i, fflags, nlambda, &dfhist->n_at_lam, list);
                    break;
                case edfhWLHISTO:
                    ret = do_cpte_reals(xd, part, i, fflags, nlambda, &dfhist->wl_histo, list);
                    break;
                case edfhWLDELTA:
                    ret = do_cpte_real(xd, part, i, fflags, &dfhist->wl_delta, list);
                    break;
                case edfhSUMWEIGHTS:
                    ret = do_cpte_reals(xd, part, i, fflags, nlambda, &dfhist->sum_weights, list);
                    break;
                case edfhSUMDG:
                    ret = do_cpte_reals(xd, part, i, fflags, nlambda, &dfhist->sum_dg, list);
                    break;
                case edfhSUMMINVAR:
                    ret = do_cpte_reals(xd, part, i, fflags, nlambda, &dfhist->sum_minvar, list);
                    break;
                case edfhSUMVAR:
                    ret = do_cpte_reals(xd, part, i, fflags, nlambda, &dfhist->sum_variance, list);
                    break;
                case edfhACCUMP:
                    ret = do_cpte_nmatrix(xd, part, i, fflags, nlambda, dfhist->accum_p, list);
                    break;
                case edfhACCUMM:
                    ret = do_cpte_nmatrix(xd, part, i, fflags, nlambda, dfhist->accum_m, list);
                    break;
                case edfhACCUMP2:
                    ret = do_cpte_nmatrix(xd, part, i, fflags, nlambda, dfhist->accum_p2, list);
                    break;
                case edfhACCUMM2:
                    ret = do_cpte_nmatrix(xd, part, i, fflags, nlambda, dfhist->accum_m2, list);
                    break;
                case edfhTIJ:
                    ret = do_cpte_nmatrix(xd, part, i, fflags, nlambda, dfhist->Tij, list);
                    break;
                case edfhTIJEMP:
                    ret = do_cpte_nmatrix(xd, part, i, fflags, nlambda, dfhist->Tij_empirical, list);
                    break;

                default:
                    gmx_fatal(FARGS,
                              "Unknown df history entry %d\n"
                              "You are probably reading a new checkpoint file with old code",
                              i);
            }
        }
    }

    return ret;
}


/* This function stores the last whole configuration of the reference and
 * average structure in the .cpt file
 */
static int do_cpt_EDstate(XDR* xd, gmx_bool bRead, int nED, edsamhistory_t* EDstate, FILE* list)
{
    if (nED == 0)
    {
        return 0;
    }

    EDstate->bFromCpt = bRead;
    EDstate->nED      = nED;

    /* When reading, init_edsam has not been called yet,
     * so we have to allocate memory first. */
    if (bRead)
    {
        snew(EDstate->nref, EDstate->nED);
        snew(EDstate->old_sref, EDstate->nED);
        snew(EDstate->nav, EDstate->nED);
        snew(EDstate->old_sav, EDstate->nED);
    }

    /* Read/write the last whole conformation of SREF and SAV for each ED dataset (usually only one) */
    for (int i = 0; i < EDstate->nED; i++)
    {
        char buf[STRLEN];

        /* Reference structure SREF */
        sprintf(buf, "ED%d # of atoms in reference structure", i + 1);
        do_cpt_int_err(xd, buf, &EDstate->nref[i], list);
        sprintf(buf, "ED%d x_ref", i + 1);
        if (bRead)
        {
            snew(EDstate->old_sref[i], EDstate->nref[i]);
            do_cpt_n_rvecs_err(xd, buf, EDstate->nref[i], EDstate->old_sref[i], list);
        }
        else
        {
            do_cpt_n_rvecs_err(xd, buf, EDstate->nref[i], EDstate->old_sref_p[i], list);
        }

        /* Average structure SAV */
        sprintf(buf, "ED%d # of atoms in average structure", i + 1);
        do_cpt_int_err(xd, buf, &EDstate->nav[i], list);
        sprintf(buf, "ED%d x_av", i + 1);
        if (bRead)
        {
            snew(EDstate->old_sav[i], EDstate->nav[i]);
            do_cpt_n_rvecs_err(xd, buf, EDstate->nav[i], EDstate->old_sav[i], list);
        }
        else
        {
            do_cpt_n_rvecs_err(xd, buf, EDstate->nav[i], EDstate->old_sav_p[i], list);
        }
    }

    return 0;
}

static int do_cpt_correlation_grid(XDR*                         xd,
                                   gmx_bool                     bRead,
                                   gmx_unused int               fflags,
                                   gmx::CorrelationGridHistory* corrGrid,
                                   FILE*                        list,
                                   int                          eawhh)
{
    int ret = 0;

    do_cpt_int_err(xd, eawhh_names[eawhh], &(corrGrid->numCorrelationTensors), list);
    do_cpt_int_err(xd, eawhh_names[eawhh], &(corrGrid->tensorSize), list);
    do_cpt_int_err(xd, eawhh_names[eawhh], &(corrGrid->blockDataListSize), list);

    if (bRead)
    {
        initCorrelationGridHistory(corrGrid, corrGrid->numCorrelationTensors, corrGrid->tensorSize,
                                   corrGrid->blockDataListSize);
    }

    for (gmx::CorrelationBlockDataHistory& blockData : corrGrid->blockDataBuffer)
    {
        do_cpt_double_err(xd, eawhh_names[eawhh], &(blockData.blockSumWeight), list);
        do_cpt_double_err(xd, eawhh_names[eawhh], &(blockData.blockSumSquareWeight), list);
        do_cpt_double_err(xd, eawhh_names[eawhh], &(blockData.blockSumWeightX), list);
        do_cpt_double_err(xd, eawhh_names[eawhh], &(blockData.blockSumWeightY), list);
        do_cpt_double_err(xd, eawhh_names[eawhh], &(blockData.sumOverBlocksSquareBlockWeight), list);
        do_cpt_double_err(xd, eawhh_names[eawhh], &(blockData.sumOverBlocksBlockSquareWeight), list);
        do_cpt_double_err(xd, eawhh_names[eawhh], &(blockData.sumOverBlocksBlockWeightBlockWeightX), list);
        do_cpt_double_err(xd, eawhh_names[eawhh], &(blockData.sumOverBlocksBlockWeightBlockWeightY), list);
        do_cpt_double_err(xd, eawhh_names[eawhh], &(blockData.blockLength), list);
        do_cpt_int_err(xd, eawhh_names[eawhh], &(blockData.previousBlockIndex), list);
        do_cpt_double_err(xd, eawhh_names[eawhh], &(blockData.correlationIntegral), list);
    }

    return ret;
}

static int do_cpt_awh_bias(XDR* xd, gmx_bool bRead, int fflags, gmx::AwhBiasHistory* biasHistory, FILE* list)
{
    int ret = 0;

    gmx::AwhBiasStateHistory* state = &biasHistory->state;
    for (int i = 0; (i < eawhhNR && ret == 0); i++)
    {
        if (fflags & (1 << i))
        {
            switch (i)
            {
                case eawhhIN_INITIAL:
                    do_cpt_bool_err(xd, eawhh_names[i], &state->in_initial, list);
                    break;
                case eawhhEQUILIBRATEHISTOGRAM:
                    do_cpt_bool_err(xd, eawhh_names[i], &state->equilibrateHistogram, list);
                    break;
                case eawhhHISTSIZE:
                    do_cpt_double_err(xd, eawhh_names[i], &state->histSize, list);
                    break;
                case eawhhNPOINTS:
                {
                    int numPoints;
                    if (!bRead)
                    {
                        numPoints = biasHistory->pointState.size();
                    }
                    do_cpt_int_err(xd, eawhh_names[i], &numPoints, list);
                    if (bRead)
                    {
                        biasHistory->pointState.resize(numPoints);
                    }
                }
                break;
                case eawhhCOORDPOINT:
                    for (auto& psh : biasHistory->pointState)
                    {
                        do_cpt_double_err(xd, eawhh_names[i], &psh.target, list);
                        do_cpt_double_err(xd, eawhh_names[i], &psh.free_energy, list);
                        do_cpt_double_err(xd, eawhh_names[i], &psh.bias, list);
                        do_cpt_double_err(xd, eawhh_names[i], &psh.weightsum_iteration, list);
                        do_cpt_double_err(xd, eawhh_names[i], &psh.weightsum_covering, list);
                        do_cpt_double_err(xd, eawhh_names[i], &psh.weightsum_tot, list);
                        do_cpt_double_err(xd, eawhh_names[i], &psh.weightsum_ref, list);
                        do_cpt_step_err(xd, eawhh_names[i], &psh.last_update_index, list);
                        do_cpt_double_err(xd, eawhh_names[i], &psh.log_pmfsum, list);
                        do_cpt_double_err(xd, eawhh_names[i], &psh.visits_iteration, list);
                        do_cpt_double_err(xd, eawhh_names[i], &psh.visits_tot, list);
                    }
                    break;
                case eawhhUMBRELLAGRIDPOINT:
                    do_cpt_int_err(xd, eawhh_names[i], &(state->umbrellaGridpoint), list);
                    break;
                case eawhhUPDATELIST:
                    do_cpt_int_err(xd, eawhh_names[i], &(state->origin_index_updatelist), list);
                    do_cpt_int_err(xd, eawhh_names[i], &(state->end_index_updatelist), list);
                    break;
                case eawhhLOGSCALEDSAMPLEWEIGHT:
                    do_cpt_double_err(xd, eawhh_names[i], &(state->logScaledSampleWeight), list);
                    do_cpt_double_err(xd, eawhh_names[i], &(state->maxLogScaledSampleWeight), list);
                    break;
                case eawhhNUMUPDATES:
                    do_cpt_step_err(xd, eawhh_names[i], &(state->numUpdates), list);
                    break;
                case eawhhFORCECORRELATIONGRID:
                    ret = do_cpt_correlation_grid(xd, bRead, fflags,
                                                  &biasHistory->forceCorrelationGrid, list, i);
                    break;
                default: gmx_fatal(FARGS, "Unknown awh history entry %d\n", i);
            }
        }
    }

    return ret;
}

static int do_cpt_awh(XDR* xd, gmx_bool bRead, int fflags, gmx::AwhHistory* awhHistory, FILE* list)
{
    int ret = 0;

    if (fflags != 0)
    {
        std::shared_ptr<gmx::AwhHistory> awhHistoryLocal;

        if (awhHistory == nullptr)
        {
            GMX_RELEASE_ASSERT(bRead,
                               "do_cpt_awh should not be called for writing without an AwhHistory");

            awhHistoryLocal = std::make_shared<gmx::AwhHistory>();
            awhHistory      = awhHistoryLocal.get();
        }

        /* To be able to read and write the AWH data several parameters determining the layout of the AWH structs need to be known
           (nbias, npoints, etc.). The best thing (?) would be to have these passed to this function. When writing to a checkpoint
           these parameters are available in awh_history (after calling init_awh_history). When reading from a checkpoint though, there
           is no initialized awh_history (it is initialized and set in this function). The AWH parameters have not always been read
           at the time when this function is called for reading so I don't know how to pass them as input. Here, this is solved by
           when writing a checkpoint, also storing parameters needed for future reading of the checkpoint.

           Another issue is that some variables that AWH checkpoints don't have a registered enum and string (e.g. nbias below).
           One difficulty is the multilevel structure of the data which would need to be represented somehow. */

        int numBias;
        if (!bRead)
        {
            numBias = awhHistory->bias.size();
        }
        do_cpt_int_err(xd, "awh_nbias", &numBias, list);

        if (bRead)
        {
            awhHistory->bias.resize(numBias);
        }
        for (auto& bias : awhHistory->bias)
        {
            ret = do_cpt_awh_bias(xd, bRead, fflags, &bias, list);
            if (ret)
            {
                return ret;
            }
        }
        do_cpt_double_err(xd, "awh_potential_offset", &awhHistory->potentialOffset, list);
    }
    return ret;
}

static void do_cpt_mdmodules(int                                   fileVersion,
                             t_fileio*                             checkpointFileHandle,
                             const gmx::CheckpointingNotification& checkpointingNotifier)
{
    if (fileVersion >= cptv_MdModules)
    {
        gmx::FileIOXdrSerializer serializer(checkpointFileHandle);
        gmx::KeyValueTreeObject  mdModuleCheckpointParameterTree =
                gmx::deserializeKeyValueTree(&serializer);
        gmx::MdModulesCheckpointReadingDataOnMaster mdModuleCheckpointReadingDataOnMaster = {
            mdModuleCheckpointParameterTree, fileVersion
        };
        checkpointingNotifier.checkpointingNotifications_.notify(mdModuleCheckpointReadingDataOnMaster);
    }
}

static int do_cpt_files(XDR* xd, gmx_bool bRead, std::vector<gmx_file_position_t>* outputfiles, FILE* list, int file_version)
{
    gmx_off_t                   offset;
    gmx_off_t                   mask = 0xFFFFFFFFL;
    int                         offset_high, offset_low;
    std::array<char, CPTSTRLEN> buf;
    GMX_RELEASE_ASSERT(outputfiles, "Must have valid outputfiles");

    // Ensure that reading pre-allocates outputfiles, while writing
    // writes what is already there.
    int nfiles = outputfiles->size();
    if (do_cpt_int(xd, "number of output files", &nfiles, list) != 0)
    {
        return -1;
    }
    if (bRead)
    {
        outputfiles->resize(nfiles);
    }

    for (auto& outputfile : *outputfiles)
    {
        /* 64-bit XDR numbers are not portable, so it is stored as separate high/low fractions */
        if (bRead)
        {
            do_cpt_string_err(xd, "output filename", buf, list);
            std::copy(std::begin(buf), std::end(buf), std::begin(outputfile.filename));

            if (do_cpt_int(xd, "file_offset_high", &offset_high, list) != 0)
            {
                return -1;
            }
            if (do_cpt_int(xd, "file_offset_low", &offset_low, list) != 0)
            {
                return -1;
            }
            outputfile.offset = (static_cast<gmx_off_t>(offset_high) << 32)
                                | (static_cast<gmx_off_t>(offset_low) & mask);
        }
        else
        {
            do_cpt_string_err(xd, "output filename", outputfile.filename, list);
            /* writing */
            offset = outputfile.offset;
            if (offset == -1)
            {
                offset_low  = -1;
                offset_high = -1;
            }
            else
            {
                offset_low  = static_cast<int>(offset & mask);
                offset_high = static_cast<int>((offset >> 32) & mask);
            }
            if (do_cpt_int(xd, "file_offset_high", &offset_high, list) != 0)
            {
                return -1;
            }
            if (do_cpt_int(xd, "file_offset_low", &offset_low, list) != 0)
            {
                return -1;
            }
        }
        if (file_version >= 8)
        {
            if (do_cpt_int(xd, "file_checksum_size", &outputfile.checksumSize, list) != 0)
            {
                return -1;
            }
            if (do_cpt_u_chars(xd, "file_checksum", outputfile.checksum.size(),
                               outputfile.checksum.data(), list)
                != 0)
            {
                return -1;
            }
        }
        else
        {
            outputfile.checksumSize = -1;
        }
    }
    return 0;
}

void write_checkpoint_data(t_fileio*                         fp,
                           CheckpointHeaderContents          headerContents,
                           gmx_bool                          bExpanded,
                           int                               elamstats,
                           t_state*                          state,
                           ObservablesHistory*               observablesHistory,
                           const gmx::MdModulesNotifier&     mdModulesNotifier,
                           std::vector<gmx_file_position_t>* outputfiles)
{
<<<<<<< HEAD
    if (applyMpiBarrierBeforeRename)
    {
#if GMX_MPI
        MPI_Barrier(mpiBarrierCommunicator);
#else
        GMX_RELEASE_ASSERT(false, "Should not request a barrier without MPI");
        GMX_UNUSED_VALUE(mpiBarrierCommunicator);
#endif
    }
}

void write_checkpoint(const char*                           fn,
                      gmx_bool                              bNumberAndKeep,
                      FILE*                                 fplog,
                      const t_commrec*                      cr,
                      ivec                                  domdecCells,
                      int                                   nppnodes,
                      int                                   eIntegrator,
                      int                                   simulation_part,
                      gmx_bool                              bExpanded,
                      int                                   elamstats,
                      int64_t                               step,
                      double                                t,
                      t_state*                              state,
                      ObservablesHistory*                   observablesHistory,
                      const gmx::CheckpointingNotification& checkpointingNotifier,
                      bool                                  applyMpiBarrierBeforeRename,
                      MPI_Comm                              mpiBarrierCommunicator)
{
    t_fileio* fp;
    char*     fntemp; /* the temporary checkpoint file name */
    int       npmenodes;
    char      buf[1024], suffix[5 + STEPSTRSIZE], sbuf[STEPSTRSIZE];
    t_fileio* ret;

    if (DOMAINDECOMP(cr))
    {
        npmenodes = cr->npmenodes;
    }
    else
    {
        npmenodes = 0;
    }

#if !GMX_NO_RENAME
    /* make the new temporary filename */
    snew(fntemp, std::strlen(fn) + 5 + STEPSTRSIZE);
    std::strcpy(fntemp, fn);
    fntemp[std::strlen(fn) - std::strlen(ftp2ext(fn2ftp(fn))) - 1] = '\0';
    sprintf(suffix, "_%s%s", "step", gmx_step_str(step, sbuf));
    std::strcat(fntemp, suffix);
    std::strcat(fntemp, fn + std::strlen(fn) - std::strlen(ftp2ext(fn2ftp(fn))) - 1);
#else
    /* if we can't rename, we just overwrite the cpt file.
     * dangerous if interrupted.
     */
    snew(fntemp, std::strlen(fn));
    std::strcpy(fntemp, fn);
#endif
    std::string timebuf = gmx_format_current_time();

    if (fplog)
    {
        fprintf(fplog, "Writing checkpoint, step %s at %s\n\n", gmx_step_str(step, buf), timebuf.c_str());
    }

    /* Get offsets for open files */
    auto outputfiles = gmx_fio_get_output_file_positions();

    fp = gmx_fio_open(fntemp, "w");

    int flags_eks;
=======
    headerContents.flags_eks = 0;
>>>>>>> 48f9056c
    if (state->ekinstate.bUpToDate)
    {
        headerContents.flags_eks = ((1 << eeksEKIN_N) | (1 << eeksEKINH) | (1 << eeksEKINF)
                                    | (1 << eeksEKINO) | (1 << eeksEKINSCALEF) | (1 << eeksEKINSCALEH)
                                    | (1 << eeksVSCALE) | (1 << eeksDEKINDL) | (1 << eeksMVCOS));
    }

    energyhistory_t* enerhist = observablesHistory->energyHistory.get();
    headerContents.flags_enh  = 0;
    if (enerhist != nullptr && (enerhist->nsum > 0 || enerhist->nsum_sim > 0))
    {
        headerContents.flags_enh |=
                (1 << eenhENERGY_N) | (1 << eenhENERGY_NSTEPS) | (1 << eenhENERGY_NSTEPS_SIM);
        if (enerhist->nsum > 0)
        {
            headerContents.flags_enh |=
                    ((1 << eenhENERGY_AVER) | (1 << eenhENERGY_SUM) | (1 << eenhENERGY_NSUM));
        }
        if (enerhist->nsum_sim > 0)
        {
            headerContents.flags_enh |= ((1 << eenhENERGY_SUM_SIM) | (1 << eenhENERGY_NSUM_SIM));
        }
        if (enerhist->deltaHForeignLambdas != nullptr)
        {
            headerContents.flags_enh |=
                    ((1 << eenhENERGY_DELTA_H_NN) | (1 << eenhENERGY_DELTA_H_LIST)
                     | (1 << eenhENERGY_DELTA_H_STARTTIME) | (1 << eenhENERGY_DELTA_H_STARTLAMBDA));
        }
    }

    PullHistory* pullHist           = observablesHistory->pullHistory.get();
    headerContents.flagsPullHistory = 0;
    if (pullHist != nullptr && (pullHist->numValuesInXSum > 0 || pullHist->numValuesInFSum > 0))
    {
        headerContents.flagsPullHistory |= (1 << epullhPULL_NUMCOORDINATES);
        headerContents.flagsPullHistory |= ((1 << epullhPULL_NUMGROUPS) | (1 << epullhPULL_NUMVALUESINXSUM)
                                            | (1 << epullhPULL_NUMVALUESINFSUM));
    }

    headerContents.flags_dfh = 0;
    if (bExpanded)
    {
        headerContents.flags_dfh = ((1 << edfhBEQUIL) | (1 << edfhNATLAMBDA) | (1 << edfhSUMWEIGHTS)
                                    | (1 << edfhSUMDG) | (1 << edfhTIJ) | (1 << edfhTIJEMP));
        if (EWL(elamstats))
        {
            headerContents.flags_dfh |= ((1 << edfhWLDELTA) | (1 << edfhWLHISTO));
        }
        if ((elamstats == elamstatsMINVAR) || (elamstats == elamstatsBARKER)
            || (elamstats == elamstatsMETROPOLIS))
        {
            headerContents.flags_dfh |= ((1 << edfhACCUMP) | (1 << edfhACCUMM) | (1 << edfhACCUMP2)
                                         | (1 << edfhACCUMM2) | (1 << edfhSUMMINVAR) | (1 << edfhSUMVAR));
        }
    }

    headerContents.flags_awhh = 0;
    if (state->awhHistory != nullptr && !state->awhHistory->bias.empty())
    {
        headerContents.flags_awhh |=
                ((1 << eawhhIN_INITIAL) | (1 << eawhhEQUILIBRATEHISTOGRAM) | (1 << eawhhHISTSIZE)
                 | (1 << eawhhNPOINTS) | (1 << eawhhCOORDPOINT) | (1 << eawhhUMBRELLAGRIDPOINT)
                 | (1 << eawhhUPDATELIST) | (1 << eawhhLOGSCALEDSAMPLEWEIGHT)
                 | (1 << eawhhNUMUPDATES) | (1 << eawhhFORCECORRELATIONGRID));
    }

    do_cpt_header(gmx_fio_getxdr(fp), FALSE, nullptr, &headerContents);

    if ((do_cpt_state(gmx_fio_getxdr(fp), state->flags, state, nullptr) < 0)
        || (do_cpt_ekinstate(gmx_fio_getxdr(fp), headerContents.flags_eks, &state->ekinstate, nullptr) < 0)
        || (do_cpt_enerhist(gmx_fio_getxdr(fp), FALSE, headerContents.flags_enh, enerhist, nullptr) < 0)
        || (doCptPullHist(gmx_fio_getxdr(fp), FALSE, headerContents.flagsPullHistory, pullHist,
                          StatePart::pullHistory, nullptr)
            < 0)
        || (do_cpt_df_hist(gmx_fio_getxdr(fp), headerContents.flags_dfh, headerContents.nlambda,
                           &state->dfhist, nullptr)
            < 0)
        || (do_cpt_EDstate(gmx_fio_getxdr(fp), FALSE, headerContents.nED,
                           observablesHistory->edsamHistory.get(), nullptr)
            < 0)
        || (do_cpt_awh(gmx_fio_getxdr(fp), FALSE, headerContents.flags_awhh, state->awhHistory.get(), nullptr) < 0)
        || (do_cpt_swapstate(gmx_fio_getxdr(fp), FALSE, headerContents.eSwapCoords,
                             observablesHistory->swapHistory.get(), nullptr)
            < 0)
        || (do_cpt_files(gmx_fio_getxdr(fp), FALSE, outputfiles, nullptr, headerContents.file_version) < 0))
    {
        gmx_file("Cannot read/write checkpoint; corrupt file, or maybe you are out of disk space?");
    }

    // Checkpointing MdModules
    {
        gmx::KeyValueTreeBuilder          builder;
        gmx::MdModulesWriteCheckpointData mdModulesWriteCheckpoint = { builder.rootObject(),
                                                                       headerContents.file_version };
        checkpointingNotifier.checkpointingNotifications_.notify(mdModulesWriteCheckpoint);
        auto                     tree = builder.build();
        gmx::FileIOXdrSerializer serializer(fp);
        gmx::serializeKeyValueTree(tree, &serializer);
    }

    do_cpt_footer(gmx_fio_getxdr(fp), headerContents.file_version);
}

static void check_int(FILE* fplog, const char* type, int p, int f, gmx_bool* mm)
{
    bool foundMismatch = (p != f);
    if (!foundMismatch)
    {
        return;
    }
    *mm = TRUE;
    if (fplog)
    {
        fprintf(fplog, "  %s mismatch,\n", type);
        fprintf(fplog, "    current program: %d\n", p);
        fprintf(fplog, "    checkpoint file: %d\n", f);
        fprintf(fplog, "\n");
    }
}

static void check_string(FILE* fplog, const char* type, const char* p, const char* f, gmx_bool* mm)
{
    bool foundMismatch = (std::strcmp(p, f) != 0);
    if (!foundMismatch)
    {
        return;
    }
    *mm = TRUE;
    if (fplog)
    {
        fprintf(fplog, "  %s mismatch,\n", type);
        fprintf(fplog, "    current program: %s\n", p);
        fprintf(fplog, "    checkpoint file: %s\n", f);
        fprintf(fplog, "\n");
    }
}

static void check_match(FILE*                           fplog,
                        const t_commrec*                cr,
                        const ivec                      dd_nc,
                        const CheckpointHeaderContents& headerContents,
                        gmx_bool                        reproducibilityRequested)
{
    /* Note that this check_string on the version will also print a message
     * when only the minor version differs. But we only print a warning
     * message further down with reproducibilityRequested=TRUE.
     */
    gmx_bool versionDiffers = FALSE;
    check_string(fplog, "Version", gmx_version(), headerContents.version, &versionDiffers);

    gmx_bool precisionDiffers = FALSE;
    check_int(fplog, "Double prec.", GMX_DOUBLE, headerContents.double_prec, &precisionDiffers);
    if (precisionDiffers)
    {
        const char msg_precision_difference[] =
                "You are continuing a simulation with a different precision. Not matching\n"
                "single/double precision will lead to precision or performance loss.\n";
        if (fplog)
        {
            fprintf(fplog, "%s\n", msg_precision_difference);
        }
    }

    gmx_bool mm = (versionDiffers || precisionDiffers);

    if (reproducibilityRequested)
    {
        check_string(fplog, "Program name", gmx::getProgramContext().fullBinaryPath(),
                     headerContents.fprog, &mm);

        check_int(fplog, "#ranks", cr->nnodes, headerContents.nnodes, &mm);
    }

    if (cr->sizeOfDefaultCommunicator > 1 && reproducibilityRequested)
    {
        // TODO: These checks are incorrect (see redmine #3309)
        check_int(fplog, "#PME-ranks", cr->npmenodes, headerContents.npme, &mm);

        int npp = cr->sizeOfDefaultCommunicator;
        if (cr->npmenodes >= 0)
        {
            npp -= cr->npmenodes;
        }
        int npp_f = headerContents.nnodes;
        if (headerContents.npme >= 0)
        {
            npp_f -= headerContents.npme;
        }
        if (npp == npp_f)
        {
            check_int(fplog, "#DD-cells[x]", dd_nc[XX], headerContents.dd_nc[XX], &mm);
            check_int(fplog, "#DD-cells[y]", dd_nc[YY], headerContents.dd_nc[YY], &mm);
            check_int(fplog, "#DD-cells[z]", dd_nc[ZZ], headerContents.dd_nc[ZZ], &mm);
        }
    }

    if (mm)
    {
        /* Gromacs should be able to continue from checkpoints between
         * different patch level versions, but we do not guarantee
         * compatibility between different major/minor versions - check this.
         */
        int gmx_major;
        int cpt_major;
        sscanf(gmx_version(), "%5d", &gmx_major);
        int      ret                 = sscanf(headerContents.version, "%5d", &cpt_major);
        gmx_bool majorVersionDiffers = (ret < 1 || gmx_major != cpt_major);

        const char msg_major_version_difference[] =
                "The current GROMACS major version is not identical to the one that\n"
                "generated the checkpoint file. In principle GROMACS does not support\n"
                "continuation from checkpoints between different versions, so we advise\n"
                "against this. If you still want to try your luck we recommend that you use\n"
                "the -noappend flag to keep your output files from the two versions separate.\n"
                "This might also work around errors where the output fields in the energy\n"
                "file have changed between the different versions.\n";

        const char msg_mismatch_notice[] =
                "GROMACS patchlevel, binary or parallel settings differ from previous run.\n"
                "Continuation is exact, but not guaranteed to be binary identical.\n";

        if (majorVersionDiffers)
        {
            if (fplog)
            {
                fprintf(fplog, "%s\n", msg_major_version_difference);
            }
        }
        else if (reproducibilityRequested)
        {
            /* Major & minor versions match at least, but something is different. */
            if (fplog)
            {
                fprintf(fplog, "%s\n", msg_mismatch_notice);
            }
        }
    }
}

static void read_checkpoint(const char*                           fn,
                            t_fileio*                             logfio,
                            const t_commrec*                      cr,
                            const ivec                            dd_nc,
                            int                                   eIntegrator,
                            int*                                  init_fep_state,
                            CheckpointHeaderContents*             headerContents,
                            t_state*                              state,
                            ObservablesHistory*                   observablesHistory,
                            gmx_bool                              reproducibilityRequested,
                            const gmx::CheckpointingNotification& checkpointingNotifier)
{
    t_fileio* fp;
    char      buf[STEPSTRSIZE];
    int       ret;

    fp = gmx_fio_open(fn, "r");
    do_cpt_header(gmx_fio_getxdr(fp), TRUE, nullptr, headerContents);

    // If we are appending, then we don't want write to the open log
    // file because we still need to compute a checksum for it. In
    // that case, the filehandle will be nullptr. Otherwise, we report
    // to the new log file about the checkpoint file that we are
    // reading from.
    FILE* fplog = gmx_fio_getfp(logfio);
    if (fplog)
    {
        fprintf(fplog, "\n");
        fprintf(fplog, "Reading checkpoint file %s\n", fn);
        fprintf(fplog, "  file generated by:     %s\n", headerContents->fprog);
        fprintf(fplog, "  file generated at:     %s\n", headerContents->ftime);
        fprintf(fplog, "  GROMACS double prec.:  %d\n", headerContents->double_prec);
        fprintf(fplog, "  simulation part #:     %d\n", headerContents->simulation_part);
        fprintf(fplog, "  step:                  %s\n", gmx_step_str(headerContents->step, buf));
        fprintf(fplog, "  time:                  %f\n", headerContents->t);
        fprintf(fplog, "\n");
    }

    if (headerContents->natoms != state->natoms)
    {
        gmx_fatal(FARGS,
                  "Checkpoint file is for a system of %d atoms, while the current system consists "
                  "of %d atoms",
                  headerContents->natoms, state->natoms);
    }
    if (headerContents->ngtc != state->ngtc)
    {
        gmx_fatal(FARGS,
                  "Checkpoint file is for a system of %d T-coupling groups, while the current "
                  "system consists of %d T-coupling groups",
                  headerContents->ngtc, state->ngtc);
    }
    if (headerContents->nnhpres != state->nnhpres)
    {
        gmx_fatal(FARGS,
                  "Checkpoint file is for a system of %d NH-pressure-coupling variables, while the "
                  "current system consists of %d NH-pressure-coupling variables",
                  headerContents->nnhpres, state->nnhpres);
    }

    int nlambdaHistory = (state->dfhist ? state->dfhist->nlambda : 0);
    if (headerContents->nlambda != nlambdaHistory)
    {
        gmx_fatal(FARGS,
                  "Checkpoint file is for a system with %d lambda states, while the current system "
                  "consists of %d lambda states",
                  headerContents->nlambda, nlambdaHistory);
    }

    init_gtc_state(state, state->ngtc, state->nnhpres,
                   headerContents->nhchainlength); /* need to keep this here to keep the tpr format working */
    /* write over whatever was read; we use the number of Nose-Hoover chains from the checkpoint */

    if (headerContents->eIntegrator != eIntegrator)
    {
        gmx_fatal(FARGS,
                  "Cannot change integrator during a checkpoint restart. Perhaps you should make a "
                  "new .tpr with grompp -f new.mdp -t %s",
                  fn);
    }

    if (headerContents->flags_state != state->flags)
    {
        gmx_fatal(FARGS,
                  "Cannot change a simulation algorithm during a checkpoint restart. Perhaps you "
                  "should make a new .tpr with grompp -f new.mdp -t %s",
                  fn);
    }

    if (MASTER(cr))
    {
        check_match(fplog, cr, dd_nc, *headerContents, reproducibilityRequested);
    }

    ret             = do_cpt_state(gmx_fio_getxdr(fp), headerContents->flags_state, state, nullptr);
    *init_fep_state = state->fep_state; /* there should be a better way to do this than setting it
                                           here. Investigate for 5.0. */
    if (ret)
    {
        cp_error();
    }
    ret = do_cpt_ekinstate(gmx_fio_getxdr(fp), headerContents->flags_eks, &state->ekinstate, nullptr);
    if (ret)
    {
        cp_error();
    }
    state->ekinstate.hasReadEkinState = (((headerContents->flags_eks & (1 << eeksEKINH)) != 0)
                                         || ((headerContents->flags_eks & (1 << eeksEKINF)) != 0)
                                         || ((headerContents->flags_eks & (1 << eeksEKINO)) != 0)
                                         || (((headerContents->flags_eks & (1 << eeksEKINSCALEF))
                                              | (headerContents->flags_eks & (1 << eeksEKINSCALEH))
                                              | (headerContents->flags_eks & (1 << eeksVSCALE)))
                                             != 0));

    if (headerContents->flags_enh && observablesHistory->energyHistory == nullptr)
    {
        observablesHistory->energyHistory = std::make_unique<energyhistory_t>();
    }
    ret = do_cpt_enerhist(gmx_fio_getxdr(fp), TRUE, headerContents->flags_enh,
                          observablesHistory->energyHistory.get(), nullptr);
    if (ret)
    {
        cp_error();
    }

    if (headerContents->flagsPullHistory)
    {
        if (observablesHistory->pullHistory == nullptr)
        {
            observablesHistory->pullHistory = std::make_unique<PullHistory>();
        }
        ret = doCptPullHist(gmx_fio_getxdr(fp), TRUE, headerContents->flagsPullHistory,
                            observablesHistory->pullHistory.get(), StatePart::pullHistory, nullptr);
        if (ret)
        {
            cp_error();
        }
    }

    if (headerContents->file_version < 6)
    {
        gmx_fatal(FARGS,
                  "Continuing from checkpoint files written before GROMACS 4.5 is not supported");
    }

    ret = do_cpt_df_hist(gmx_fio_getxdr(fp), headerContents->flags_dfh, headerContents->nlambda,
                         &state->dfhist, nullptr);
    if (ret)
    {
        cp_error();
    }

    if (headerContents->nED > 0 && observablesHistory->edsamHistory == nullptr)
    {
        observablesHistory->edsamHistory = std::make_unique<edsamhistory_t>(edsamhistory_t{});
    }
    ret = do_cpt_EDstate(gmx_fio_getxdr(fp), TRUE, headerContents->nED,
                         observablesHistory->edsamHistory.get(), nullptr);
    if (ret)
    {
        cp_error();
    }

    if (headerContents->flags_awhh != 0 && state->awhHistory == nullptr)
    {
        state->awhHistory = std::make_shared<gmx::AwhHistory>();
    }
    ret = do_cpt_awh(gmx_fio_getxdr(fp), TRUE, headerContents->flags_awhh, state->awhHistory.get(), nullptr);
    if (ret)
    {
        cp_error();
    }

    if (headerContents->eSwapCoords != eswapNO && observablesHistory->swapHistory == nullptr)
    {
        observablesHistory->swapHistory = std::make_unique<swaphistory_t>(swaphistory_t{});
    }
    ret = do_cpt_swapstate(gmx_fio_getxdr(fp), TRUE, headerContents->eSwapCoords,
                           observablesHistory->swapHistory.get(), nullptr);
    if (ret)
    {
        cp_error();
    }

    std::vector<gmx_file_position_t> outputfiles;
    ret = do_cpt_files(gmx_fio_getxdr(fp), TRUE, &outputfiles, nullptr, headerContents->file_version);
    if (ret)
    {
        cp_error();
    }
    do_cpt_mdmodules(headerContents->file_version, fp, checkpointingNotifier);
    ret = do_cpt_footer(gmx_fio_getxdr(fp), headerContents->file_version);
    if (ret)
    {
        cp_error();
    }
    if (gmx_fio_close(fp) != 0)
    {
        gmx_file("Cannot read/write checkpoint; corrupt file, or maybe you are out of disk space?");
    }
}


void load_checkpoint(const char*                           fn,
                     t_fileio*                             logfio,
                     const t_commrec*                      cr,
                     const ivec                            dd_nc,
                     t_inputrec*                           ir,
                     t_state*                              state,
                     ObservablesHistory*                   observablesHistory,
                     gmx_bool                              reproducibilityRequested,
                     const gmx::CheckpointingNotification& checkpointingNotifier)
{
    CheckpointHeaderContents headerContents;
    if (SIMMASTER(cr))
    {
        /* Read the state from the checkpoint file */
        read_checkpoint(fn, logfio, cr, dd_nc, ir->eI, &(ir->fepvals->init_fep_state), &headerContents,
                        state, observablesHistory, reproducibilityRequested, checkpointingNotifier);
    }
    if (PAR(cr))
    {
        gmx_bcast(sizeof(headerContents.step), &headerContents.step, cr->mpiDefaultCommunicator);
        gmx::MdModulesCheckpointReadingBroadcast broadcastCheckPointData = {
            cr->mpiDefaultCommunicator, PAR(cr), headerContents.file_version
        };
        checkpointingNotifier.checkpointingNotifications_.notify(broadcastCheckPointData);
    }
    ir->bContinuation = TRUE;
    if (ir->nsteps >= 0)
    {
        // TODO Should the following condition be <=? Currently if you
        // pass a checkpoint written by an normal completion to a restart,
        // mdrun will read all input, does some work but no steps, and
        // write successful output. But perhaps that is not desirable.
        // Note that we do not intend to support the use of mdrun
        // -nsteps to circumvent this condition.
        if (ir->nsteps + ir->init_step < headerContents.step)
        {
            char        buf[STEPSTRSIZE];
            std::string message =
                    gmx::formatString("The input requested %s steps, ", gmx_step_str(ir->nsteps, buf));
            if (ir->init_step > 0)
            {
                message += gmx::formatString("starting from step %s, ", gmx_step_str(ir->init_step, buf));
            }
            message += gmx::formatString(
                    "however the checkpoint "
                    "file has already reached step %s. The simulation will not "
                    "proceed, because either your simulation is already complete, "
                    "or your combination of input files don't match.",
                    gmx_step_str(headerContents.step, buf));
            gmx_fatal(FARGS, "%s", message.c_str());
        }
        ir->nsteps += ir->init_step - headerContents.step;
    }
    ir->init_step       = headerContents.step;
    ir->simulation_part = headerContents.simulation_part + 1;
}

void read_checkpoint_part_and_step(const char* filename, int* simulation_part, int64_t* step)
{
    t_fileio* fp;

    if (filename == nullptr || !gmx_fexist(filename) || ((fp = gmx_fio_open(filename, "r")) == nullptr))
    {
        *simulation_part = 0;
        *step            = 0;
        return;
    }

    CheckpointHeaderContents headerContents;
    do_cpt_header(gmx_fio_getxdr(fp), TRUE, nullptr, &headerContents);
    gmx_fio_close(fp);
    *simulation_part = headerContents.simulation_part;
    *step            = headerContents.step;
}

static CheckpointHeaderContents read_checkpoint_data(t_fileio*                         fp,
                                                     t_state*                          state,
                                                     std::vector<gmx_file_position_t>* outputfiles)
{
    CheckpointHeaderContents headerContents;
    do_cpt_header(gmx_fio_getxdr(fp), TRUE, nullptr, &headerContents);
    state->natoms        = headerContents.natoms;
    state->ngtc          = headerContents.ngtc;
    state->nnhpres       = headerContents.nnhpres;
    state->nhchainlength = headerContents.nhchainlength;
    state->flags         = headerContents.flags_state;
    int ret              = do_cpt_state(gmx_fio_getxdr(fp), state->flags, state, nullptr);
    if (ret)
    {
        cp_error();
    }
    ret = do_cpt_ekinstate(gmx_fio_getxdr(fp), headerContents.flags_eks, &state->ekinstate, nullptr);
    if (ret)
    {
        cp_error();
    }

    energyhistory_t enerhist;
    ret = do_cpt_enerhist(gmx_fio_getxdr(fp), TRUE, headerContents.flags_enh, &enerhist, nullptr);
    if (ret)
    {
        cp_error();
    }
    PullHistory pullHist = {};
    ret = doCptPullHist(gmx_fio_getxdr(fp), TRUE, headerContents.flagsPullHistory, &pullHist,
                        StatePart::pullHistory, nullptr);
    if (ret)
    {
        cp_error();
    }

    ret = do_cpt_df_hist(gmx_fio_getxdr(fp), headerContents.flags_dfh, headerContents.nlambda,
                         &state->dfhist, nullptr);
    if (ret)
    {
        cp_error();
    }

    edsamhistory_t edsamhist = {};
    ret = do_cpt_EDstate(gmx_fio_getxdr(fp), TRUE, headerContents.nED, &edsamhist, nullptr);
    if (ret)
    {
        cp_error();
    }

    ret = do_cpt_awh(gmx_fio_getxdr(fp), TRUE, headerContents.flags_awhh, state->awhHistory.get(), nullptr);
    if (ret)
    {
        cp_error();
    }

    swaphistory_t swaphist = {};
    ret = do_cpt_swapstate(gmx_fio_getxdr(fp), TRUE, headerContents.eSwapCoords, &swaphist, nullptr);
    if (ret)
    {
        cp_error();
    }

    ret = do_cpt_files(gmx_fio_getxdr(fp), TRUE, outputfiles, nullptr, headerContents.file_version);

    if (ret)
    {
        cp_error();
    }
    gmx::CheckpointingNotification checkpointingNotifier;
    do_cpt_mdmodules(headerContents.file_version, fp, checkpointingNotifier);
    ret = do_cpt_footer(gmx_fio_getxdr(fp), headerContents.file_version);
    if (ret)
    {
        cp_error();
    }
    return headerContents;
}

void read_checkpoint_trxframe(t_fileio* fp, t_trxframe* fr)
{
    t_state                          state;
    std::vector<gmx_file_position_t> outputfiles;
    CheckpointHeaderContents headerContents = read_checkpoint_data(fp, &state, &outputfiles);

    fr->natoms    = state.natoms;
    fr->bStep     = TRUE;
    fr->step      = int64_to_int(headerContents.step, "conversion of checkpoint to trajectory");
    fr->bTime     = TRUE;
    fr->time      = headerContents.t;
    fr->bLambda   = TRUE;
    fr->lambda    = state.lambda[efptFEP];
    fr->fep_state = state.fep_state;
    fr->bAtoms    = FALSE;
    fr->bX        = ((state.flags & (1 << estX)) != 0);
    if (fr->bX)
    {
        fr->x = makeRvecArray(state.x, state.natoms);
    }
    fr->bV = ((state.flags & (1 << estV)) != 0);
    if (fr->bV)
    {
        fr->v = makeRvecArray(state.v, state.natoms);
    }
    fr->bF   = FALSE;
    fr->bBox = ((state.flags & (1 << estBOX)) != 0);
    if (fr->bBox)
    {
        copy_mat(state.box, fr->box);
    }
}

void list_checkpoint(const char* fn, FILE* out)
{
    t_fileio* fp;
    int       ret;

    t_state state;

    fp = gmx_fio_open(fn, "r");
    CheckpointHeaderContents headerContents;
    do_cpt_header(gmx_fio_getxdr(fp), TRUE, out, &headerContents);
    state.natoms        = headerContents.natoms;
    state.ngtc          = headerContents.ngtc;
    state.nnhpres       = headerContents.nnhpres;
    state.nhchainlength = headerContents.nhchainlength;
    state.flags         = headerContents.flags_state;
    ret                 = do_cpt_state(gmx_fio_getxdr(fp), state.flags, &state, out);
    if (ret)
    {
        cp_error();
    }
    ret = do_cpt_ekinstate(gmx_fio_getxdr(fp), headerContents.flags_eks, &state.ekinstate, out);
    if (ret)
    {
        cp_error();
    }

    energyhistory_t enerhist;
    ret = do_cpt_enerhist(gmx_fio_getxdr(fp), TRUE, headerContents.flags_enh, &enerhist, out);

    if (ret == 0)
    {
        PullHistory pullHist = {};
        ret = doCptPullHist(gmx_fio_getxdr(fp), TRUE, headerContents.flagsPullHistory, &pullHist,
                            StatePart::pullHistory, out);
    }

    if (ret == 0)
    {
        ret = do_cpt_df_hist(gmx_fio_getxdr(fp), headerContents.flags_dfh, headerContents.nlambda,
                             &state.dfhist, out);
    }

    if (ret == 0)
    {
        edsamhistory_t edsamhist = {};
        ret = do_cpt_EDstate(gmx_fio_getxdr(fp), TRUE, headerContents.nED, &edsamhist, out);
    }

    if (ret == 0)
    {
        ret = do_cpt_awh(gmx_fio_getxdr(fp), TRUE, headerContents.flags_awhh, state.awhHistory.get(), out);
    }

    if (ret == 0)
    {
        swaphistory_t swaphist = {};
        ret = do_cpt_swapstate(gmx_fio_getxdr(fp), TRUE, headerContents.eSwapCoords, &swaphist, out);
    }

    if (ret == 0)
    {
        std::vector<gmx_file_position_t> outputfiles;
        ret = do_cpt_files(gmx_fio_getxdr(fp), TRUE, &outputfiles, out, headerContents.file_version);
    }

    if (ret == 0)
    {
        ret = do_cpt_footer(gmx_fio_getxdr(fp), headerContents.file_version);
    }

    if (ret)
    {
        cp_warning(out);
    }
    if (gmx_fio_close(fp) != 0)
    {
        gmx_file("Cannot read/write checkpoint; corrupt file, or maybe you are out of disk space?");
    }
}

/* This routine cannot print tons of data, since it is called before the log file is opened. */
CheckpointHeaderContents read_checkpoint_simulation_part_and_filenames(t_fileio* fp,
                                                                       std::vector<gmx_file_position_t>* outputfiles)
{
    t_state                  state;
    CheckpointHeaderContents headerContents = read_checkpoint_data(fp, &state, outputfiles);
    if (gmx_fio_close(fp) != 0)
    {
        gmx_file("Cannot read/write checkpoint; corrupt file, or maybe you are out of disk space?");
    }
    return headerContents;
}<|MERGE_RESOLUTION|>--- conflicted
+++ resolved
@@ -99,24 +99,6 @@
 {
 
 template<typename ValueType>
-<<<<<<< HEAD
-void readKvtCheckpointValue(ValueType*                value,
-                            const std::string&        name,
-                            const std::string&        identifier,
-                            const KeyValueTreeObject& kvt)
-{
-    if (kvt.keyExists(identifier + "-" + name))
-    {
-        *value = kvt[identifier + "-" + name].cast<ValueType>();
-    }
-}
-
-template void readKvtCheckpointValue(std::int64_t*             value,
-                                     const std::string&        name,
-                                     const std::string&        identifier,
-                                     const KeyValueTreeObject& kvt);
-template void readKvtCheckpointValue(real*                     value,
-=======
 void readKvtCheckpointValue(compat::not_null<ValueType*> value,
                             const std::string&           name,
                             const std::string&           identifier,
@@ -136,7 +118,6 @@
                                      const std::string&              identifier,
                                      const KeyValueTreeObject&       kvt);
 template void readKvtCheckpointValue(compat::not_null<real*>   value,
->>>>>>> 48f9056c
                                      const std::string&        name,
                                      const std::string&        identifier,
                                      const KeyValueTreeObject& kvt);
@@ -2246,82 +2227,7 @@
                            const gmx::MdModulesNotifier&     mdModulesNotifier,
                            std::vector<gmx_file_position_t>* outputfiles)
 {
-<<<<<<< HEAD
-    if (applyMpiBarrierBeforeRename)
-    {
-#if GMX_MPI
-        MPI_Barrier(mpiBarrierCommunicator);
-#else
-        GMX_RELEASE_ASSERT(false, "Should not request a barrier without MPI");
-        GMX_UNUSED_VALUE(mpiBarrierCommunicator);
-#endif
-    }
-}
-
-void write_checkpoint(const char*                           fn,
-                      gmx_bool                              bNumberAndKeep,
-                      FILE*                                 fplog,
-                      const t_commrec*                      cr,
-                      ivec                                  domdecCells,
-                      int                                   nppnodes,
-                      int                                   eIntegrator,
-                      int                                   simulation_part,
-                      gmx_bool                              bExpanded,
-                      int                                   elamstats,
-                      int64_t                               step,
-                      double                                t,
-                      t_state*                              state,
-                      ObservablesHistory*                   observablesHistory,
-                      const gmx::CheckpointingNotification& checkpointingNotifier,
-                      bool                                  applyMpiBarrierBeforeRename,
-                      MPI_Comm                              mpiBarrierCommunicator)
-{
-    t_fileio* fp;
-    char*     fntemp; /* the temporary checkpoint file name */
-    int       npmenodes;
-    char      buf[1024], suffix[5 + STEPSTRSIZE], sbuf[STEPSTRSIZE];
-    t_fileio* ret;
-
-    if (DOMAINDECOMP(cr))
-    {
-        npmenodes = cr->npmenodes;
-    }
-    else
-    {
-        npmenodes = 0;
-    }
-
-#if !GMX_NO_RENAME
-    /* make the new temporary filename */
-    snew(fntemp, std::strlen(fn) + 5 + STEPSTRSIZE);
-    std::strcpy(fntemp, fn);
-    fntemp[std::strlen(fn) - std::strlen(ftp2ext(fn2ftp(fn))) - 1] = '\0';
-    sprintf(suffix, "_%s%s", "step", gmx_step_str(step, sbuf));
-    std::strcat(fntemp, suffix);
-    std::strcat(fntemp, fn + std::strlen(fn) - std::strlen(ftp2ext(fn2ftp(fn))) - 1);
-#else
-    /* if we can't rename, we just overwrite the cpt file.
-     * dangerous if interrupted.
-     */
-    snew(fntemp, std::strlen(fn));
-    std::strcpy(fntemp, fn);
-#endif
-    std::string timebuf = gmx_format_current_time();
-
-    if (fplog)
-    {
-        fprintf(fplog, "Writing checkpoint, step %s at %s\n\n", gmx_step_str(step, buf), timebuf.c_str());
-    }
-
-    /* Get offsets for open files */
-    auto outputfiles = gmx_fio_get_output_file_positions();
-
-    fp = gmx_fio_open(fntemp, "w");
-
-    int flags_eks;
-=======
     headerContents.flags_eks = 0;
->>>>>>> 48f9056c
     if (state->ekinstate.bUpToDate)
     {
         headerContents.flags_eks = ((1 << eeksEKIN_N) | (1 << eeksEKINH) | (1 << eeksEKINF)
