/*
 * This file is part of the GROMACS molecular simulation package.
 *
 * Copyright (c) 2019,2020,2021, by the GROMACS development team, led by
 * Mark Abraham, David van der Spoel, Berk Hess, and Erik Lindahl,
 * and including many others, as listed in the AUTHORS file in the
 * top-level source directory and at http://www.gromacs.org.
 *
 * GROMACS is free software; you can redistribute it and/or
 * modify it under the terms of the GNU Lesser General Public License
 * as published by the Free Software Foundation; either version 2.1
 * of the License, or (at your option) any later version.
 *
 * GROMACS is distributed in the hope that it will be useful,
 * but WITHOUT ANY WARRANTY; without even the implied warranty of
 * MERCHANTABILITY or FITNESS FOR A PARTICULAR PURPOSE.  See the GNU
 * Lesser General Public License for more details.
 *
 * You should have received a copy of the GNU Lesser General Public
 * License along with GROMACS; if not, see
 * http://www.gnu.org/licenses, or write to the Free Software Foundation,
 * Inc., 51 Franklin Street, Fifth Floor, Boston, MA  02110-1301  USA.
 *
 * If you want to redistribute modifications to GROMACS, please
 * consider that scientific software is very special. Version
 * control is crucial - bugs must be traceable. We will be happy to
 * consider code for inclusion in the official distribution, but
 * derived work must not be called official GROMACS. Details are found
 * in the README & COPYING files - if they are missing, get the
 * official version at http://www.gromacs.org.
 *
 * To help us fund GROMACS development, we humbly ask that you cite
 * the research papers on the package. Check out http://www.gromacs.org.
 */
/*! \internal \file
 * \brief
 * Implements density similarity measures and their derivatives.
 *
 * \author Christian Blau <blau@kth.se>
 * \ingroup module_math
 */
#include "gmxpre.h"

#include "densityfit.h"

#include <algorithm>
#include <numeric>

#include "gromacs/math/multidimarray.h"
#include "gromacs/math/vec.h"
#include "gromacs/utility/exceptions.h"

namespace gmx
{

class DensitySimilarityMeasureImpl
{
public:
    virtual ~DensitySimilarityMeasureImpl();
    //! convenience typedef
    using density = DensitySimilarityMeasure::density;
    //! \copydoc DensitySimilarityMeasure::gradient(DensitySimilarityMeasure::density comparedDensity)
    virtual density gradient(density comparedDensity) = 0;
    //! \copydoc DensitySimilarityMeasure::similarity(density comparedDensity)
    virtual real similarity(density comparedDensity) = 0;
    //! clone to allow copy operations
    virtual std::unique_ptr<DensitySimilarityMeasureImpl> clone() = 0;
};
DensitySimilarityMeasureImpl::~DensitySimilarityMeasureImpl() = default;

namespace
{

/****************** Inner Product *********************************************/

/*! \internal
 * \brief Implementation for DensitySimilarityInnerProduct.
 *
 * The similarity measure itself is documented in DensitySimilarityMeasureMethod::innerProduct.
 */
class DensitySimilarityInnerProduct final : public DensitySimilarityMeasureImpl
{
public:
    //! Construct similarity measure by setting the reference density
    DensitySimilarityInnerProduct(density referenceDensity);
    //! The gradient for the inner product similarity measure is the reference density divided by the number of voxels
    density gradient(density comparedDensity) override;
    //! Clone this
    std::unique_ptr<DensitySimilarityMeasureImpl> clone() override;
    //! The similarity between reference density and compared density
    real similarity(density comparedDensity) override;

private:
    //! A view on the reference density
    const density referenceDensity_;
    //! Stores the gradient of the similarity measure in memory
    MultiDimArray<std::vector<float>, dynamicExtents3D> gradient_;
};

DensitySimilarityInnerProduct::DensitySimilarityInnerProduct(density referenceDensity) :
    referenceDensity_{ referenceDensity },
    gradient_{ referenceDensity.extents() }
{
    const auto numVoxels = gradient_.asConstView().mapping().required_span_size();
    /* the gradient for the inner product measure of fit is constant and does not
     * depend on the compared density, so it is pre-computed here */
<<<<<<< HEAD
    std::transform(begin(referenceDensity_), end(referenceDensity), begin(gradient_), [numVoxels](float x) {
        return x / numVoxels;
    });
=======
    std::transform(begin(referenceDensity_), end(referenceDensity_), begin(gradient_),
                   [numVoxels](float x) { return x / numVoxels; });
>>>>>>> 044f85d9
}

real DensitySimilarityInnerProduct::similarity(density comparedDensity)
{
    if (comparedDensity.extents() != referenceDensity_.extents())
    {
        GMX_THROW(RangeError("Reference density and compared density need to have same extents."));
    }
    /* the similarity measure uses the gradient instead of the reference,
     * here, because it is the reference density divided by the number of voxels */
    return std::inner_product(begin(gradient_), end(gradient_), begin(comparedDensity), 0.);
}

DensitySimilarityMeasure::density DensitySimilarityInnerProduct::gradient(density comparedDensity)
{
    /* even though the gradient density does not depend on the compad density,
     * still checking the extents to make sure we're consistent */
    if (comparedDensity.extents() != referenceDensity_.extents())
    {
        GMX_THROW(RangeError("Reference density and compared density need to have same extents."));
    }

    return gradient_.asConstView();
}

std::unique_ptr<DensitySimilarityMeasureImpl> DensitySimilarityInnerProduct::clone()
{
    return std::make_unique<DensitySimilarityInnerProduct>(referenceDensity_);
}

/****************** Relative Entropy *****************************************/

//! Calculate a single summand in the relative entropy sum.
real relativeEntropyAtVoxel(real reference, real comparison)
{
    if ((reference > 0) && (comparison > 0))
    {
        return reference * (std::log(comparison / reference));
    }
    return 0.;
}

//! Calculate a single relative entropy gradient entry at a voxel.
real relativeEntropyGradientAtVoxel(real reference, real comparison)
{
    if ((reference > 0) && (comparison > 0))
    {
        return reference / comparison;
    }
    return 0.;
}

/*! \internal
 * \brief Implementation for DensitySimilarityRelativeEntropy.
 *
 * The similarity measure itself is documented in DensitySimilarityMeasureMethod::RelativeEntropy.
 */
class DensitySimilarityRelativeEntropy final : public DensitySimilarityMeasureImpl
{
public:
    //! Construct similarity measure by setting the reference density
    DensitySimilarityRelativeEntropy(density referenceDensity);
    //! The gradient for the relative entropy similarity measure
    density gradient(density comparedDensity) override;
    //! Clone this
    std::unique_ptr<DensitySimilarityMeasureImpl> clone() override;
    //! The similarity between reference density and compared density
    real similarity(density comparedDensity) override;

private:
    //! A view on the reference density
    const density referenceDensity_;
    //! Stores the gradient of the similarity measure in memory
    MultiDimArray<std::vector<float>, dynamicExtents3D> gradient_;
};

DensitySimilarityRelativeEntropy::DensitySimilarityRelativeEntropy(density referenceDensity) :
    referenceDensity_{ referenceDensity },
    gradient_(referenceDensity.extents())
{
}

real DensitySimilarityRelativeEntropy::similarity(density comparedDensity)
{
    if (comparedDensity.extents() != referenceDensity_.extents())
    {
        GMX_THROW(RangeError("Reference density and compared density need to have same extents."));
    }
    return std::inner_product(begin(referenceDensity_),
                              end(referenceDensity_),
                              begin(comparedDensity),
                              0.,
                              std::plus<>(),
                              relativeEntropyAtVoxel);
}

DensitySimilarityMeasure::density DensitySimilarityRelativeEntropy::gradient(density comparedDensity)
{
    if (comparedDensity.extents() != referenceDensity_.extents())
    {
        GMX_THROW(RangeError("Reference density and compared density need to have same extents."));
    }
    std::transform(begin(referenceDensity_),
                   end(referenceDensity_),
                   begin(comparedDensity),
                   begin(gradient_),
                   relativeEntropyGradientAtVoxel);
    return gradient_.asConstView();
}

std::unique_ptr<DensitySimilarityMeasureImpl> DensitySimilarityRelativeEntropy::clone()
{
    return std::make_unique<DensitySimilarityRelativeEntropy>(referenceDensity_);
}

/****************** Cross Correlation *****************************************/

//! Helper values for evaluating the cross correlation
struct CrossCorrelationEvaluationHelperValues
{
    //! The mean of the reference density
    real meanReference = 0;
    //! The mean of the compared density
    real meanComparison = 0;
    //! The sum of the squared reference density voxel values
    real referenceSquaredSum = 0;
    //! The sum of the squared compared density voxel values
    real comparisonSquaredSum = 0;
    //! The covariance of the reference and the compared density
    real covariance = 0;
};

/*! \brief Calculate helper values for the cross-correlation.

 * Enables numerically stable single-pass cross-correlation evaluation algorithm
 * as described in Bennett, J., Grout, R. , Pebay, P., Roe D., Thompson D.
 * "Numerically Stable, Single-Pass, Parallel Statistics Algorithms"
 * and implemented in boost's correlation coefficient
 */
CrossCorrelationEvaluationHelperValues evaluateHelperValues(DensitySimilarityMeasure::density reference,
                                                            DensitySimilarityMeasure::density compared)
{
    CrossCorrelationEvaluationHelperValues helperValues;

    index i = 0;

    auto referenceIterator = begin(reference);
    for (const real comp : compared)
    {
        const real refHelper        = *referenceIterator - helperValues.meanReference;
        const real comparisonHelper = comp - helperValues.meanComparison;
        helperValues.referenceSquaredSum += (i * square(refHelper)) / (i + 1);
        helperValues.comparisonSquaredSum += (i * square(comparisonHelper)) / (i + 1);
        helperValues.covariance += i * refHelper * comparisonHelper / (i + 1);
        helperValues.meanReference += refHelper / (i + 1);
        helperValues.meanComparison += comparisonHelper / (i + 1);

        ++referenceIterator;
        ++i;
    }

    return helperValues;
}

//! Calculate a single cross correlation gradient entry at a voxel.
class CrossCorrelationGradientAtVoxel
{
public:
    //! Set up the gradient calculation with pre-computed values
    CrossCorrelationGradientAtVoxel(const CrossCorrelationEvaluationHelperValues& preComputed) :
        prefactor_(evaluatePrefactor(preComputed.comparisonSquaredSum, preComputed.referenceSquaredSum)),
        comparisonPrefactor_(preComputed.covariance / preComputed.comparisonSquaredSum),
        meanReference_(preComputed.meanReference),
        meanComparison_(preComputed.meanComparison)
    {
    }
    //! Evaluate the cross correlation gradient at a voxel
    real operator()(real reference, real comparison)
    {
        return prefactor_
               * (reference - meanReference_ - comparisonPrefactor_ * (comparison - meanComparison_));
    }

private:
    static real evaluatePrefactor(real comparisonSquaredSum, real referenceSquaredSum)
    {
        GMX_ASSERT(comparisonSquaredSum > 0,
                   "Squared sum of comparison values needs to be larger than zero.");
        GMX_ASSERT(referenceSquaredSum > 0,
                   "Squared sum of reference values needs to be larger than zero.");
        return 1.0 / (sqrt(comparisonSquaredSum) * sqrt(referenceSquaredSum));
    }
    const real prefactor_;
    const real comparisonPrefactor_;
    const real meanReference_;
    const real meanComparison_;
};

/*! \internal
 * \brief Implementation for DensitySimilarityCrossCorrelation.
 *
 * The similarity measure itself is documented in DensitySimilarityMeasureMethod::crossCorrelation.
 */
class DensitySimilarityCrossCorrelation final : public DensitySimilarityMeasureImpl
{
public:
    //! Construct similarity measure by setting the reference density
    DensitySimilarityCrossCorrelation(density referenceDensity);
    //! The gradient for the cross correlation similarity measure
    density gradient(density comparedDensity) override;
    //! Clone this
    std::unique_ptr<DensitySimilarityMeasureImpl> clone() override;
    //! The similarity between reference density and compared density
    real similarity(density comparedDensity) override;

private:
    //! A view on the reference density
    const density referenceDensity_;
    //! Stores the gradient of the similarity measure in memory
    MultiDimArray<std::vector<float>, dynamicExtents3D> gradient_;
};

DensitySimilarityCrossCorrelation::DensitySimilarityCrossCorrelation(density referenceDensity) :
    referenceDensity_{ referenceDensity },
    gradient_(referenceDensity.extents())
{
}

real DensitySimilarityCrossCorrelation::similarity(density comparedDensity)
{
    if (comparedDensity.extents() != referenceDensity_.extents())
    {
        GMX_THROW(RangeError("Reference density and compared density need to have same extents."));
    }

    CrossCorrelationEvaluationHelperValues helperValues =
            evaluateHelperValues(referenceDensity_, comparedDensity);

    if ((helperValues.referenceSquaredSum == 0) || (helperValues.comparisonSquaredSum == 0))
    {
        return 0;
    }

    // To avoid numerical instability due to large squared density value sums
    // division is re-written to avoid multiplying two large numbers
    // as product of two separate divisions of smaller numbers
    const real covarianceSqrt = sqrt(fabs(helperValues.covariance));
    const int  sign           = helperValues.covariance > 0 ? 1 : -1;
    return sign * (covarianceSqrt / sqrt(helperValues.referenceSquaredSum))
           * (covarianceSqrt / sqrt(helperValues.comparisonSquaredSum));
}

DensitySimilarityMeasure::density DensitySimilarityCrossCorrelation::gradient(density comparedDensity)
{
    if (comparedDensity.extents() != referenceDensity_.extents())
    {
        GMX_THROW(RangeError("Reference density and compared density need to have same extents."));
    }

    CrossCorrelationEvaluationHelperValues helperValues =
            evaluateHelperValues(referenceDensity_, comparedDensity);

    std::transform(begin(referenceDensity_),
                   end(referenceDensity_),
                   begin(comparedDensity),
                   begin(gradient_),
                   CrossCorrelationGradientAtVoxel(helperValues));

    return gradient_.asConstView();
}

std::unique_ptr<DensitySimilarityMeasureImpl> DensitySimilarityCrossCorrelation::clone()
{
    return std::make_unique<DensitySimilarityCrossCorrelation>(referenceDensity_);
}


} // namespace


DensitySimilarityMeasure::DensitySimilarityMeasure(DensitySimilarityMeasureMethod method,
                                                   density                        referenceDensity)
{
    // chose the implementation depending on the method of density comparison
    // throw an error if the method is not known
    switch (method)
    {
        case DensitySimilarityMeasureMethod::innerProduct:
            impl_ = std::make_unique<DensitySimilarityInnerProduct>(referenceDensity);
            break;
        case DensitySimilarityMeasureMethod::relativeEntropy:
            impl_ = std::make_unique<DensitySimilarityRelativeEntropy>(referenceDensity);
            break;
        case DensitySimilarityMeasureMethod::crossCorrelation:
            impl_ = std::make_unique<DensitySimilarityCrossCorrelation>(referenceDensity);
            break;
        default: GMX_THROW(NotImplementedError("Similarity measure not implemented."));
    }
}

DensitySimilarityMeasure::density DensitySimilarityMeasure::gradient(density comparedDensity)
{
    return impl_->gradient(comparedDensity);
}

real DensitySimilarityMeasure::similarity(density comparedDensity)
{
    return impl_->similarity(comparedDensity);
}

DensitySimilarityMeasure::~DensitySimilarityMeasure() = default;

DensitySimilarityMeasure::DensitySimilarityMeasure(const DensitySimilarityMeasure& other) :
    impl_(other.impl_->clone())
{
}

DensitySimilarityMeasure& DensitySimilarityMeasure::operator=(const DensitySimilarityMeasure& other)
{
    impl_ = other.impl_->clone();
    return *this;
}

DensitySimilarityMeasure::DensitySimilarityMeasure(DensitySimilarityMeasure&&) noexcept = default;

DensitySimilarityMeasure& DensitySimilarityMeasure::operator=(DensitySimilarityMeasure&&) noexcept = default;

} // namespace gmx<|MERGE_RESOLUTION|>--- conflicted
+++ resolved
@@ -104,14 +104,9 @@
     const auto numVoxels = gradient_.asConstView().mapping().required_span_size();
     /* the gradient for the inner product measure of fit is constant and does not
      * depend on the compared density, so it is pre-computed here */
-<<<<<<< HEAD
-    std::transform(begin(referenceDensity_), end(referenceDensity), begin(gradient_), [numVoxels](float x) {
+    std::transform(begin(referenceDensity_), end(referenceDensity_), begin(gradient_), [numVoxels](float x) {
         return x / numVoxels;
     });
-=======
-    std::transform(begin(referenceDensity_), end(referenceDensity_), begin(gradient_),
-                   [numVoxels](float x) { return x / numVoxels; });
->>>>>>> 044f85d9
 }
 
 real DensitySimilarityInnerProduct::similarity(density comparedDensity)
