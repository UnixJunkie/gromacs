/*
 * This file is part of the GROMACS molecular simulation package.
 *
 * Copyright (c) 2012,2014,2015,2016,2017, by the GROMACS development team, led by
 * Mark Abraham, David van der Spoel, Berk Hess, and Erik Lindahl,
 * and including many others, as listed in the AUTHORS file in the
 * top-level source directory and at http://www.gromacs.org.
 *
 * GROMACS is free software; you can redistribute it and/or
 * modify it under the terms of the GNU Lesser General Public License
 * as published by the Free Software Foundation; either version 2.1
 * of the License, or (at your option) any later version.
 *
 * GROMACS is distributed in the hope that it will be useful,
 * but WITHOUT ANY WARRANTY; without even the implied warranty of
 * MERCHANTABILITY or FITNESS FOR A PARTICULAR PURPOSE.  See the GNU
 * Lesser General Public License for more details.
 *
 * You should have received a copy of the GNU Lesser General Public
 * License along with GROMACS; if not, see
 * http://www.gnu.org/licenses, or write to the Free Software Foundation,
 * Inc., 51 Franklin Street, Fifth Floor, Boston, MA  02110-1301  USA.
 *
 * If you want to redistribute modifications to GROMACS, please
 * consider that scientific software is very special. Version
 * control is crucial - bugs must be traceable. We will be happy to
 * consider code for inclusion in the official distribution, but
 * derived work must not be called official GROMACS. Details are found
 * in the README & COPYING files - if they are missing, get the
 * official version at http://www.gromacs.org.
 *
 * To help us fund GROMACS development, we humbly ask that you cite
 * the research papers on the package. Check out http://www.gromacs.org.
 */
#ifndef GMX_GPU_UTILS_CUDAUTILS_CUH
#define GMX_GPU_UTILS_CUDAUTILS_CUH

#include "config.h"

#include <stdio.h>
#if HAVE_NVML
#include <nvml.h>
#endif /* HAVE_NVML */

#include "gromacs/utility/fatalerror.h"

/* TODO error checking needs to be rewritten. We have 2 types of error checks needed
   based on where they occur in the code:
   - non performance-critical: these errors are unsafe to be ignored and must be
     _always_ checked for, e.g. initializations
   - performance critical: handling errors might hurt performance so care need to be taken
     when/if we should check for them at all, e.g. in cu_upload_X. However, we should be
     able to turn the check for these errors on!

   Probably we'll need two sets of the macros below...

 */
#define CHECK_CUDA_ERRORS

#ifdef CHECK_CUDA_ERRORS

/*! Check for CUDA error on the return status of a CUDA RT API call. */
#define CU_RET_ERR(status, msg) \
    do { \
        if (status != cudaSuccess) \
        { \
            gmx_fatal(FARGS, "%s: %s\n", msg, cudaGetErrorString(status)); \
        } \
    } while (0)

/*! Check for any previously occurred uncaught CUDA error. */
#define CU_CHECK_PREV_ERR() \
    do { \
        cudaError_t _CU_CHECK_PREV_ERR_status = cudaGetLastError(); \
        if (_CU_CHECK_PREV_ERR_status != cudaSuccess) { \
            gmx_warning("Just caught a previously occurred CUDA error (%s), will try to continue.", cudaGetErrorString(_CU_CHECK_PREV_ERR_status)); \
        } \
    } while (0)

/*! Check for any previously occurred uncaught CUDA error
   -- aimed at use after kernel calls. */
#define CU_LAUNCH_ERR(msg) \
    do { \
        cudaError_t _CU_LAUNCH_ERR_status = cudaGetLastError(); \
        if (_CU_LAUNCH_ERR_status != cudaSuccess) { \
            gmx_fatal(FARGS, "Error while launching kernel %s: %s\n", msg, cudaGetErrorString(_CU_LAUNCH_ERR_status)); \
        } \
    } while (0)

/*! Synchronize with GPU and check for any previously occurred uncaught CUDA error
   -- aimed at use after kernel calls. */
#define CU_LAUNCH_ERR_SYNC(msg) \
    do { \
        cudaError_t _CU_SYNC_LAUNCH_ERR_status = cudaThreadSynchronize(); \
        if (_CU_SYNC_LAUNCH_ERR_status != cudaSuccess) { \
            gmx_fatal(FARGS, "Error while launching kernel %s: %s\n", msg, cudaGetErrorString(_CU_SYNC_LAUNCH_ERR_status)); \
        } \
    } while (0)

#else /* CHECK_CUDA_ERRORS */

#define CU_RET_ERR(status, msg) do { } while (0)
#define CU_CHECK_PREV_ERR()     do { } while (0)
#define CU_LAUNCH_ERR(msg)      do { } while (0)
#define CU_LAUNCH_ERR_SYNC(msg) do { } while (0)
#define HANDLE_NVML_RET_ERR(status, msg) do { } while (0)

#endif /* CHECK_CUDA_ERRORS */

/*! \brief CUDA device information.
 *
 * The CUDA device information is queried and set at detection and contains
 * both information about the device/hardware returned by the runtime as well
 * as additional data like support status.
 *
 * \todo extract an object to manage NVML details
 */
struct gmx_device_info_t
{
    int                 id;                      /* id of the CUDA device */
    cudaDeviceProp      prop;                    /* CUDA device properties */
    int                 stat;                    /* result of the device check */
    unsigned int        nvml_orig_app_sm_clock;  /* The original SM clock before we changed it */
    unsigned int        nvml_orig_app_mem_clock; /* The original memory clock before we changed it */
    gmx_bool            nvml_app_clocks_changed; /* If application clocks have been changed */
    unsigned int        nvml_set_app_sm_clock;   /* The SM clock we set */
    unsigned int        nvml_set_app_mem_clock;  /* The memory clock we set */
#if HAVE_NVML
    nvmlDevice_t        nvml_device_id;          /* NVML device id */
    // TODO This can become a bool with a more useful name
    nvmlEnableState_t   nvml_is_restricted;      /* Status of application clocks permission */
#endif                                           /* HAVE_NVML */
};


/*! Launches asynchronous host to device memory copy in stream 0. */
int cu_copy_D2H(void * /*h_dest*/, void * /*d_src*/, size_t /*bytes*/);

/*! Launches asynchronous host to device memory copy in stream s. */
int cu_copy_D2H_async(void * /*h_dest*/, void * /*d_src*/, size_t /*bytes*/, cudaStream_t /*s = 0*/);

<<<<<<< HEAD

=======
>>>>>>> 54042f4b
/*! Launches synchronous host to device memory copy. */
int cu_copy_H2D(void * /*d_dest*/, void * /*h_src*/, size_t /*bytes*/);

/*! Launches asynchronous host to device memory copy in stream s. */
int cu_copy_H2D_async(void * /*d_dest*/, void * /*h_src*/, size_t /*bytes*/, cudaStream_t /*s = 0*/);

/*! Frees device memory and resets the size and allocation size to -1. */
void cu_free_buffered(void *d_ptr, int *n = NULL, int *nalloc = NULL);

/*! Reallocates the device memory and copies data from the host. */
void cu_realloc_buffered(void **d_dest, void *h_src,
                         size_t type_size,
                         int *curr_size, int *curr_alloc_size,
                         int req_size,
                         cudaStream_t s,
                         bool bAsync);

/*! Waits for event e to complete, */
int cu_wait_event(cudaEvent_t /*e*/);

/*! Calculates and returns the time elapsed between event start and end. */
float cu_event_elapsed(cudaEvent_t /*start*/, cudaEvent_t /*end*/);

/*! Waits for event end to complete and calculates the time between start and end. */
int cu_wait_event_time(cudaEvent_t /*end*/, cudaEvent_t /*begin*/, float * /*time*/);

#endif<|MERGE_RESOLUTION|>--- conflicted
+++ resolved
@@ -139,10 +139,6 @@
 /*! Launches asynchronous host to device memory copy in stream s. */
 int cu_copy_D2H_async(void * /*h_dest*/, void * /*d_src*/, size_t /*bytes*/, cudaStream_t /*s = 0*/);
 
-<<<<<<< HEAD
-
-=======
->>>>>>> 54042f4b
 /*! Launches synchronous host to device memory copy. */
 int cu_copy_H2D(void * /*d_dest*/, void * /*h_src*/, size_t /*bytes*/);
 
