/*
 * This file is part of the GROMACS molecular simulation package.
 *
 * Copyright (c) 2020, by the GROMACS development team, led by
 * Mark Abraham, David van der Spoel, Berk Hess, and Erik Lindahl,
 * and including many others, as listed in the AUTHORS file in the
 * top-level source directory and at http://www.gromacs.org.
 *
 * GROMACS is free software; you can redistribute it and/or
 * modify it under the terms of the GNU Lesser General Public License
 * as published by the Free Software Foundation; either version 2.1
 * of the License, or (at your option) any later version.
 *
 * GROMACS is distributed in the hope that it will be useful,
 * but WITHOUT ANY WARRANTY; without even the implied warranty of
 * MERCHANTABILITY or FITNESS FOR A PARTICULAR PURPOSE.  See the GNU
 * Lesser General Public License for more details.
 *
 * You should have received a copy of the GNU Lesser General Public
 * License along with GROMACS; if not, see
 * http://www.gnu.org/licenses, or write to the Free Software Foundation,
 * Inc., 51 Franklin Street, Fifth Floor, Boston, MA  02110-1301  USA.
 *
 * If you want to redistribute modifications to GROMACS, please
 * consider that scientific software is very special. Version
 * control is crucial - bugs must be traceable. We will be happy to
 * consider code for inclusion in the official distribution, but
 * derived work must not be called official GROMACS. Details are found
 * in the README & COPYING files - if they are missing, get the
 * official version at http://www.gromacs.org.
 *
 * To help us fund GROMACS development, we humbly ask that you cite
 * the research papers on the package. Check out http://www.gromacs.org.
 */
#ifndef GMX_GPU_UTILS_DEVICE_CONTEXT_H
#define GMX_GPU_UTILS_DEVICE_CONTEXT_H

/*! \libinternal \file
 *
 * \brief Declarations for DeviceContext class.
 *
 * Only needed for OpenCL builds. Other platforms will be given a stub class.
 *
 * \author Mark Abraham <mark.j.abraham@gmail.com>
 * \author Artem Zhmurov <zhmurov@gmail.com>
 *
 * \ingroup module_gpu_utils
 * \inlibraryapi
 */

#include "config.h"

<<<<<<< HEAD
#if GMX_GPU == GMX_GPU_OPENCL
#    include "gromacs/gpu_utils/gmxopencl.h"
#endif
#include "gromacs/gpu_utils/gpu_utils.h"
#include "gromacs/utility/classhelpers.h"
=======
#if GMX_GPU_OPENCL
#    include "gromacs/gpu_utils/device_context_ocl.h"
#else
#    include "gromacs/utility/classhelpers.h"
>>>>>>> c278a3ed

struct DeviceInformation;

// Stub for device context
class DeviceContext
{
public:
    //! Constructor.
    DeviceContext(const DeviceInformation& deviceInfo);
    //! Destructor
    ~DeviceContext();

    //! Get the associated device information
    const DeviceInformation& deviceInfo() const { return deviceInfo_; }

#if GMX_GPU == GMX_GPU_NONE
    void activate() {}
#else
    void activate() { init_gpu(&deviceInfo_); }
#endif

private:
    //! A reference to the device information used upon context creation
    const DeviceInformation& deviceInfo_;

#if GMX_GPU == GMX_GPU_OPENCL
public:
    //! Getter
    cl_context context() const;

private:
    //! OpenCL context object
    cl_context context_ = nullptr;
#endif

    GMX_DISALLOW_COPY_MOVE_AND_ASSIGN(DeviceContext);
};
<<<<<<< HEAD
=======
#endif // !GMX_GPU_OPENCL
>>>>>>> c278a3ed

#endif // GMX_GPU_UTILS_DEVICE_CONTEXT_H<|MERGE_RESOLUTION|>--- conflicted
+++ resolved
@@ -50,18 +50,12 @@
 
 #include "config.h"
 
-<<<<<<< HEAD
-#if GMX_GPU == GMX_GPU_OPENCL
+#if GMX_GPU_OPENCL
 #    include "gromacs/gpu_utils/gmxopencl.h"
 #endif
 #include "gromacs/gpu_utils/gpu_utils.h"
+#include "gromacs/hardware/device_management.h"
 #include "gromacs/utility/classhelpers.h"
-=======
-#if GMX_GPU_OPENCL
-#    include "gromacs/gpu_utils/device_context_ocl.h"
-#else
-#    include "gromacs/utility/classhelpers.h"
->>>>>>> c278a3ed
 
 struct DeviceInformation;
 
@@ -77,17 +71,17 @@
     //! Get the associated device information
     const DeviceInformation& deviceInfo() const { return deviceInfo_; }
 
-#if GMX_GPU == GMX_GPU_NONE
+#if !GMX_GPU
     void activate() {}
 #else
-    void activate() { init_gpu(&deviceInfo_); }
+    void activate() { setDevice(deviceInfo_); }
 #endif
 
 private:
     //! A reference to the device information used upon context creation
     const DeviceInformation& deviceInfo_;
 
-#if GMX_GPU == GMX_GPU_OPENCL
+#if GMX_GPU_OPENCL
 public:
     //! Getter
     cl_context context() const;
@@ -99,9 +93,5 @@
 
     GMX_DISALLOW_COPY_MOVE_AND_ASSIGN(DeviceContext);
 };
-<<<<<<< HEAD
-=======
-#endif // !GMX_GPU_OPENCL
->>>>>>> c278a3ed
 
 #endif // GMX_GPU_UTILS_DEVICE_CONTEXT_H