/*
 * This file is part of the GROMACS molecular simulation package.
 *
 * Copyright (c) 1991-2000, University of Groningen, The Netherlands.
 * Copyright (c) 2001-2010, The GROMACS development team.
 * Copyright (c) 2012,2013,2014,2015,2016 by the GROMACS development team.
 * Copyright (c) 2017,2018,2019,2020, by the GROMACS development team, led by
 * Mark Abraham, David van der Spoel, Berk Hess, and Erik Lindahl,
 * and including many others, as listed in the AUTHORS file in the
 * top-level source directory and at http://www.gromacs.org.
 *
 * GROMACS is free software; you can redistribute it and/or
 * modify it under the terms of the GNU Lesser General Public License
 * as published by the Free Software Foundation; either version 2.1
 * of the License, or (at your option) any later version.
 *
 * GROMACS is distributed in the hope that it will be useful,
 * but WITHOUT ANY WARRANTY; without even the implied warranty of
 * MERCHANTABILITY or FITNESS FOR A PARTICULAR PURPOSE.  See the GNU
 * Lesser General Public License for more details.
 *
 * You should have received a copy of the GNU Lesser General Public
 * License along with GROMACS; if not, see
 * http://www.gnu.org/licenses, or write to the Free Software Foundation,
 * Inc., 51 Franklin Street, Fifth Floor, Boston, MA  02110-1301  USA.
 *
 * If you want to redistribute modifications to GROMACS, please
 * consider that scientific software is very special. Version
 * control is crucial - bugs must be traceable. We will be happy to
 * consider code for inclusion in the official distribution, but
 * derived work must not be called official GROMACS. Details are found
 * in the README & COPYING files - if they are missing, get the
 * official version at http://www.gromacs.org.
 *
 * To help us fund GROMACS development, we humbly ask that you cite
 * the research papers on the package. Check out http://www.gromacs.org.
 */
/*! \libinternal \file
 *  \brief Declare functions for detection and initialization for GPU devices.
 *
 *  \author Szilard Pall <pall.szilard@gmail.com>
 *  \author Mark Abraham <mark.j.abraham@gmail.com>
 *
 *  \inlibraryapi
 */
#ifndef GMX_GPU_UTILS_GPU_UTILS_H
#define GMX_GPU_UTILS_GPU_UTILS_H

#include <cstdio>

#include <string>
#include <vector>

#include "gromacs/gpu_utils/gpu_macros.h"
#include "gromacs/hardware/devices_manager.h"
#include "gromacs/utility/basedefinitions.h"

struct DeviceInformation;
<<<<<<< HEAD
=======
enum class DeviceStatus : int;
struct gmx_gpu_info_t;
>>>>>>> 8c931b34

namespace gmx
{
class MDLogger;
}

//! Enum which is only used to describe transfer calls at the moment
enum class GpuApiCallBehavior
{
    Sync,
    Async
};

//! Types of actions associated to waiting or checking the completion of GPU tasks
enum class GpuTaskCompletion
{
    Wait, /*<< Issue a blocking wait for the task */
    Check /*<< Only check whether the task has completed */
};

<<<<<<< HEAD
=======
/*! \brief Return whether GPUs can be detected
 *
 * Returns true when this is a build of \Gromacs configured to support
 * GPU usage, GPU detection is not disabled by an environment variable
 * and a valid device driver, ICD, and/or runtime was detected.
 * Does not throw. */
bool canPerformGpuDetection();

/*! \brief Return whether GPU detection is functioning correctly
 *
 * Returns true when this is a build of \Gromacs configured to support
 * GPU usage, and a valid device driver, ICD, and/or runtime was detected.
 *
 * This function is not intended to be called from build
 * configurations that do not support GPUs, and there will be no
 * descriptive message in that case.
 *
 * \param[out] errorMessage  When returning false on a build configured with
 *                           GPU support and non-nullptr was passed,
 *                           the string contains a descriptive message about
 *                           why GPUs cannot be detected.
 *
 * Does not throw. */
GPU_FUNC_QUALIFIER
bool isGpuDetectionFunctional(std::string* GPU_FUNC_ARGUMENT(errorMessage))
        GPU_FUNC_TERM_WITH_RETURN(false);

/*! \brief Find all GPUs in the system.
 *
 *  Will detect every GPU supported by the device driver in use.
 *  Must only be called if canPerformGpuDetection() has returned true.
 *  This routine also checks for the compatibility of each and fill the
 *  gpu_info->deviceInfo array with the required information on each the
 *  device: ID, device properties, status.
 *
 *  Note that this function leaves the GPU runtime API error state clean;
 *  this is implemented ATM in the CUDA flavor.
 *  TODO: check if errors do propagate in OpenCL as they do in CUDA and
 *  whether there is a mechanism to "clear" them.
 *
 *  \param[in] gpu_info    pointer to structure holding GPU information.
 *
 *  \throws                InternalError if a GPU API returns an unexpected failure (because
 *                         the call to canDetectGpus() should always prevent this occuring)
 */
GPU_FUNC_QUALIFIER
void findGpus(gmx_gpu_info_t* GPU_FUNC_ARGUMENT(gpu_info)) GPU_FUNC_TERM;

/*! \brief Return a container of the detected GPUs that are compatible.
 *
 * This function filters the result of the detection for compatible
 * GPUs, based on the previously run compatibility tests.
 *
 * \param[in]     gpu_info    Information detected about GPUs, including compatibility.
 * \return                    vector of IDs of GPUs already recorded as compatible */
std::vector<int> getCompatibleGpus(const gmx_gpu_info_t& gpu_info);

/*! \brief Return a string describing how compatible the GPU with given \c index is.
 *
 * \param[in]   gpu_info    Information about detected GPUs
 * \param[in]   index       index of GPU to ask about
 * \returns                 A null-terminated C string describing the compatibility status, useful for error messages.
 */
const char* getGpuCompatibilityDescription(const gmx_gpu_info_t& gpu_info, int index);

/*! \brief Frees the gpu_dev and dev_use array fields of \p gpu_info.
 *
 * \param[in]    gpu_info    pointer to structure holding GPU information
 */
void free_gpu_info(const gmx_gpu_info_t* gpu_info);

/*! \brief Initializes the GPU described by \c deviceInfo.
 *
 * TODO Doxygen complains about these - probably a Doxygen bug, since
 * the patterns here are the same as elsewhere in this header.
 *
 * \param[in]    deviceInfo   device info of the GPU to initialize
 *
 * Issues a fatal error for any critical errors that occur during
 * initialization.
 */
GPU_FUNC_QUALIFIER
void init_gpu(const DeviceInformation* GPU_FUNC_ARGUMENT(deviceInfo)) GPU_FUNC_TERM;

/*! \brief Frees up the CUDA GPU used by the active context at the time of calling.
 *
 * If \c deviceInfo is nullptr, then it is understood that no device
 * was selected so no context is active to be freed. Otherwise, the
 * context is explicitly destroyed and therefore all data uploaded to
 * the GPU is lost. This must only be called when none of this data is
 * required anymore, because subsequent attempts to free memory
 * associated with the context will otherwise fail.
 *
 * Calls gmx_warning upon errors.
 *
 * \param[in]  deviceInfo   device info of the GPU to clean up for
 *
 * \returns                 true if no error occurs during the freeing.
 */
CUDA_FUNC_QUALIFIER
void free_gpu(const DeviceInformation* CUDA_FUNC_ARGUMENT(deviceInfo)) CUDA_FUNC_TERM;

/*! \brief Return a pointer to the device info for \c deviceId
 *
 * \param[in] gpu_info      GPU info of all detected devices in the system.
 * \param[in] deviceId      ID for the GPU device requested.
 *
 * \returns                 Pointer to the device info for \c deviceId.
 */
GPU_FUNC_QUALIFIER
DeviceInformation* getDeviceInfo(const gmx_gpu_info_t& GPU_FUNC_ARGUMENT(gpu_info),
                                 int GPU_FUNC_ARGUMENT(deviceId)) GPU_FUNC_TERM_WITH_RETURN(nullptr);

/*! \brief Returns the device ID of the CUDA GPU currently in use.
 *
 * The GPU used is the one that is active at the time of the call in the active context.
 *
 * \returns                 device ID of the GPU in use at the time of the call
 */
CUDA_FUNC_QUALIFIER
int get_current_cuda_gpu_device_id() CUDA_FUNC_TERM_WITH_RETURN(-1);

/*! \brief Formats and returns a device information string for a given GPU.
 *
 * Given an index *directly* into the array of available GPUs (gpu_dev)
 * returns a formatted info string for the respective GPU which includes
 * ID, name, compute capability, and detection status.
 *
 * \param[out]  s           pointer to output string (has to be allocated externally)
 * \param[in]   gpu_info    Information about detected GPUs
 * \param[in]   index       an index *directly* into the array of available GPUs
 */
GPU_FUNC_QUALIFIER
void get_gpu_device_info_string(char*                 GPU_FUNC_ARGUMENT(s),
                                const gmx_gpu_info_t& GPU_FUNC_ARGUMENT(gpu_info),
                                int                   GPU_FUNC_ARGUMENT(index)) GPU_FUNC_TERM;


/*! \brief Returns the size of the gpu_dev_info struct.
 *
 * The size of gpu_dev_info can be used for allocation and communication.
 *
 * \returns                 size in bytes of gpu_dev_info
 */
GPU_FUNC_QUALIFIER
size_t sizeof_gpu_dev_info() GPU_FUNC_TERM_WITH_RETURN(0);

//! Get status of device with specified index
DeviceStatus gpu_info_get_stat(const gmx_gpu_info_t& info, int index);

>>>>>>> 8c931b34
/*! \brief Check if GROMACS has been built with GPU support.
 *
 * \param[in] error Pointer to error string or nullptr.
 * \todo Move this to NB module once it exists.
 */
bool buildSupportsNonbondedOnGpu(std::string* error);

/*! \brief Starts the GPU profiler if mdrun is being profiled.
 *
 *  When a profiler run is in progress (based on the presence of the NVPROF_ID
 *  env. var.), the profiler is started to begin collecting data during the
 *  rest of the run (or until stopGpuProfiler is called).
 *
 *  Note that this is implemented only for the CUDA API.
 */
CUDA_FUNC_QUALIFIER
void startGpuProfiler() CUDA_FUNC_TERM;


/*! \brief Resets the GPU profiler if mdrun is being profiled.
 *
 * When a profiler run is in progress (based on the presence of the NVPROF_ID
 * env. var.), the profiler data is restet in order to eliminate the data collected
 * from the preceding part fo the run.
 *
 * This function should typically be called at the mdrun counter reset time.
 *
 * Note that this is implemented only for the CUDA API.
 */
CUDA_FUNC_QUALIFIER
void resetGpuProfiler() CUDA_FUNC_TERM;


/*! \brief Stops the CUDA profiler if mdrun is being profiled.
 *
 *  This function can be called at cleanup when skipping recording
 *  recording subsequent API calls from being traces/profiled is desired,
 *  e.g. before uninitialization.
 *
 *  Note that this is implemented only for the CUDA API.
 */
CUDA_FUNC_QUALIFIER
void stopGpuProfiler() CUDA_FUNC_TERM;

//! Tells whether the host buffer was pinned for non-blocking transfers. Only implemented for CUDA.
CUDA_FUNC_QUALIFIER
bool isHostMemoryPinned(const void* CUDA_FUNC_ARGUMENT(h_ptr)) CUDA_FUNC_TERM_WITH_RETURN(false);

/*! \brief Enable peer access between GPUs where supported
 * \param[in] gpuIdsToUse   List of GPU IDs in use
 * \param[in] mdlog         Logger object
 */
CUDA_FUNC_QUALIFIER
void setupGpuDevicePeerAccess(const std::vector<int>& CUDA_FUNC_ARGUMENT(gpuIdsToUse),
                              const gmx::MDLogger&    CUDA_FUNC_ARGUMENT(mdlog)) CUDA_FUNC_TERM;

#endif<|MERGE_RESOLUTION|>--- conflicted
+++ resolved
@@ -52,15 +52,7 @@
 #include <vector>
 
 #include "gromacs/gpu_utils/gpu_macros.h"
-#include "gromacs/hardware/devices_manager.h"
 #include "gromacs/utility/basedefinitions.h"
-
-struct DeviceInformation;
-<<<<<<< HEAD
-=======
-enum class DeviceStatus : int;
-struct gmx_gpu_info_t;
->>>>>>> 8c931b34
 
 namespace gmx
 {
@@ -81,159 +73,6 @@
     Check /*<< Only check whether the task has completed */
 };
 
-<<<<<<< HEAD
-=======
-/*! \brief Return whether GPUs can be detected
- *
- * Returns true when this is a build of \Gromacs configured to support
- * GPU usage, GPU detection is not disabled by an environment variable
- * and a valid device driver, ICD, and/or runtime was detected.
- * Does not throw. */
-bool canPerformGpuDetection();
-
-/*! \brief Return whether GPU detection is functioning correctly
- *
- * Returns true when this is a build of \Gromacs configured to support
- * GPU usage, and a valid device driver, ICD, and/or runtime was detected.
- *
- * This function is not intended to be called from build
- * configurations that do not support GPUs, and there will be no
- * descriptive message in that case.
- *
- * \param[out] errorMessage  When returning false on a build configured with
- *                           GPU support and non-nullptr was passed,
- *                           the string contains a descriptive message about
- *                           why GPUs cannot be detected.
- *
- * Does not throw. */
-GPU_FUNC_QUALIFIER
-bool isGpuDetectionFunctional(std::string* GPU_FUNC_ARGUMENT(errorMessage))
-        GPU_FUNC_TERM_WITH_RETURN(false);
-
-/*! \brief Find all GPUs in the system.
- *
- *  Will detect every GPU supported by the device driver in use.
- *  Must only be called if canPerformGpuDetection() has returned true.
- *  This routine also checks for the compatibility of each and fill the
- *  gpu_info->deviceInfo array with the required information on each the
- *  device: ID, device properties, status.
- *
- *  Note that this function leaves the GPU runtime API error state clean;
- *  this is implemented ATM in the CUDA flavor.
- *  TODO: check if errors do propagate in OpenCL as they do in CUDA and
- *  whether there is a mechanism to "clear" them.
- *
- *  \param[in] gpu_info    pointer to structure holding GPU information.
- *
- *  \throws                InternalError if a GPU API returns an unexpected failure (because
- *                         the call to canDetectGpus() should always prevent this occuring)
- */
-GPU_FUNC_QUALIFIER
-void findGpus(gmx_gpu_info_t* GPU_FUNC_ARGUMENT(gpu_info)) GPU_FUNC_TERM;
-
-/*! \brief Return a container of the detected GPUs that are compatible.
- *
- * This function filters the result of the detection for compatible
- * GPUs, based on the previously run compatibility tests.
- *
- * \param[in]     gpu_info    Information detected about GPUs, including compatibility.
- * \return                    vector of IDs of GPUs already recorded as compatible */
-std::vector<int> getCompatibleGpus(const gmx_gpu_info_t& gpu_info);
-
-/*! \brief Return a string describing how compatible the GPU with given \c index is.
- *
- * \param[in]   gpu_info    Information about detected GPUs
- * \param[in]   index       index of GPU to ask about
- * \returns                 A null-terminated C string describing the compatibility status, useful for error messages.
- */
-const char* getGpuCompatibilityDescription(const gmx_gpu_info_t& gpu_info, int index);
-
-/*! \brief Frees the gpu_dev and dev_use array fields of \p gpu_info.
- *
- * \param[in]    gpu_info    pointer to structure holding GPU information
- */
-void free_gpu_info(const gmx_gpu_info_t* gpu_info);
-
-/*! \brief Initializes the GPU described by \c deviceInfo.
- *
- * TODO Doxygen complains about these - probably a Doxygen bug, since
- * the patterns here are the same as elsewhere in this header.
- *
- * \param[in]    deviceInfo   device info of the GPU to initialize
- *
- * Issues a fatal error for any critical errors that occur during
- * initialization.
- */
-GPU_FUNC_QUALIFIER
-void init_gpu(const DeviceInformation* GPU_FUNC_ARGUMENT(deviceInfo)) GPU_FUNC_TERM;
-
-/*! \brief Frees up the CUDA GPU used by the active context at the time of calling.
- *
- * If \c deviceInfo is nullptr, then it is understood that no device
- * was selected so no context is active to be freed. Otherwise, the
- * context is explicitly destroyed and therefore all data uploaded to
- * the GPU is lost. This must only be called when none of this data is
- * required anymore, because subsequent attempts to free memory
- * associated with the context will otherwise fail.
- *
- * Calls gmx_warning upon errors.
- *
- * \param[in]  deviceInfo   device info of the GPU to clean up for
- *
- * \returns                 true if no error occurs during the freeing.
- */
-CUDA_FUNC_QUALIFIER
-void free_gpu(const DeviceInformation* CUDA_FUNC_ARGUMENT(deviceInfo)) CUDA_FUNC_TERM;
-
-/*! \brief Return a pointer to the device info for \c deviceId
- *
- * \param[in] gpu_info      GPU info of all detected devices in the system.
- * \param[in] deviceId      ID for the GPU device requested.
- *
- * \returns                 Pointer to the device info for \c deviceId.
- */
-GPU_FUNC_QUALIFIER
-DeviceInformation* getDeviceInfo(const gmx_gpu_info_t& GPU_FUNC_ARGUMENT(gpu_info),
-                                 int GPU_FUNC_ARGUMENT(deviceId)) GPU_FUNC_TERM_WITH_RETURN(nullptr);
-
-/*! \brief Returns the device ID of the CUDA GPU currently in use.
- *
- * The GPU used is the one that is active at the time of the call in the active context.
- *
- * \returns                 device ID of the GPU in use at the time of the call
- */
-CUDA_FUNC_QUALIFIER
-int get_current_cuda_gpu_device_id() CUDA_FUNC_TERM_WITH_RETURN(-1);
-
-/*! \brief Formats and returns a device information string for a given GPU.
- *
- * Given an index *directly* into the array of available GPUs (gpu_dev)
- * returns a formatted info string for the respective GPU which includes
- * ID, name, compute capability, and detection status.
- *
- * \param[out]  s           pointer to output string (has to be allocated externally)
- * \param[in]   gpu_info    Information about detected GPUs
- * \param[in]   index       an index *directly* into the array of available GPUs
- */
-GPU_FUNC_QUALIFIER
-void get_gpu_device_info_string(char*                 GPU_FUNC_ARGUMENT(s),
-                                const gmx_gpu_info_t& GPU_FUNC_ARGUMENT(gpu_info),
-                                int                   GPU_FUNC_ARGUMENT(index)) GPU_FUNC_TERM;
-
-
-/*! \brief Returns the size of the gpu_dev_info struct.
- *
- * The size of gpu_dev_info can be used for allocation and communication.
- *
- * \returns                 size in bytes of gpu_dev_info
- */
-GPU_FUNC_QUALIFIER
-size_t sizeof_gpu_dev_info() GPU_FUNC_TERM_WITH_RETURN(0);
-
-//! Get status of device with specified index
-DeviceStatus gpu_info_get_stat(const gmx_gpu_info_t& info, int index);
-
->>>>>>> 8c931b34
 /*! \brief Check if GROMACS has been built with GPU support.
  *
  * \param[in] error Pointer to error string or nullptr.
