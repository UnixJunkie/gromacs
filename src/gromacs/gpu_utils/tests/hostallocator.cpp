/*
 * This file is part of the GROMACS molecular simulation package.
 *
 * Copyright (c) 2017,2018,2019,2020, by the GROMACS development team, led by
 * Mark Abraham, David van der Spoel, Berk Hess, and Erik Lindahl,
 * and including many others, as listed in the AUTHORS file in the
 * top-level source directory and at http://www.gromacs.org.
 *
 * GROMACS is free software; you can redistribute it and/or
 * modify it under the terms of the GNU Lesser General Public License
 * as published by the Free Software Foundation; either version 2.1
 * of the License, or (at your option) any later version.
 *
 * GROMACS is distributed in the hope that it will be useful,
 * but WITHOUT ANY WARRANTY; without even the implied warranty of
 * MERCHANTABILITY or FITNESS FOR A PARTICULAR PURPOSE.  See the GNU
 * Lesser General Public License for more details.
 *
 * You should have received a copy of the GNU Lesser General Public
 * License along with GROMACS; if not, see
 * http://www.gnu.org/licenses, or write to the Free Software Foundation,
 * Inc., 51 Franklin Street, Fifth Floor, Boston, MA  02110-1301  USA.
 *
 * If you want to redistribute modifications to GROMACS, please
 * consider that scientific software is very special. Version
 * control is crucial - bugs must be traceable. We will be happy to
 * consider code for inclusion in the official distribution, but
 * derived work must not be called official GROMACS. Details are found
 * in the README & COPYING files - if they are missing, get the
 * official version at http://www.gromacs.org.
 *
 * To help us fund GROMACS development, we humbly ask that you cite
 * the research papers on the package. Check out http://www.gromacs.org.
 */
/*! \internal \file
 * \brief
 * Tests for GPU host allocator.
 *
 * \author Mark Abraham <mark.j.abraham@gmail.com>
 */
#include "gmxpre.h"

#include "gromacs/gpu_utils/hostallocator.h"

#include "config.h"

#include <type_traits>
#include <vector>

#include <gtest/gtest.h>

#include "gromacs/gpu_utils/gpu_utils.h"
#include "gromacs/math/vectypes.h"
#include "gromacs/utility/arrayref.h"
#include "gromacs/utility/real.h"

#include "gromacs/math/tests/testarrayrefs.h"
#include "testutils/test_hardware_environment.h"

#include "devicetransfers.h"

namespace gmx
{

namespace test
{

/*! \internal \brief Typed test fixture for infrastructure for
 * host-side memory used for GPU transfers. */
template<typename T>
class HostMemoryTest : public ::testing::Test
{
public:
    //! Convenience type
    using ValueType = T;
};

/*! \brief Convenience function to transform a view into one with base
 * type of (non-const) char.
 *
 * This transformation is useful for using containers with C APIs
 * where the function signature is not declared const even where the
 * semantics of the usage actually are const.
 *
 * \param[in]    data   The data pointer.
 * \param[in]    size   The size of the data pointer (in T).
 * \tparam       T      The base type of the container
 * */
template<typename T>
ArrayRef<char> charArrayRefFromArray(T* data, size_t size)
{
    // Make a type like T, but without its possible const qualifier.
    using NonConstT = std::remove_const_t<T>;
    return arrayRefFromArray<char>(reinterpret_cast<char*>(const_cast<NonConstT*>(data)),
                                   size * sizeof(T));
}

//! Does a device transfer of \c input to the device in \c gpuInfo, and back to \c output.
template<typename T>
void runTest(const DeviceInformation& deviceInfo, ArrayRef<T> input, ArrayRef<T> output)
{
    // Convert the views of input and output to flat non-const chars,
    // so that there's no templating when we call doDeviceTransfers.
    auto inputRef  = charArrayRefFromArray(input.data(), input.size());
    auto outputRef = charArrayRefFromArray(output.data(), output.size());

    ASSERT_EQ(inputRef.size(), outputRef.size());
<<<<<<< HEAD
=======

>>>>>>> c278a3ed
    doDeviceTransfers(deviceInfo, inputRef, outputRef);
    compareViews(input, output);
}

struct MoveOnly
{
    MoveOnly(real x = 0) : x(x) {}
    MoveOnly(const MoveOnly&) = delete;
    MoveOnly(MoveOnly&&)      = default;
    MoveOnly& operator=(const MoveOnly&) = delete;
    MoveOnly& operator=(MoveOnly&&) = default;
    bool      operator==(const MoveOnly& o) const { return x == o.x; }
    real      operator*=(int scaleFactor) { return x *= scaleFactor; }
    real      x;
};

} // namespace test

namespace detail
{

template<>
struct PaddingTraits<test::MoveOnly>
{
    using SimdBaseType                          = real;
    static constexpr int maxSimdWidthOfBaseType = GMX_REAL_MAX_SIMD_WIDTH;
};

} // namespace detail

namespace test
{

//! The types used in testing of all operations.
typedef ::testing::Types<int32_t, real, RVec, test::MoveOnly> TestTypes;

//! Typed test fixture
template<typename T>
struct HostAllocatorTest : HostMemoryTest<T>
{
    using VectorType = PaddedHostVector<T>; //!< PaddedHostVector of type tested
};
TYPED_TEST_CASE(HostAllocatorTest, TestTypes);

//! Typed test fixture (no mem/gpu initializtion - much faster)
template<typename T>
struct HostAllocatorTestNoMem : ::testing::Test
{
    using VectorType = PaddedHostVector<T>; //!< PaddedHostVector of type tested
};
TYPED_TEST_CASE(HostAllocatorTestNoMem, TestTypes);

//! Typed test fixture for tests requiring a copyable type
template<typename T>
struct HostAllocatorTestNoMemCopyable : HostAllocatorTestNoMem<T>
{
};
//! The types used in testing minus move only types
using TestTypesCopyable = ::testing::Types<int32_t, real, RVec>;

TYPED_TEST_CASE(HostAllocatorTestNoMemCopyable, TestTypesCopyable);

//! Typed test fixture for tests requiring a copyable type
template<typename T>
using HostAllocatorTestCopyable = HostAllocatorTest<T>;
TYPED_TEST_CASE(HostAllocatorTestCopyable, TestTypesCopyable);

// Note that in GoogleTest typed tests, the use of TestFixture:: and
// this-> is sometimes required to get access to things in the fixture
// class (or its base classes).

// Note also that aspects of this code can be tested even when a GPU
// device is not available.

TYPED_TEST(HostAllocatorTest, EmptyMemoryAlwaysWorks)
{
    typename TestFixture::VectorType v;
}

TYPED_TEST(HostAllocatorTestCopyable, VectorsWithDefaultHostAllocatorAlwaysWorks)
{
    typename TestFixture::VectorType input(3), output;
    output.resizeWithPadding(input.size());
}

// Several tests actually do CUDA transfers. This is not necessary
// because the state of page alignment or pinning is not currently
// relevant to the success of a CUDA transfer. CUDA checks happen only
// during cudaHostRegister and cudaHostUnregister. Such tests are of
// value only when this behaviour changes, if ever.

TYPED_TEST(HostAllocatorTestCopyable, TransfersWithoutPinningWork)
{
<<<<<<< HEAD
    const auto& hardwareContexts = getTestHardwareEnvironment()->getHardwareContexts();
    for (const auto& context : hardwareContexts)
    {
        if (context->codePath() == CodePath::GPU)
        {
            context->activate();
            typename TestFixture::VectorType input;
            fillInput(&input, 1);
            typename TestFixture::VectorType output;
            output.resizeWithPadding(input.size());

            runTest(context->deviceInfo(), makeArrayRef(input), makeArrayRef(output));
        }
=======
    for (int deviceId : getCompatibleDevices(this->devicesInfos_))
    {
        auto&                            deviceInfo = this->devicesInfos_[deviceId];
        typename TestFixture::VectorType input;
        fillInput(&input, 1);
        typename TestFixture::VectorType output;
        output.resizeWithPadding(input.size());

        runTest(*deviceInfo, makeArrayRef(input), makeArrayRef(output));
>>>>>>> c278a3ed
    }
}

TYPED_TEST(HostAllocatorTestCopyable, FillInputAlsoWorksAfterCallingReserve)
{
    typename TestFixture::VectorType input;
    input.reserveWithPadding(3);
    fillInput(&input, 1);
}

TYPED_TEST(HostAllocatorTestNoMem, CreateVector)
{
    typename TestFixture::VectorType input1;
    EXPECT_FALSE(input1.get_allocator().pinningPolicy() == PinningPolicy::PinnedIfSupported);
    typename TestFixture::VectorType input2({ PinningPolicy::PinnedIfSupported });
    EXPECT_TRUE(input2.get_allocator().pinningPolicy() == PinningPolicy::PinnedIfSupported);
}

TYPED_TEST(HostAllocatorTestNoMem, MoveAssignment)
{
    typename TestFixture::VectorType input1({ PinningPolicy::PinnedIfSupported });
    input1 = typename TestFixture::VectorType();
    EXPECT_FALSE(input1.get_allocator().pinningPolicy() == PinningPolicy::PinnedIfSupported);

    typename TestFixture::VectorType input2;
    input2 = typename TestFixture::VectorType({ PinningPolicy::PinnedIfSupported });
    EXPECT_TRUE(input2.get_allocator().pinningPolicy() == PinningPolicy::PinnedIfSupported);
}

TYPED_TEST(HostAllocatorTestNoMem, MoveConstruction)
{
    typename TestFixture::VectorType input1;
    typename TestFixture::VectorType input2(std::move(input1));
    EXPECT_FALSE(input2.get_allocator().pinningPolicy() == PinningPolicy::PinnedIfSupported);

    typename TestFixture::VectorType input3({ PinningPolicy::PinnedIfSupported });
    typename TestFixture::VectorType input4(std::move(input3));
    EXPECT_TRUE(input4.get_allocator().pinningPolicy() == PinningPolicy::PinnedIfSupported);
}

TYPED_TEST(HostAllocatorTestNoMemCopyable, CopyAssignment)
{
    typename TestFixture::VectorType input1;
    typename TestFixture::VectorType input2({ PinningPolicy::PinnedIfSupported });
    input1 = input2;
    EXPECT_FALSE(input1.get_allocator().pinningPolicy() == PinningPolicy::PinnedIfSupported);
    EXPECT_TRUE(input2.get_allocator().pinningPolicy() == PinningPolicy::PinnedIfSupported);
    input2 = input1;
    EXPECT_FALSE(input1.get_allocator().pinningPolicy() == PinningPolicy::PinnedIfSupported);
    EXPECT_TRUE(input2.get_allocator().pinningPolicy() == PinningPolicy::PinnedIfSupported);
}

TYPED_TEST(HostAllocatorTestNoMemCopyable, CopyConstruction)
{
    typename TestFixture::VectorType input1;
    typename TestFixture::VectorType input2(input1); //NOLINT(performance-unnecessary-copy-initialization)
    EXPECT_FALSE(input2.get_allocator().pinningPolicy() == PinningPolicy::PinnedIfSupported);

    typename TestFixture::VectorType input3({ PinningPolicy::PinnedIfSupported });
    typename TestFixture::VectorType input4(input3); //NOLINT(performance-unnecessary-copy-initialization)
    EXPECT_FALSE(input4.get_allocator().pinningPolicy() == PinningPolicy::PinnedIfSupported);
}

TYPED_TEST(HostAllocatorTestNoMem, Swap)
{
    typename TestFixture::VectorType input1;
    typename TestFixture::VectorType input2({ PinningPolicy::PinnedIfSupported });
    std::swap(input1, input2);
    EXPECT_TRUE(input1.get_allocator().pinningPolicy() == PinningPolicy::PinnedIfSupported);
    EXPECT_FALSE(input2.get_allocator().pinningPolicy() == PinningPolicy::PinnedIfSupported);
    std::swap(input2, input1);
    EXPECT_FALSE(input1.get_allocator().pinningPolicy() == PinningPolicy::PinnedIfSupported);
    EXPECT_TRUE(input2.get_allocator().pinningPolicy() == PinningPolicy::PinnedIfSupported);
}

TYPED_TEST(HostAllocatorTestNoMem, Comparison)
{
    using AllocatorType = typename TestFixture::VectorType::allocator_type;
    EXPECT_EQ(AllocatorType{}, AllocatorType{});
    // Should be false for different pinning policy
    EXPECT_NE(AllocatorType{}, AllocatorType{ PinningPolicy::PinnedIfSupported });
}

#if GMX_GPU_CUDA

// Policy suitable for pinning is only supported for a CUDA build

TYPED_TEST(HostAllocatorTestCopyable, TransfersWithPinningWorkWithCuda)
{
<<<<<<< HEAD
    const auto& hardwareContexts = getTestHardwareEnvironment()->getHardwareContexts();
    for (const auto& context : hardwareContexts)
    {
        if (context->codePath() == CodePath::GPU)
        {
            context->activate();
            typename TestFixture::VectorType input;
            changePinningPolicy(&input, PinningPolicy::PinnedIfSupported);
            fillInput(&input, 1);
            typename TestFixture::VectorType output;
            changePinningPolicy(&output, PinningPolicy::PinnedIfSupported);
            output.resizeWithPadding(input.size());

            runTest(context->deviceInfo(), makeArrayRef(input), makeArrayRef(output));
        }
=======
    for (auto& deviceInfo : this->devicesInfos_)
    {
        typename TestFixture::VectorType input;
        changePinningPolicy(&input, PinningPolicy::PinnedIfSupported);
        fillInput(&input, 1);
        typename TestFixture::VectorType output;
        changePinningPolicy(&output, PinningPolicy::PinnedIfSupported);
        output.resizeWithPadding(input.size());

        runTest(*deviceInfo, makeArrayRef(input), makeArrayRef(output));
>>>>>>> c278a3ed
    }
}

//! Helper function for wrapping a call to isHostMemoryPinned.
template<typename VectorType>
bool isPinned(const VectorType& v)
{
    void* data = const_cast<void*>(static_cast<const void*>(v.data()));
    return isHostMemoryPinned(data);
}

TYPED_TEST(HostAllocatorTestCopyable, ManualPinningOperationsWorkWithCuda)
{
<<<<<<< HEAD
    const auto& hardwareContexts = getTestHardwareEnvironment()->getHardwareContexts();
    for (const auto& context : hardwareContexts)
=======
    if (!canComputeOnDevice())
>>>>>>> c278a3ed
    {
        if (context->codePath() == CodePath::GPU)
        {
            context->activate();
            typename TestFixture::VectorType input;
            changePinningPolicy(&input, PinningPolicy::PinnedIfSupported);
            EXPECT_TRUE(input.get_allocator().pinningPolicy() == PinningPolicy::PinnedIfSupported);
            EXPECT_EQ(0, input.size());
            EXPECT_EQ(0, input.paddedSize());
            EXPECT_TRUE(input.empty());
            EXPECT_FALSE(isPinned(input));

            // Fill some contents, which will be pinned because of the policy.
            fillInput(&input, 1);
            EXPECT_TRUE(isPinned(input));

            // Switching policy to CannotBePinned must unpin the buffer (via
            // realloc and copy).
            auto oldInputData = input.data();
            changePinningPolicy(&input, PinningPolicy::CannotBePinned);
            EXPECT_FALSE(isPinned(input));
            // These cannot be equal as both had to be allocated at the same
            // time for the contents to be able to be copied.
            EXPECT_NE(oldInputData, input.data());

            // Switching policy to PinnedIfSupported must pin the buffer (via
            // realloc and copy).
            oldInputData = input.data();
            changePinningPolicy(&input, PinningPolicy::PinnedIfSupported);
            EXPECT_TRUE(isPinned(input));
            // These cannot be equal as both had to be allocated at the same
            // time for the contents to be able to be copied.
            EXPECT_NE(oldInputData, input.data());
        }
    }
<<<<<<< HEAD
=======

    typename TestFixture::VectorType input;
    changePinningPolicy(&input, PinningPolicy::PinnedIfSupported);
    EXPECT_TRUE(input.get_allocator().pinningPolicy() == PinningPolicy::PinnedIfSupported);
    EXPECT_EQ(0, input.size());
    EXPECT_EQ(0, input.paddedSize());
    EXPECT_TRUE(input.empty());
    EXPECT_FALSE(isPinned(input)) << "should not be pinned before allocation";

    // Fill some contents, which will be pinned because of the policy.
    fillInput(&input, 1);
    EXPECT_TRUE(isPinned(input)) << "should be pinned after allocation";

    // Switching policy to CannotBePinned must unpin the buffer (via
    // realloc and copy).
    auto oldInputData = input.data();
    changePinningPolicy(&input, PinningPolicy::CannotBePinned);
    EXPECT_FALSE(isPinned(input)) << "should not be pinned after changing policy to CannotBePinned";
    // These cannot be equal as both had to be allocated at the same
    // time for the contents to be able to be copied.
    EXPECT_NE(oldInputData, input.data());

    // Switching policy to PinnedIfSupported must pin the buffer (via
    // realloc and copy).
    oldInputData = input.data();
    changePinningPolicy(&input, PinningPolicy::PinnedIfSupported);
    EXPECT_TRUE(isPinned(input)) << "should be pinned after changing policy to PinnedIfSupported";
    // These cannot be equal as both had to be allocated at the same
    // time for the contents to be able to be copied.
    EXPECT_NE(oldInputData, input.data());
>>>>>>> c278a3ed
}

#endif

TYPED_TEST(HostAllocatorTest, StatefulAllocatorUsesMemory)
{
    // The HostAllocator has state, so a container using it will be
    // larger than a normal vector, whose default allocator is
    // stateless.
    EXPECT_LT(sizeof(std::vector<typename TestFixture::VectorType::value_type>),
              sizeof(typename TestFixture::VectorType));
}

TEST(HostAllocatorUntypedTest, Comparison)
{
    // Should always be true for the same policy, indpendent of value_type
    EXPECT_EQ(HostAllocator<float>{}, HostAllocator<double>{});
}

//! Declare allocator types to test.
using AllocatorTypesToTest =
        ::testing::Types<HostAllocator<real>, HostAllocator<int32_t>, HostAllocator<RVec>, HostAllocator<MoveOnly>>;

TYPED_TEST_CASE(AllocatorTest, AllocatorTypesToTest);

} // namespace test
} // namespace gmx

// Includes tests common to all allocation policies.
#include "gromacs/utility/tests/alignedallocator_impl.h"<|MERGE_RESOLUTION|>--- conflicted
+++ resolved
@@ -105,10 +105,7 @@
     auto outputRef = charArrayRefFromArray(output.data(), output.size());
 
     ASSERT_EQ(inputRef.size(), outputRef.size());
-<<<<<<< HEAD
-=======
-
->>>>>>> c278a3ed
+
     doDeviceTransfers(deviceInfo, inputRef, outputRef);
     compareViews(input, output);
 }
@@ -202,7 +199,6 @@
 
 TYPED_TEST(HostAllocatorTestCopyable, TransfersWithoutPinningWork)
 {
-<<<<<<< HEAD
     const auto& hardwareContexts = getTestHardwareEnvironment()->getHardwareContexts();
     for (const auto& context : hardwareContexts)
     {
@@ -216,17 +212,6 @@
 
             runTest(context->deviceInfo(), makeArrayRef(input), makeArrayRef(output));
         }
-=======
-    for (int deviceId : getCompatibleDevices(this->devicesInfos_))
-    {
-        auto&                            deviceInfo = this->devicesInfos_[deviceId];
-        typename TestFixture::VectorType input;
-        fillInput(&input, 1);
-        typename TestFixture::VectorType output;
-        output.resizeWithPadding(input.size());
-
-        runTest(*deviceInfo, makeArrayRef(input), makeArrayRef(output));
->>>>>>> c278a3ed
     }
 }
 
@@ -316,7 +301,6 @@
 
 TYPED_TEST(HostAllocatorTestCopyable, TransfersWithPinningWorkWithCuda)
 {
-<<<<<<< HEAD
     const auto& hardwareContexts = getTestHardwareEnvironment()->getHardwareContexts();
     for (const auto& context : hardwareContexts)
     {
@@ -332,18 +316,6 @@
 
             runTest(context->deviceInfo(), makeArrayRef(input), makeArrayRef(output));
         }
-=======
-    for (auto& deviceInfo : this->devicesInfos_)
-    {
-        typename TestFixture::VectorType input;
-        changePinningPolicy(&input, PinningPolicy::PinnedIfSupported);
-        fillInput(&input, 1);
-        typename TestFixture::VectorType output;
-        changePinningPolicy(&output, PinningPolicy::PinnedIfSupported);
-        output.resizeWithPadding(input.size());
-
-        runTest(*deviceInfo, makeArrayRef(input), makeArrayRef(output));
->>>>>>> c278a3ed
     }
 }
 
@@ -357,12 +329,8 @@
 
 TYPED_TEST(HostAllocatorTestCopyable, ManualPinningOperationsWorkWithCuda)
 {
-<<<<<<< HEAD
     const auto& hardwareContexts = getTestHardwareEnvironment()->getHardwareContexts();
     for (const auto& context : hardwareContexts)
-=======
-    if (!canComputeOnDevice())
->>>>>>> c278a3ed
     {
         if (context->codePath() == CodePath::GPU)
         {
@@ -370,16 +338,8 @@
             typename TestFixture::VectorType input;
             changePinningPolicy(&input, PinningPolicy::PinnedIfSupported);
             EXPECT_TRUE(input.get_allocator().pinningPolicy() == PinningPolicy::PinnedIfSupported);
-            EXPECT_EQ(0, input.size());
-            EXPECT_EQ(0, input.paddedSize());
             EXPECT_TRUE(input.empty());
-            EXPECT_FALSE(isPinned(input));
-
-            // Fill some contents, which will be pinned because of the policy.
             fillInput(&input, 1);
-            EXPECT_TRUE(isPinned(input));
-
-            // Switching policy to CannotBePinned must unpin the buffer (via
             // realloc and copy).
             auto oldInputData = input.data();
             changePinningPolicy(&input, PinningPolicy::CannotBePinned);
@@ -398,39 +358,6 @@
             EXPECT_NE(oldInputData, input.data());
         }
     }
-<<<<<<< HEAD
-=======
-
-    typename TestFixture::VectorType input;
-    changePinningPolicy(&input, PinningPolicy::PinnedIfSupported);
-    EXPECT_TRUE(input.get_allocator().pinningPolicy() == PinningPolicy::PinnedIfSupported);
-    EXPECT_EQ(0, input.size());
-    EXPECT_EQ(0, input.paddedSize());
-    EXPECT_TRUE(input.empty());
-    EXPECT_FALSE(isPinned(input)) << "should not be pinned before allocation";
-
-    // Fill some contents, which will be pinned because of the policy.
-    fillInput(&input, 1);
-    EXPECT_TRUE(isPinned(input)) << "should be pinned after allocation";
-
-    // Switching policy to CannotBePinned must unpin the buffer (via
-    // realloc and copy).
-    auto oldInputData = input.data();
-    changePinningPolicy(&input, PinningPolicy::CannotBePinned);
-    EXPECT_FALSE(isPinned(input)) << "should not be pinned after changing policy to CannotBePinned";
-    // These cannot be equal as both had to be allocated at the same
-    // time for the contents to be able to be copied.
-    EXPECT_NE(oldInputData, input.data());
-
-    // Switching policy to PinnedIfSupported must pin the buffer (via
-    // realloc and copy).
-    oldInputData = input.data();
-    changePinningPolicy(&input, PinningPolicy::PinnedIfSupported);
-    EXPECT_TRUE(isPinned(input)) << "should be pinned after changing policy to PinnedIfSupported";
-    // These cannot be equal as both had to be allocated at the same
-    // time for the contents to be able to be copied.
-    EXPECT_NE(oldInputData, input.data());
->>>>>>> c278a3ed
 }
 
 #endif
