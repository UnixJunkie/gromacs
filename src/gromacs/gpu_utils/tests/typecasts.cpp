/*
 * This file is part of the GROMACS molecular simulation package.
 *
 * Copyright (c) 2020, by the GROMACS development team, led by
 * Mark Abraham, David van der Spoel, Berk Hess, and Erik Lindahl,
 * and including many others, as listed in the AUTHORS file in the
 * top-level source directory and at http://www.gromacs.org.
 *
 * GROMACS is free software; you can redistribute it and/or
 * modify it under the terms of the GNU Lesser General Public License
 * as published by the Free Software Foundation; either version 2.1
 * of the License, or (at your option) any later version.
 *
 * GROMACS is distributed in the hope that it will be useful,
 * but WITHOUT ANY WARRANTY; without even the implied warranty of
 * MERCHANTABILITY or FITNESS FOR A PARTICULAR PURPOSE.  See the GNU
 * Lesser General Public License for more details.
 *
 * You should have received a copy of the GNU Lesser General Public
 * License along with GROMACS; if not, see
 * http://www.gnu.org/licenses, or write to the Free Software Foundation,
 * Inc., 51 Franklin Street, Fifth Floor, Boston, MA  02110-1301  USA.
 *
 * If you want to redistribute modifications to GROMACS, please
 * consider that scientific software is very special. Version
 * control is crucial - bugs must be traceable. We will be happy to
 * consider code for inclusion in the official distribution, but
 * derived work must not be called official GROMACS. Details are found
 * in the README & COPYING files - if they are missing, get the
 * official version at http://www.gromacs.org.
 *
 * To help us fund GROMACS development, we humbly ask that you cite
 * the research papers on the package. Check out http://www.gromacs.org.
 */
/*! \internal \file
 * \brief
 * Tests for CUDA float3 type layout.
 *
 * \author Artem Zhmurov <zhmurov@gmail.com>
 */
#include "gmxpre.h"

#include "config.h"

#if GMX_GPU_CUDA

<<<<<<< HEAD
#include "gromacs/gpu_utils/gpu_testutils.h"
#include "gromacs/gpu_utils/gputraits.h"
#include "gromacs/utility/exceptions.h"

#include "testutils/test_hardware_environment.h"
#include "testutils/testasserts.h"
#include "testutils/testmatchers.h"
=======
#    include <vector>

#    include <gtest/gtest.h>
>>>>>>> c278a3ed

#    include "gromacs/hardware/device_management.h"
#    include "gromacs/utility/exceptions.h"

#    include "testutils/testasserts.h"
#    include "testutils/testmatchers.h"

#    include "typecasts_runner.h"

namespace gmx
{

namespace test
{

//! Test data in RVec format
static const std::vector<RVec> rVecInput = { { 1.0, 2.0, 3.0 }, { 4.0, 5.0, 6.0 } };

TEST(GpuDataTypesCompatibilityTest, RVecAndFloat3)
{
<<<<<<< HEAD
    const auto& hardwareContexts = getTestHardwareEnvironment()->getHardwareContexts();
    for (const auto& context : hardwareContexts)
=======
    std::vector<RVec> rVecOutput(rVecInput.size());
    convertRVecToFloat3OnHost(rVecOutput, rVecInput);
    EXPECT_THAT(rVecInput, testing::Pointwise(RVecEq(ulpTolerance(0)), rVecOutput));
}

TEST(GpuDataTypesCompatibilityTest, RVecAndFloat3OnDevice)
{
    if (canComputeOnDevice())
>>>>>>> c278a3ed
    {
        context->activate();
        std::vector<RVec> rVecOutput(rVecInput.size());
        convertRVecToFloat3(rVecOutput, rVecInput, context.get());
        EXPECT_THAT(rVecInput, testing::Pointwise(RVecEq(ulpTolerance(0)), rVecOutput));
    }
}

} // namespace test
} // namespace gmx

#endif // GMX_GPU_CUDA<|MERGE_RESOLUTION|>--- conflicted
+++ resolved
@@ -44,19 +44,12 @@
 
 #if GMX_GPU_CUDA
 
-<<<<<<< HEAD
-#include "gromacs/gpu_utils/gpu_testutils.h"
-#include "gromacs/gpu_utils/gputraits.h"
-#include "gromacs/utility/exceptions.h"
+#    include "gromacs/gpu_utils/gputraits.h"
+#    include "gromacs/utility/exceptions.h"
 
-#include "testutils/test_hardware_environment.h"
-#include "testutils/testasserts.h"
-#include "testutils/testmatchers.h"
-=======
-#    include <vector>
-
-#    include <gtest/gtest.h>
->>>>>>> c278a3ed
+#    include "testutils/test_hardware_environment.h"
+#    include "testutils/testasserts.h"
+#    include "testutils/testmatchers.h"
 
 #    include "gromacs/hardware/device_management.h"
 #    include "gromacs/utility/exceptions.h"
@@ -77,19 +70,8 @@
 
 TEST(GpuDataTypesCompatibilityTest, RVecAndFloat3)
 {
-<<<<<<< HEAD
     const auto& hardwareContexts = getTestHardwareEnvironment()->getHardwareContexts();
     for (const auto& context : hardwareContexts)
-=======
-    std::vector<RVec> rVecOutput(rVecInput.size());
-    convertRVecToFloat3OnHost(rVecOutput, rVecInput);
-    EXPECT_THAT(rVecInput, testing::Pointwise(RVecEq(ulpTolerance(0)), rVecOutput));
-}
-
-TEST(GpuDataTypesCompatibilityTest, RVecAndFloat3OnDevice)
-{
-    if (canComputeOnDevice())
->>>>>>> c278a3ed
     {
         context->activate();
         std::vector<RVec> rVecOutput(rVecInput.size());
