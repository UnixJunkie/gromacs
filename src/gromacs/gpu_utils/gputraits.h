--- conflicted
+++ resolved
@@ -47,32 +47,14 @@
 
 #include "config.h"
 
-<<<<<<< HEAD
-#if GMX_GPU == GMX_GPU_CUDA
+#if GMX_GPU_CUDA
 #    include "gromacs/gpu_utils/gputraits.cuh"
-#elif GMX_GPU == GMX_GPU_OPENCL
-=======
-#if GMX_GPU_CUDA
-
-#    include "gromacs/gpu_utils/gputraits.cuh"
-
 #elif GMX_GPU_OPENCL
-
->>>>>>> 64bee06a
 #    include "gromacs/gpu_utils/gputraits_ocl.h"
 #else
 
-<<<<<<< HEAD
-=======
 using DeviceTexture = void*;
 
-//! \internal Stub for device information.
-struct DeviceInformation
-{
-    // No member needed
-};
-
->>>>>>> 64bee06a
 //! \brief Single GPU call timing event
 using CommandEvent = void*;
 
