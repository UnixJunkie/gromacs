#
# This file is part of the GROMACS molecular simulation package.
#
# Copyright (c) 2018,2019,2020, by the GROMACS development team, led by
# Mark Abraham, David van der Spoel, Berk Hess, and Erik Lindahl,
# and including many others, as listed in the AUTHORS file in the
# top-level source directory and at http://www.gromacs.org.
#
# GROMACS is free software; you can redistribute it and/or
# modify it under the terms of the GNU Lesser General Public License
# as published by the Free Software Foundation; either version 2.1
# of the License, or (at your option) any later version.
#
# GROMACS is distributed in the hope that it will be useful,
# but WITHOUT ANY WARRANTY; without even the implied warranty of
# MERCHANTABILITY or FITNESS FOR A PARTICULAR PURPOSE.  See the GNU
# Lesser General Public License for more details.
#
# You should have received a copy of the GNU Lesser General Public
# License along with GROMACS; if not, see
# http://www.gnu.org/licenses, or write to the Free Software Foundation,
# Inc., 51 Franklin Street, Fifth Floor, Boston, MA  02110-1301  USA.
#
# If you want to redistribute modifications to GROMACS, please
# consider that scientific software is very special. Version
# control is crucial - bugs must be traceable. We will be happy to
# consider code for inclusion in the official distribution, but
# derived work must not be called official GROMACS. Details are found
# in the README & COPYING files - if they are missing, get the
# official version at http://www.gromacs.org.
#
# To help us fund GROMACS development, we humbly ask that you cite
# the research papers on the package. Check out http://www.gromacs.org.

gmx_add_unit_test(MDSpanTests mdspan-test
    CPP_SOURCE_FILES
        accessor_policy.cpp
        extents.cpp
        extensions.cpp
        layouts.cpp
        mdspan.cpp
        )
<<<<<<< HEAD

target_link_libraries(mdspan-test PRIVATE
    mdspan
    )
=======
target_link_libraries(mdspan-test PRIVATE mdspan)
>>>>>>> 58f5c06f
<|MERGE_RESOLUTION|>--- conflicted
+++ resolved
@@ -40,11 +40,7 @@
         layouts.cpp
         mdspan.cpp
         )
-<<<<<<< HEAD
 
 target_link_libraries(mdspan-test PRIVATE
     mdspan
     )
-=======
-target_link_libraries(mdspan-test PRIVATE mdspan)
->>>>>>> 58f5c06f
