--- conflicted
+++ resolved
@@ -44,8 +44,8 @@
 
 typedef struct {
     int     nnucl;
-    atom_id shell;               /* The shell id                */
-    atom_id nucl1, nucl2, nucl3; /* The nuclei connected to the shell   */
+    int     shell;               /* The shell id                */
+    int     nucl1, nucl2, nucl3; /* The nuclei connected to the shell   */
     /* gmx_bool    bInterCG; */       /* Coupled to nuclei outside cg?        */
     real    k;                   /* force constant              */
     real    k_1;                 /* 1 over force constant       */
@@ -97,21 +97,14 @@
 
 struct gmx_constr;
 struct gmx_enerdata_t;
-<<<<<<< HEAD
-=======
 struct gmx_groups_t;
-struct gmx_shellfc_t;
->>>>>>> 5a7bb7e2
 struct gmx_mtop_t;
 struct t_fcdata;
 struct t_forcerec;
 struct t_graph;
-<<<<<<< HEAD
 struct t_pbc;
-=======
 struct t_inputrec;
 struct t_state;
->>>>>>> 5a7bb7e2
 
 /* Initialization function, also predicts the initial shell postions.
  * If x!=NULL, the shells are predict for the global coordinates x.
