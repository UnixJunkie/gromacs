/*
 * This file is part of the GROMACS molecular simulation package.
 *
 * Copyright (c) 1991-2000, University of Groningen, The Netherlands.
 * Copyright (c) 2001-2004, The GROMACS development team.
 * Copyright (c) 2013,2014,2015,2016,2017 by the GROMACS development team.
 * Copyright (c) 2018,2019,2020, by the GROMACS development team, led by
 * Mark Abraham, David van der Spoel, Berk Hess, and Erik Lindahl,
 * and including many others, as listed in the AUTHORS file in the
 * top-level source directory and at http://www.gromacs.org.
 *
 * GROMACS is free software; you can redistribute it and/or
 * modify it under the terms of the GNU Lesser General Public License
 * as published by the Free Software Foundation; either version 2.1
 * of the License, or (at your option) any later version.
 *
 * GROMACS is distributed in the hope that it will be useful,
 * but WITHOUT ANY WARRANTY; without even the implied warranty of
 * MERCHANTABILITY or FITNESS FOR A PARTICULAR PURPOSE.  See the GNU
 * Lesser General Public License for more details.
 *
 * You should have received a copy of the GNU Lesser General Public
 * License along with GROMACS; if not, see
 * http://www.gnu.org/licenses, or write to the Free Software Foundation,
 * Inc., 51 Franklin Street, Fifth Floor, Boston, MA  02110-1301  USA.
 *
 * If you want to redistribute modifications to GROMACS, please
 * consider that scientific software is very special. Version
 * control is crucial - bugs must be traceable. We will be happy to
 * consider code for inclusion in the official distribution, but
 * derived work must not be called official GROMACS. Details are found
 * in the README & COPYING files - if they are missing, get the
 * official version at http://www.gromacs.org.
 *
 * To help us fund GROMACS development, we humbly ask that you cite
 * the research papers on the package. Check out http://www.gromacs.org.
 */
/*! \internal \file
 * \brief Defines SETTLE code.
 *
 * \author Berk Hess <hess@kth.se>
 * \author Mark Abraham <mark.j.abraham@gmail.com>
 * \ingroup module_mdlib
 */
#include "gmxpre.h"

#include "settle.h"

#include <cassert>
#include <cmath>
#include <cstdio>

#include <algorithm>

#include "gromacs/math/arrayrefwithpadding.h"
#include "gromacs/math/functions.h"
#include "gromacs/math/invertmatrix.h"
#include "gromacs/math/vec.h"
#include "gromacs/mdlib/constr.h"
#include "gromacs/mdtypes/mdatom.h"
#include "gromacs/pbcutil/ishift.h"
#include "gromacs/pbcutil/pbc.h"
#include "gromacs/pbcutil/pbc_simd.h"
#include "gromacs/simd/simd.h"
#include "gromacs/simd/simd_math.h"
#include "gromacs/topology/idef.h"
#include "gromacs/topology/ifunc.h"
#include "gromacs/topology/mtop_util.h"
#include "gromacs/utility/fatalerror.h"
#include "gromacs/utility/gmxassert.h"

namespace gmx
{

/*! \brief Initializes a projection matrix.
 *
 * \param[in]  invmO                  Reciprocal oxygen mass
 * \param[in]  invmH                  Reciprocal hydrogen mass
 * \param[in]  dOH                    Target O-H bond length
 * \param[in]  dHH                    Target H-H bond length
 * \param[out] inverseCouplingMatrix  Inverse bond coupling matrix for the projection version of SETTLE
 */
static void initializeProjectionMatrix(const real invmO,
                                       const real invmH,
                                       const real dOH,
                                       const real dHH,
                                       matrix     inverseCouplingMatrix)
{
    // We normalize the inverse masses with invmO for the matrix inversion.
    // so we can keep using masses of almost zero for frozen particles,
    // without running out of the float range in invertMatrix.
    double invmORelative = 1.0;
    double invmHRelative = invmH / static_cast<double>(invmO);
    double distanceRatio = dHH / static_cast<double>(dOH);

    /* Construct the constraint coupling matrix */
    matrix mat;
    mat[0][0] = invmORelative + invmHRelative;
    mat[0][1] = invmORelative * (1.0 - 0.5 * gmx::square(distanceRatio));
    mat[0][2] = invmHRelative * 0.5 * distanceRatio;
    mat[1][1] = mat[0][0];
    mat[1][2] = mat[0][2];
    mat[2][2] = invmHRelative + invmHRelative;
    mat[1][0] = mat[0][1];
    mat[2][0] = mat[0][2];
    mat[2][1] = mat[1][2];

    invertMatrix(mat, inverseCouplingMatrix);

    msmul(inverseCouplingMatrix, 1 / invmO, inverseCouplingMatrix);
}

SettleParameters
settleParameters(const real mO, const real mH, const real invmO, const real invmH, const real dOH, const real dHH)
{
    SettleParameters params;

    // We calculate parameters in double precision to minimize errors.
    // The velocity correction applied during SETTLE coordinate constraining
    // introduces a systematic error of approximately 1 bit per atom,
    // depending on what the compiler does with the code.
    double wohh;

    params.mO   = mO;
    params.mH   = mH;
    wohh        = mO + 2.0 * mH;
    params.wh   = mH / wohh;
    params.dOH  = dOH;
    params.dHH  = dHH;
    double rc   = dHH / 2.0;
    double ra   = 2.0 * mH * std::sqrt(dOH * dOH - rc * rc) / wohh;
    params.rb   = std::sqrt(dOH * dOH - rc * rc) - ra;
    params.rc   = rc;
    params.ra   = ra;
    params.irc2 = 1.0 / dHH;

    // For projection: inverse masses and coupling matrix inversion
    params.imO = invmO;
    params.imH = invmH;

    params.invdOH = 1.0 / dOH;
    params.invdHH = 1.0 / dHH;

    initializeProjectionMatrix(invmO, invmH, dOH, dHH, params.invmat);

    if (debug)
    {
        fprintf(debug, "wh =%g, rc = %g, ra = %g\n", params.wh, params.rc, params.ra);
        fprintf(debug, "rb = %g, irc2 = %g, dHH = %g, dOH = %g\n", params.rb, params.irc2,
                params.dHH, params.dOH);
    }

    return params;
}

SettleData::SettleData(const gmx_mtop_t& mtop) :
    useSimd_(getenv("GMX_DISABLE_SIMD_KERNELS") == nullptr)
{
    /* Check that we have only one settle type */
    int                  settle_type = -1;
    gmx_mtop_ilistloop_t iloop       = gmx_mtop_ilistloop_init(mtop);
    int                  nmol;
    while (const InteractionLists* ilists = gmx_mtop_ilistloop_next(iloop, &nmol))
    {
        const InteractionList& ilist = (*ilists)[F_SETTLE];
        for (const auto entry : ilist)
        {
            if (settle_type == -1)
            {
                settle_type = entry.parameterType;
            }
            else if (entry.parameterType != settle_type)
            {
                gmx_fatal(FARGS,
                          "The [molecules] section of your topology specifies more than one block "
                          "of\n"
                          "a [moleculetype] with a [settles] block. Only one such is allowed.\n"
                          "If you are trying to partition your solvent into different *groups*\n"
                          "(e.g. for freezing, T-coupling, etc.), you are using the wrong "
                          "approach. Index\n"
                          "files specify groups. Otherwise, you may wish to change the least-used\n"
                          "block of molecules with SETTLE constraints into 3 normal constraints.");
            }
        }
    }
    GMX_RELEASE_ASSERT(settle_type >= 0, "settle_init called without settles");

    /* We will not initialize the normal SETTLE parameters here yet,
     * since the atom (inv)masses can depend on the integrator and
     * free-energy perturbation. We set mO=-1 to trigger later initialization.
     */
    parametersMassWeighted_.mO = -1;

    real dOH              = mtop.ffparams.iparams[settle_type].settle.doh;
    real dHH              = mtop.ffparams.iparams[settle_type].settle.dhh;
    parametersAllMasses1_ = settleParameters(1.0, 1.0, 1.0, 1.0, dOH, dHH);
}

void SettleData::setConstraints(const InteractionList& il_settle,
                                const int              numHomeAtoms,
                                const real*            masses,
                                const real*            inverseMasses)
{
#if GMX_SIMD_HAVE_REAL
    const int pack_size = GMX_SIMD_REAL_WIDTH;
#else
    const int pack_size = 1;
#endif

    const int nral1   = 1 + NRAL(F_SETTLE);
<<<<<<< HEAD
    int       nsettle = il_settle.numInteractions();
    settled->nsettle  = nsettle;
=======
    int       nsettle = il_settle.size() / nral1;
    numSettles_       = nsettle;
>>>>>>> c95f8de2

    if (nsettle > 0)
    {
        ArrayRef<const int> iatoms = il_settle.iatoms();

        /* Here we initialize the normal SETTLE parameters */
        if (parametersMassWeighted_.mO < 0)
        {
            int firstO              = iatoms[1];
            int firstH              = iatoms[2];
            parametersMassWeighted_ = settleParameters(
                    masses[firstO], masses[firstH], inverseMasses[firstO], inverseMasses[firstH],
                    parametersAllMasses1_.dOH, parametersAllMasses1_.dHH);
        }

        const int paddedSize = ((nsettle + pack_size - 1) / pack_size) * pack_size;
        ow1_.resize(paddedSize);
        hw2_.resize(paddedSize);
        hw3_.resize(paddedSize);
        virfac_.resize(paddedSize);

        for (int i = 0; i < nsettle; i++)
        {
            ow1_[i] = iatoms[i * nral1 + 1];
            hw2_[i] = iatoms[i * nral1 + 2];
            hw3_[i] = iatoms[i * nral1 + 3];
            /* We should avoid double counting of virial contributions for
             * SETTLEs that appear in multiple DD domains, so we only count
             * the contribution on the home range of the oxygen atom.
             */
            virfac_[i] = (iatoms[i * nral1 + 1] < numHomeAtoms ? 1 : 0);
        }

        /* Pad the index array to the full SIMD width with copies from
         * the last normal entry, but with no virial contribution.
         */
        for (int i = nsettle; i < paddedSize; i++)
        {
            ow1_[i]    = ow1_[nsettle - 1];
            hw2_[i]    = hw2_[nsettle - 1];
            hw3_[i]    = hw3_[nsettle - 1];
            virfac_[i] = 0;
        }
    }
}

void settle_proj(const SettleData&    settled,
                 ConstraintVariable   econq,
                 int                  nsettle,
                 const t_iatom        iatoms[],
                 const t_pbc*         pbc,
                 ArrayRef<const RVec> x,
                 ArrayRef<RVec>       der,
                 ArrayRef<RVec>       derp,
                 int                  calcvir_atom_end,
                 tensor               vir_r_m_dder)
{
    /* Settle for projection out constraint components
     * of derivatives of the coordinates.
     * Berk Hess 2008-1-10
     */

    const SettleParameters* p;
    real                    imO, imH, dOH, dHH, invdOH, invdHH;
    matrix                  invmat;
    int                     i, m, m2, ow1, hw2, hw3;
    rvec                    roh2, roh3, rhh, dc, fc;

    calcvir_atom_end *= DIM;

    if (econq == ConstraintVariable::Force)
    {
        p = &settled.parametersAllMasses1();
    }
    else
    {
        p = &settled.parametersMassWeighted();
    }
    imO = p->imO;
    imH = p->imH;
    copy_mat(p->invmat, invmat);
    dOH    = p->dOH;
    dHH    = p->dHH;
    invdOH = p->invdOH;
    invdHH = p->invdHH;

    const int nral1 = 1 + NRAL(F_SETTLE);

    for (i = 0; i < nsettle; i++)
    {
        ow1 = iatoms[i * nral1 + 1];
        hw2 = iatoms[i * nral1 + 2];
        hw3 = iatoms[i * nral1 + 3];

        if (pbc == nullptr)
        {
            rvec_sub(x[ow1], x[hw2], roh2);
            rvec_sub(x[ow1], x[hw3], roh3);
            rvec_sub(x[hw2], x[hw3], rhh);
        }
        else
        {
            pbc_dx_aiuc(pbc, x[ow1], x[hw2], roh2);
            pbc_dx_aiuc(pbc, x[ow1], x[hw3], roh3);
            pbc_dx_aiuc(pbc, x[hw2], x[hw3], rhh);
        }
        svmul(invdOH, roh2, roh2);
        svmul(invdOH, roh3, roh3);
        svmul(invdHH, rhh, rhh);
        /* 18 flops */

        /* Determine the projections of der on the bonds */
        clear_rvec(dc);
        for (m = 0; m < DIM; m++)
        {
            dc[0] += (der[ow1][m] - der[hw2][m]) * roh2[m];
            dc[1] += (der[ow1][m] - der[hw3][m]) * roh3[m];
            dc[2] += (der[hw2][m] - der[hw3][m]) * rhh[m];
        }
        /* 27 flops */

        /* Determine the correction for the three bonds */
        mvmul(invmat, dc, fc);
        /* 15 flops */

        /* Subtract the corrections from derp */
        for (m = 0; m < DIM; m++)
        {
            derp[ow1][m] -= imO * (fc[0] * roh2[m] + fc[1] * roh3[m]);
            derp[hw2][m] -= imH * (-fc[0] * roh2[m] + fc[2] * rhh[m]);
            derp[hw3][m] -= imH * (-fc[1] * roh3[m] - fc[2] * rhh[m]);
        }

        /* 45 flops */

        if (ow1 < calcvir_atom_end)
        {
            /* Determining r \dot m der is easy,
             * since fc contains the mass weighted corrections for der.
             */

            for (m = 0; m < DIM; m++)
            {
                for (m2 = 0; m2 < DIM; m2++)
                {
                    vir_r_m_dder[m][m2] += dOH * roh2[m] * roh2[m2] * fc[0]
                                           + dOH * roh3[m] * roh3[m2] * fc[1]
                                           + dHH * rhh[m] * rhh[m2] * fc[2];
                }
            }
        }
    }
}


/*! \brief The actual settle code, templated for real/SimdReal and for optimization */
template<typename T, typename TypeBool, int packSize, typename TypePbc, bool bCorrectVelocity, bool bCalcVirial>
static void settleTemplate(const SettleData& settled,
                           int               settleStart,
                           int               settleEnd,
                           const TypePbc     pbc,
                           const real*       x,
                           real*             xprime,
                           real              invdt,
                           real* gmx_restrict v,
                           tensor             vir_r_m_dr,
                           bool*              bErrorHasOccurred)
{
    /* ******************************************************************* */
    /*                                                                  ** */
    /*    Original code by Shuichi Miyamoto, last update Oct. 1, 1992   ** */
    /*                                                                  ** */
    /*    Algorithm changes by Berk Hess:                               ** */
    /*    2004-07-15 Convert COM to double precision to avoid drift     ** */
    /*    2006-10-16 Changed velocity update to use differences         ** */
    /*    2012-09-24 Use oxygen as reference instead of COM             ** */
    /*    2016-02    Complete rewrite of the code for SIMD              ** */
    /*    2020-06    Completely remove use of COM to minimize drift     ** */
    /*                                                                  ** */
    /*    Reference for the SETTLE algorithm                            ** */
    /*           S. Miyamoto et al., J. Comp. Chem., 13, 952 (1992).    ** */
    /*                                                                  ** */
    /* ******************************************************************* */

    assert(settleStart % packSize == 0);
    assert(settleEnd % packSize == 0);

    TypeBool bError = TypeBool(false);

    const SettleParameters* p    = &settled.parametersMassWeighted();
    T                       wh   = T(p->wh);
    T                       rc   = T(p->rc);
    T                       ra   = T(p->ra);
    T                       rb   = T(p->rb);
    T                       irc2 = T(p->irc2);
    T                       mO   = T(p->mO);
    T                       mH   = T(p->mH);

    T almost_zero = T(1e-12);

    T sum_r_m_dr[DIM][DIM];

    if (bCalcVirial)
    {
        for (int d2 = 0; d2 < DIM; d2++)
        {
            for (int d = 0; d < DIM; d++)
            {
                sum_r_m_dr[d2][d] = T(0);
            }
        }
    }

    for (int i = settleStart; i < settleEnd; i += packSize)
    {
        /* Here we pad up to packSize with copies from the last valid entry.
         * This gives correct results, since we store (not increment) all
         * output, so we store the same output multiple times.
         */
        const int* ow1 = settled.ow1() + i;
        const int* hw2 = settled.hw2() + i;
        const int* hw3 = settled.hw3() + i;

        T x_ow1[DIM], x_hw2[DIM], x_hw3[DIM];

        gatherLoadUTranspose<3>(x, ow1, &x_ow1[XX], &x_ow1[YY], &x_ow1[ZZ]);
        gatherLoadUTranspose<3>(x, hw2, &x_hw2[XX], &x_hw2[YY], &x_hw2[ZZ]);
        gatherLoadUTranspose<3>(x, hw3, &x_hw3[XX], &x_hw3[YY], &x_hw3[ZZ]);

        T xprime_ow1[DIM], xprime_hw2[DIM], xprime_hw3[DIM];

        gatherLoadUTranspose<3>(xprime, ow1, &xprime_ow1[XX], &xprime_ow1[YY], &xprime_ow1[ZZ]);
        gatherLoadUTranspose<3>(xprime, hw2, &xprime_hw2[XX], &xprime_hw2[YY], &xprime_hw2[ZZ]);
        gatherLoadUTranspose<3>(xprime, hw3, &xprime_hw3[XX], &xprime_hw3[YY], &xprime_hw3[ZZ]);

        T dist21[DIM], dist31[DIM];
        T doh2[DIM], doh3[DIM];

        pbc_dx_aiuc(pbc, x_hw2, x_ow1, dist21);

        pbc_dx_aiuc(pbc, x_hw3, x_ow1, dist31);

        pbc_dx_aiuc(pbc, xprime_hw2, xprime_ow1, doh2);

        pbc_dx_aiuc(pbc, xprime_hw3, xprime_ow1, doh3);
        /* 4 * 18 flops (would be 4 * 3 without PBC) */

        /* Note that we completely avoid computing the center of mass and
         * only use distances. This minimizes energy drift and also makes
         * the computation slightly cheaper.
         * Straightforward computation of the COM, as in the original algorithm,
         * makes SETTLE the largest source of energy drift for simulations of water,
         * as then the oxygen coordinate is multiplied by 0.89 at every step,
         * which can then transfer a systematic rounding to the oxygen velocity.
         * For some time we computed the COM using offsets from the oxygen, this
         * significantly reduces the energy drift, but not using the COM at all,
         * as we do now, is optimal.
         */
        T a1[DIM];
        for (int d = 0; d < DIM; d++)
        {
            a1[d] = -(doh2[d] + doh3[d]) * wh;
        }
        T b1[DIM];
        for (int d = 0; d < DIM; d++)
        {
            b1[d] = doh2[d] + a1[d];
        }
        T c1[DIM];
        for (int d = 0; d < DIM; d++)
        {
            c1[d] = doh3[d] + a1[d];
        }
        /* 12 flops */

        T xakszd = dist21[YY] * dist31[ZZ] - dist21[ZZ] * dist31[YY];
        T yakszd = dist21[ZZ] * dist31[XX] - dist21[XX] * dist31[ZZ];
        T zakszd = dist21[XX] * dist31[YY] - dist21[YY] * dist31[XX];
        T xaksxd = a1[YY] * zakszd - a1[ZZ] * yakszd;
        T yaksxd = a1[ZZ] * xakszd - a1[XX] * zakszd;
        T zaksxd = a1[XX] * yakszd - a1[YY] * xakszd;
        T xaksyd = yakszd * zaksxd - zakszd * yaksxd;
        T yaksyd = zakszd * xaksxd - xakszd * zaksxd;
        T zaksyd = xakszd * yaksxd - yakszd * xaksxd;
        /* 27 flops */

        T axlng = gmx::invsqrt(xaksxd * xaksxd + yaksxd * yaksxd + zaksxd * zaksxd);
        T aylng = gmx::invsqrt(xaksyd * xaksyd + yaksyd * yaksyd + zaksyd * zaksyd);
        T azlng = gmx::invsqrt(xakszd * xakszd + yakszd * yakszd + zakszd * zakszd);

        T trns1[DIM], trns2[DIM], trns3[DIM];

        trns1[XX] = xaksxd * axlng;
        trns2[XX] = yaksxd * axlng;
        trns3[XX] = zaksxd * axlng;
        trns1[YY] = xaksyd * aylng;
        trns2[YY] = yaksyd * aylng;
        trns3[YY] = zaksyd * aylng;
        trns1[ZZ] = xakszd * azlng;
        trns2[ZZ] = yakszd * azlng;
        trns3[ZZ] = zakszd * azlng;
        /* 24 flops */

        T b0d[2], c0d[2];

        for (int d = 0; d < 2; d++)
        {
            b0d[d] = trns1[d] * dist21[XX] + trns2[d] * dist21[YY] + trns3[d] * dist21[ZZ];
            c0d[d] = trns1[d] * dist31[XX] + trns2[d] * dist31[YY] + trns3[d] * dist31[ZZ];
        }

        T a1d_z, b1d[DIM], c1d[DIM];

        a1d_z = trns1[ZZ] * a1[XX] + trns2[ZZ] * a1[YY] + trns3[ZZ] * a1[ZZ];
        for (int d = 0; d < DIM; d++)
        {
            b1d[d] = trns1[d] * b1[XX] + trns2[d] * b1[YY] + trns3[d] * b1[ZZ];
            c1d[d] = trns1[d] * c1[XX] + trns2[d] * c1[YY] + trns3[d] * c1[ZZ];
        }
        /* 65 flops */

        T tmp, tmp2;

        T sinphi = a1d_z * gmx::invsqrt(ra * ra);
        tmp2     = 1.0 - sinphi * sinphi;

        /* If tmp2 gets close to or beyond zero we have severly distorted
         * water molecules and we should terminate the simulation.
         * Below we take the max with almost_zero to continue the loop.
         */
        bError = bError || (tmp2 <= almost_zero);

        tmp2     = max(tmp2, almost_zero);
        tmp      = gmx::invsqrt(tmp2);
        T cosphi = tmp2 * tmp;
        T sinpsi = (b1d[ZZ] - c1d[ZZ]) * irc2 * tmp;
        tmp2     = 1.0 - sinpsi * sinpsi;

        T cospsi = tmp2 * gmx::invsqrt(tmp2);
        /* 46 flops */

        T a2d_y = ra * cosphi;
        T b2d_x = -rc * cospsi;
        T t1    = -rb * cosphi;
        T t2    = rc * sinpsi * sinphi;
        T b2d_y = t1 - t2;
        T c2d_y = t1 + t2;
        /* 7 flops */

        /*     --- Step3  al,be,ga            --- */
        T alpha  = b2d_x * (b0d[XX] - c0d[XX]) + b0d[YY] * b2d_y + c0d[YY] * c2d_y;
        T beta   = b2d_x * (c0d[YY] - b0d[YY]) + b0d[XX] * b2d_y + c0d[XX] * c2d_y;
        T gamma  = b0d[XX] * b1d[YY] - b1d[XX] * b0d[YY] + c0d[XX] * c1d[YY] - c1d[XX] * c0d[YY];
        T al2be2 = alpha * alpha + beta * beta;
        tmp2     = (al2be2 - gamma * gamma);
        T sinthe = (alpha * gamma - beta * tmp2 * gmx::invsqrt(tmp2)) * gmx::invsqrt(al2be2 * al2be2);
        /* 47 flops */

        /*  --- Step4  A3' --- */
        tmp2     = 1.0 - sinthe * sinthe;
        T costhe = tmp2 * gmx::invsqrt(tmp2);

        T a3d[DIM], b3d[DIM], c3d[DIM];

        a3d[XX] = -a2d_y * sinthe;
        a3d[YY] = a2d_y * costhe;
        a3d[ZZ] = a1d_z;
        b3d[XX] = b2d_x * costhe - b2d_y * sinthe;
        b3d[YY] = b2d_x * sinthe + b2d_y * costhe;
        b3d[ZZ] = b1d[ZZ];
        c3d[XX] = -b2d_x * costhe - c2d_y * sinthe;
        c3d[YY] = -b2d_x * sinthe + c2d_y * costhe;
        c3d[ZZ] = c1d[ZZ];
        /* 26 flops */

        /*    --- Step5  A3 --- */
        T a3[DIM], b3[DIM], c3[DIM];

        a3[XX] = trns1[XX] * a3d[XX] + trns1[YY] * a3d[YY] + trns1[ZZ] * a3d[ZZ];
        a3[YY] = trns2[XX] * a3d[XX] + trns2[YY] * a3d[YY] + trns2[ZZ] * a3d[ZZ];
        a3[ZZ] = trns3[XX] * a3d[XX] + trns3[YY] * a3d[YY] + trns3[ZZ] * a3d[ZZ];
        b3[XX] = trns1[XX] * b3d[XX] + trns1[YY] * b3d[YY] + trns1[ZZ] * b3d[ZZ];
        b3[YY] = trns2[XX] * b3d[XX] + trns2[YY] * b3d[YY] + trns2[ZZ] * b3d[ZZ];
        b3[ZZ] = trns3[XX] * b3d[XX] + trns3[YY] * b3d[YY] + trns3[ZZ] * b3d[ZZ];
        c3[XX] = trns1[XX] * c3d[XX] + trns1[YY] * c3d[YY] + trns1[ZZ] * c3d[ZZ];
        c3[YY] = trns2[XX] * c3d[XX] + trns2[YY] * c3d[YY] + trns2[ZZ] * c3d[ZZ];
        c3[ZZ] = trns3[XX] * c3d[XX] + trns3[YY] * c3d[YY] + trns3[ZZ] * c3d[ZZ];
        /* 45 flops */

        /* Compute and store the corrected new coordinate */
        T dxOw1[DIM];
        for (int d = 0; d < DIM; d++)
        {
            dxOw1[d]      = a3[d] - a1[d];
            xprime_ow1[d] = xprime_ow1[d] + dxOw1[d];
        }
        T dxHw2[DIM];
        for (int d = 0; d < DIM; d++)
        {
            dxHw2[d]      = b3[d] - b1[d];
            xprime_hw2[d] = xprime_hw2[d] + dxHw2[d];
        }
        T dxHw3[DIM];
        for (int d = 0; d < DIM; d++)
        {
            dxHw3[d]      = c3[d] - c1[d];
            xprime_hw3[d] = xprime_hw3[d] + dxHw3[d];
        }
        /* 9 + 9 flops */

        transposeScatterStoreU<3>(xprime, ow1, xprime_ow1[XX], xprime_ow1[YY], xprime_ow1[ZZ]);
        transposeScatterStoreU<3>(xprime, hw2, xprime_hw2[XX], xprime_hw2[YY], xprime_hw2[ZZ]);
        transposeScatterStoreU<3>(xprime, hw3, xprime_hw3[XX], xprime_hw3[YY], xprime_hw3[ZZ]);

        if (bCorrectVelocity)
        {
            T v_ow1[DIM], v_hw2[DIM], v_hw3[DIM];

            gatherLoadUTranspose<3>(v, ow1, &v_ow1[XX], &v_ow1[YY], &v_ow1[ZZ]);
            gatherLoadUTranspose<3>(v, hw2, &v_hw2[XX], &v_hw2[YY], &v_hw2[ZZ]);
            gatherLoadUTranspose<3>(v, hw3, &v_hw3[XX], &v_hw3[YY], &v_hw3[ZZ]);

            /* Add the position correction divided by dt to the velocity */
            for (int d = 0; d < DIM; d++)
            {
                v_ow1[d] = gmx::fma(dxOw1[d], invdt, v_ow1[d]);
            }
            for (int d = 0; d < DIM; d++)
            {
                v_hw2[d] = gmx::fma(dxHw2[d], invdt, v_hw2[d]);
            }
            for (int d = 0; d < DIM; d++)
            {
                v_hw3[d] = gmx::fma(dxHw3[d], invdt, v_hw3[d]);
            }
            /* 3*6 flops */

            transposeScatterStoreU<3>(v, ow1, v_ow1[XX], v_ow1[YY], v_ow1[ZZ]);
            transposeScatterStoreU<3>(v, hw2, v_hw2[XX], v_hw2[YY], v_hw2[ZZ]);
            transposeScatterStoreU<3>(v, hw3, v_hw3[XX], v_hw3[YY], v_hw3[ZZ]);
        }

        if (bCalcVirial)
        {
            /* Filter out the non-local settles */
            T filter = load<T>(settled.virfac() + i);
            T mOf    = filter * mO;
            T mHf    = filter * mH;

            T mdo[DIM], mdb[DIM], mdc[DIM];

            for (int d = 0; d < DIM; d++)
            {
                mdb[d] = mHf * dxHw2[d];
                mdc[d] = mHf * dxHw3[d];
                mdo[d] = mOf * dxOw1[d] + mdb[d] + mdc[d];
            }

            for (int d2 = 0; d2 < DIM; d2++)
            {
                for (int d = 0; d < DIM; d++)
                {
                    sum_r_m_dr[d2][d] =
                            sum_r_m_dr[d2][d]
                            - (x_ow1[d2] * mdo[d] + dist21[d2] * mdb[d] + dist31[d2] * mdc[d]);
                }
            }
            /* 71 flops */
        }
    }

    if (bCalcVirial)
    {
        for (int d2 = 0; d2 < DIM; d2++)
        {
            for (int d = 0; d < DIM; d++)
            {
                vir_r_m_dr[d2][d] += reduce(sum_r_m_dr[d2][d]);
            }
        }
    }

    *bErrorHasOccurred = anyTrue(bError);
}

/*! \brief Wrapper template function that divides the settles over threads
 * and instantiates the core template with instantiated booleans.
 */
template<typename T, typename TypeBool, int packSize, typename TypePbc>
static void settleTemplateWrapper(const SettleData& settled,
                                  int               nthread,
                                  int               thread,
                                  TypePbc           pbc,
                                  const real        x[],
                                  real              xprime[],
                                  real              invdt,
                                  real*             v,
                                  bool              bCalcVirial,
                                  tensor            vir_r_m_dr,
                                  bool*             bErrorHasOccurred)
{
    /* We need to assign settles to threads in groups of pack_size */
    int numSettlePacks = (settled.numSettles() + packSize - 1) / packSize;
    /* Round the end value up to give thread 0 more work */
    int settleStart = ((numSettlePacks * thread + nthread - 1) / nthread) * packSize;
    int settleEnd   = ((numSettlePacks * (thread + 1) + nthread - 1) / nthread) * packSize;

    if (v != nullptr)
    {
        if (!bCalcVirial)
        {
            settleTemplate<T, TypeBool, packSize, TypePbc, true, false>(
                    settled, settleStart, settleEnd, pbc, x, xprime, invdt, v, nullptr, bErrorHasOccurred);
        }
        else
        {
            settleTemplate<T, TypeBool, packSize, TypePbc, true, true>(
                    settled, settleStart, settleEnd, pbc, x, xprime, invdt, v, vir_r_m_dr, bErrorHasOccurred);
        }
    }
    else
    {
        if (!bCalcVirial)
        {
            settleTemplate<T, TypeBool, packSize, TypePbc, false, false>(
                    settled, settleStart, settleEnd, pbc, x, xprime, invdt, v, nullptr, bErrorHasOccurred);
        }
        else
        {
            settleTemplate<T, TypeBool, packSize, TypePbc, false, true>(
                    settled, settleStart, settleEnd, pbc, x, xprime, invdt, v, vir_r_m_dr, bErrorHasOccurred);
        }
    }
}

void csettle(const SettleData&               settled,
             int                             nthread,
             int                             thread,
             const t_pbc*                    pbc,
             ArrayRefWithPadding<const RVec> x,
             ArrayRefWithPadding<RVec>       xprime,
             real                            invdt,
             ArrayRefWithPadding<RVec>       v,
             bool                            bCalcVirial,
             tensor                          vir_r_m_dr,
             bool*                           bErrorHasOccurred)
{
    const real* xPtr      = as_rvec_array(x.paddedArrayRef().data())[0];
    real*       xprimePtr = as_rvec_array(xprime.paddedArrayRef().data())[0];
    real*       vPtr      = as_rvec_array(v.paddedArrayRef().data())[0];

#if GMX_SIMD_HAVE_REAL
    if (settled.useSimd())
    {
        /* Convert the pbc struct for SIMD */
        alignas(GMX_SIMD_ALIGNMENT) real pbcSimd[9 * GMX_SIMD_REAL_WIDTH];
        set_pbc_simd(pbc, pbcSimd);

        settleTemplateWrapper<SimdReal, SimdBool, GMX_SIMD_REAL_WIDTH, const real*>(
                settled, nthread, thread, pbcSimd, xPtr, xprimePtr, invdt, vPtr, bCalcVirial,
                vir_r_m_dr, bErrorHasOccurred);
    }
    else
#endif
    {
        /* This construct is needed because pbc_dx_aiuc doesn't accept pbc=NULL */
        t_pbc        pbcNo;
        const t_pbc* pbcNonNull;

        if (pbc != nullptr)
        {
            pbcNonNull = pbc;
        }
        else
        {
            set_pbc(&pbcNo, PbcType::No, nullptr);
            pbcNonNull = &pbcNo;
        }

        settleTemplateWrapper<real, bool, 1, const t_pbc*>(settled, nthread, thread, pbcNonNull,
                                                           &xPtr[0], &xprimePtr[0], invdt, &vPtr[0],
                                                           bCalcVirial, vir_r_m_dr, bErrorHasOccurred);
    }
}

} // namespace gmx<|MERGE_RESOLUTION|>--- conflicted
+++ resolved
@@ -208,13 +208,8 @@
 #endif
 
     const int nral1   = 1 + NRAL(F_SETTLE);
-<<<<<<< HEAD
     int       nsettle = il_settle.numInteractions();
-    settled->nsettle  = nsettle;
-=======
-    int       nsettle = il_settle.size() / nral1;
     numSettles_       = nsettle;
->>>>>>> c95f8de2
 
     if (nsettle > 0)
     {
