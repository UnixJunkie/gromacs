--- conflicted
+++ resolved
@@ -241,12 +241,7 @@
 
 static gmx::ListOfLists<int> merge_sid(int at_start, int at_end, int nsid, gmx::ArrayRef<t_sid> sid)
 {
-<<<<<<< HEAD
-    int i, j, isid, ndel;
-=======
-    int          i, j, k, n, isid;
-    t_merge_sid* ms;
->>>>>>> ec843a72
+    int i, j, isid;
 
     /* We try to remdy the following problem:
      * Atom: 1  2  3  4  5 6 7 8 9 10
@@ -274,12 +269,7 @@
     qsort(ms.data(), gmx::ssize(ms), sizeof(ms[0]), ms_comp);
 
     /* Now merge the overlapping ones */
-<<<<<<< HEAD
-    ndel = 0;
     for (int k = 0; k < nsid;)
-=======
-    for (k = 0; (k < nsid);)
->>>>>>> ec843a72
     {
         for (j = k + 1; (j < nsid);)
         {
