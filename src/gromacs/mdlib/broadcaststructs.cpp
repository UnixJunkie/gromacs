/*
 * This file is part of the GROMACS molecular simulation package.
 *
 * Copyright (c) 1991-2000, University of Groningen, The Netherlands.
 * Copyright (c) 2001-2004, The GROMACS development team.
 * Copyright (c) 2013,2014,2015,2016,2017,2018,2019, by the GROMACS development team, led by
 * Mark Abraham, David van der Spoel, Berk Hess, and Erik Lindahl,
 * and including many others, as listed in the AUTHORS file in the
 * top-level source directory and at http://www.gromacs.org.
 *
 * GROMACS is free software; you can redistribute it and/or
 * modify it under the terms of the GNU Lesser General Public License
 * as published by the Free Software Foundation; either version 2.1
 * of the License, or (at your option) any later version.
 *
 * GROMACS is distributed in the hope that it will be useful,
 * but WITHOUT ANY WARRANTY; without even the implied warranty of
 * MERCHANTABILITY or FITNESS FOR A PARTICULAR PURPOSE.  See the GNU
 * Lesser General Public License for more details.
 *
 * You should have received a copy of the GNU Lesser General Public
 * License along with GROMACS; if not, see
 * http://www.gnu.org/licenses, or write to the Free Software Foundation,
 * Inc., 51 Franklin Street, Fifth Floor, Boston, MA  02110-1301  USA.
 *
 * If you want to redistribute modifications to GROMACS, please
 * consider that scientific software is very special. Version
 * control is crucial - bugs must be traceable. We will be happy to
 * consider code for inclusion in the official distribution, but
 * derived work must not be called official GROMACS. Details are found
 * in the README & COPYING files - if they are missing, get the
 * official version at http://www.gromacs.org.
 *
 * To help us fund GROMACS development, we humbly ask that you cite
 * the research papers on the package. Check out http://www.gromacs.org.
 */
/* This file is completely threadsafe - keep it that way! */
#include "gmxpre.h"

#include "broadcaststructs.h"

#include <cstring>

#include <memory>

#include "gromacs/gmxlib/network.h"
#include "gromacs/math/vec.h"
#include "gromacs/mdlib/tgroup.h"
#include "gromacs/mdtypes/awh_params.h"
#include "gromacs/mdtypes/commrec.h"
#include "gromacs/mdtypes/inputrec.h"
#include "gromacs/mdtypes/md_enums.h"
#include "gromacs/mdtypes/pull_params.h"
#include "gromacs/mdtypes/state.h"
#include "gromacs/topology/mtop_util.h"
#include "gromacs/topology/symtab.h"
#include "gromacs/topology/topology.h"
#include "gromacs/utility/fatalerror.h"
#include "gromacs/utility/inmemoryserializer.h"
#include "gromacs/utility/keyvaluetree.h"
#include "gromacs/utility/keyvaluetreeserializer.h"
#include "gromacs/utility/smalloc.h"

static void bc_cstring(const t_commrec *cr, char **s)
{
    int size = 0;

    if (MASTER(cr) && *s != nullptr)
    {
        /* Size of the char buffer is string length + 1 for '\0' */
        size = strlen(*s) + 1;
    }
    block_bc(cr, size);
    if (size > 0)
    {
        if (!MASTER(cr))
        {
            srenew(*s, size);
        }
        nblock_bc(cr, size, *s);
    }
    else if (!MASTER(cr) && *s != nullptr)
    {
        sfree(*s);
        *s = nullptr;
    }
}

static void bc_string(const t_commrec *cr, t_symtab *symtab, char ***s)
{
    int handle;

    if (MASTER(cr))
    {
        handle = lookup_symtab(symtab, *s);
    }
    block_bc(cr, handle);
    if (!MASTER(cr))
    {
        *s = get_symtab_handle(symtab, handle);
    }
}

static void bc_strings(const t_commrec *cr, t_symtab *symtab, int nr, char ****nm)
{
    int     i;
    int    *handle;

    snew(handle, nr);
    if (MASTER(cr))
    {
        for (i = 0; (i < nr); i++)
        {
            handle[i] = lookup_symtab(symtab, (*nm)[i]);
        }
    }
    nblock_bc(cr, nr, handle);

    if (!MASTER(cr))
    {
        snew_bc(cr, *nm, nr);
        for (i = 0; (i < nr); i++)
        {
            (*nm)[i] = get_symtab_handle(symtab, handle[i]);
        }
    }
    sfree(handle);
}

static void bc_strings_container(const t_commrec      *cr,
                                 t_symtab             *symtab,
                                 int                   nr,
                                 std::vector<char **> *nm)
{
    std::vector<int> handle;
    if (MASTER(cr))
    {
        for (int i = 0; (i < nr); i++)
        {
            handle.emplace_back(lookup_symtab(symtab, (*nm)[i]));
        }
    }
    block_bc(cr, nr);
    nblock_abc(cr, nr, &handle);

    if (!MASTER(cr))
    {
        nm->resize(nr);
        for (int i = 0; (i < nr); i++)
        {
            (*nm)[i] = get_symtab_handle(symtab, handle[i]);
        }
    }
}

static void bc_strings_resinfo(const t_commrec *cr, t_symtab *symtab,
                               int nr, t_resinfo *resinfo)
{
    int   i;
    int  *handle;

    snew(handle, nr);
    if (MASTER(cr))
    {
        for (i = 0; (i < nr); i++)
        {
            handle[i] = lookup_symtab(symtab, resinfo[i].name);
        }
    }
    nblock_bc(cr, nr, handle);

    if (!MASTER(cr))
    {
        for (i = 0; (i < nr); i++)
        {
            resinfo[i].name = get_symtab_handle(symtab, handle[i]);
        }
    }
    sfree(handle);
}

static void bc_symtab(const t_commrec *cr, t_symtab *symtab)
{
    int       i, nr, len;
    t_symbuf *symbuf;

    block_bc(cr, symtab->nr);
    nr = symtab->nr;
    snew_bc(cr, symtab->symbuf, 1);
    symbuf          = symtab->symbuf;
    symbuf->bufsize = nr;
    snew_bc(cr, symbuf->buf, nr);
    for (i = 0; i < nr; i++)
    {
        if (MASTER(cr))
        {
            len = strlen(symbuf->buf[i]) + 1;
        }
        block_bc(cr, len);
        snew_bc(cr, symbuf->buf[i], len);
        nblock_bc(cr, len, symbuf->buf[i]);
    }
}

static void bc_block(const t_commrec *cr, t_block *block)
{
    block_bc(cr, block->nr);
    snew_bc(cr, block->index, block->nr+1);
    nblock_bc(cr, block->nr+1, block->index);
}

static void bc_blocka(const t_commrec *cr, t_blocka *block)
{
    block_bc(cr, block->nr);
    snew_bc(cr, block->index, block->nr+1);
    nblock_bc(cr, block->nr+1, block->index);
    block_bc(cr, block->nra);
    if (block->nra)
    {
        snew_bc(cr, block->a, block->nra);
        nblock_bc(cr, block->nra, block->a);
    }
}

static void bc_grps(const t_commrec *cr, gmx::ArrayRef<AtomGroupIndices> grps)
{
    for (auto &group : grps)
    {
        int size = group.size();
        block_bc(cr, size);
        nblock_abc(cr, size, &group);
    }
}

static void bc_atoms(const t_commrec *cr, t_symtab *symtab, t_atoms *atoms)
{
    block_bc(cr, atoms->nr);
    snew_bc(cr, atoms->atom, atoms->nr);
    nblock_bc(cr, atoms->nr, atoms->atom);
    bc_strings(cr, symtab, atoms->nr, &atoms->atomname);
    block_bc(cr, atoms->nres);
    snew_bc(cr, atoms->resinfo, atoms->nres);
    nblock_bc(cr, atoms->nres, atoms->resinfo);
    bc_strings_resinfo(cr, symtab, atoms->nres, atoms->resinfo);
    /* QMMM requires atomtypes to be known on all nodes as well */
    bc_strings(cr, symtab, atoms->nr, &atoms->atomtype);
    bc_strings(cr, symtab, atoms->nr, &atoms->atomtypeB);
}

static void bc_groups(const t_commrec *cr, t_symtab *symtab,
                      int natoms, SimulationGroups *groups)
{
    int n;

    bc_grps(cr, groups->groups);
    bc_strings_container(cr, symtab, groups->groupNames.size(), &groups->groupNames);
    for (auto group : gmx::keysOf(groups->groups))
    {
        if (MASTER(cr))
        {
            if (!groups->groupNumbers[group].empty())
            {
                n = natoms;
            }
            else
            {
                n = 0;
            }
        }
        block_bc(cr, n);
        if (n != 0)
        {
            nblock_abc(cr, n, &groups->groupNumbers[group]);
        }
    }
    if (debug)
    {
        fprintf(debug, "after bc_groups\n");
    }
}

template <typename AllocatorType>
static void bcastPaddedRVecVector(const t_commrec *cr, gmx::PaddedVector<gmx::RVec, AllocatorType> *v, int numAtoms)
{
    v->resizeWithPadding(numAtoms);
    nblock_bc(cr, makeArrayRef(*v));
}

void broadcastStateWithoutDynamics(const t_commrec *cr, t_state *state)
{
    GMX_RELEASE_ASSERT(!DOMAINDECOMP(cr), "broadcastStateWithoutDynamics should only be used for special cases without domain decomposition");

    if (!PAR(cr))
    {
        return;
    }

    /* Broadcasts the state sizes and flags from the master to all ranks
     * in cr->mpi_comm_mygroup.
     */
    block_bc(cr, state->natoms);
    block_bc(cr, state->flags);

    for (int i = 0; i < estNR; i++)
    {
        if (state->flags & (1 << i))
        {
            switch (i)
            {
                case estLAMBDA:
                    nblock_bc(cr, efptNR, state->lambda.data());
                    break;
                case estFEPSTATE:
                    block_bc(cr, state->fep_state);
                    break;
                case estBOX:
                    block_bc(cr, state->box);
                    break;
                case estX:
                    bcastPaddedRVecVector(cr, &state->x, state->natoms);
                    break;
                default:
                    GMX_RELEASE_ASSERT(false, "The state has a dynamic entry, while no dynamic entries should be present");
                    break;
            }
        }
    }
}

static void bc_ilists(const t_commrec *cr, InteractionLists *ilist)
{
    int ftype;

    /* Here we only communicate the non-zero length ilists */
    if (MASTER(cr))
    {
        for (ftype = 0; ftype < F_NRE; ftype++)
        {
            if ((*ilist)[ftype].size() > 0)
            {
                block_bc(cr, ftype);
                int nr = (*ilist)[ftype].size();
                block_bc(cr, nr);
                nblock_bc(cr, nr, (*ilist)[ftype].iatoms.data());
            }
        }
        ftype = -1;
        block_bc(cr, ftype);
    }
    else
    {
        for (ftype = 0; ftype < F_NRE; ftype++)
        {
            (*ilist)[ftype].iatoms.clear();
        }
        do
        {
            block_bc(cr, ftype);
            if (ftype >= 0)
            {
                int nr;
                block_bc(cr, nr);
                (*ilist)[ftype].iatoms.resize(nr);
                nblock_bc(cr, nr, (*ilist)[ftype].iatoms.data());
            }
        }
        while (ftype >= 0);
    }

    if (debug)
    {
        fprintf(debug, "after bc_ilists\n");
    }
}

static void bc_cmap(const t_commrec *cr, gmx_cmap_t *cmap_grid)
{
    int ngrid = cmap_grid->cmapdata.size();
    block_bc(cr, ngrid);
    block_bc(cr, cmap_grid->grid_spacing);

    int nelem = cmap_grid->grid_spacing * cmap_grid->grid_spacing;

    if (ngrid > 0)
    {
        if (!MASTER(cr))
        {
            cmap_grid->cmapdata.resize(ngrid);
        }

        for (int i = 0; i < ngrid; i++)
        {
            nblock_abc(cr, 4*nelem, &cmap_grid->cmapdata[i].cmap);
        }
    }
}

static void bc_ffparams(const t_commrec *cr, gmx_ffparams_t *ffp)
{
    int numTypes = ffp->numTypes();
    block_bc(cr, numTypes);
    block_bc(cr, ffp->atnr);
    nblock_abc(cr, numTypes, &ffp->functype);
    nblock_abc(cr, numTypes, &ffp->iparams);
    block_bc(cr, ffp->reppow);
    block_bc(cr, ffp->fudgeQQ);
    bc_cmap(cr, &ffp->cmap_grid);
}

static void bc_grpopts(const t_commrec *cr, t_grpopts *g)
{
    int i, n;

    block_bc(cr, g->ngtc);
    block_bc(cr, g->ngacc);
    block_bc(cr, g->ngfrz);
    block_bc(cr, g->ngener);
    snew_bc(cr, g->nrdf, g->ngtc);
    snew_bc(cr, g->tau_t, g->ngtc);
    snew_bc(cr, g->ref_t, g->ngtc);
    snew_bc(cr, g->acc, g->ngacc);
    snew_bc(cr, g->nFreeze, g->ngfrz);
    snew_bc(cr, g->egp_flags, g->ngener*g->ngener);

    nblock_bc(cr, g->ngtc, g->nrdf);
    nblock_bc(cr, g->ngtc, g->tau_t);
    nblock_bc(cr, g->ngtc, g->ref_t);
    nblock_bc(cr, g->ngacc, g->acc);
    nblock_bc(cr, g->ngfrz, g->nFreeze);
    nblock_bc(cr, g->ngener*g->ngener, g->egp_flags);
    snew_bc(cr, g->annealing, g->ngtc);
    snew_bc(cr, g->anneal_npoints, g->ngtc);
    snew_bc(cr, g->anneal_time, g->ngtc);
    snew_bc(cr, g->anneal_temp, g->ngtc);
    nblock_bc(cr, g->ngtc, g->annealing);
    nblock_bc(cr, g->ngtc, g->anneal_npoints);
    for (i = 0; (i < g->ngtc); i++)
    {
        n = g->anneal_npoints[i];
        if (n > 0)
        {
            snew_bc(cr, g->anneal_time[i], n);
            snew_bc(cr, g->anneal_temp[i], n);
            nblock_bc(cr, n, g->anneal_time[i]);
            nblock_bc(cr, n, g->anneal_temp[i]);
        }
    }

    /* QMMM stuff, see inputrec */
    block_bc(cr, g->ngQM);
    snew_bc(cr, g->QMmethod, g->ngQM);
    snew_bc(cr, g->QMbasis, g->ngQM);
    snew_bc(cr, g->QMcharge, g->ngQM);
    snew_bc(cr, g->QMmult, g->ngQM);
    snew_bc(cr, g->bSH, g->ngQM);
    snew_bc(cr, g->CASorbitals, g->ngQM);
    snew_bc(cr, g->CASelectrons, g->ngQM);
    snew_bc(cr, g->SAon, g->ngQM);
    snew_bc(cr, g->SAoff, g->ngQM);
    snew_bc(cr, g->SAsteps, g->ngQM);

    if (g->ngQM)
    {
        nblock_bc(cr, g->ngQM, g->QMmethod);
        nblock_bc(cr, g->ngQM, g->QMbasis);
        nblock_bc(cr, g->ngQM, g->QMcharge);
        nblock_bc(cr, g->ngQM, g->QMmult);
        nblock_bc(cr, g->ngQM, g->bSH);
        nblock_bc(cr, g->ngQM, g->CASorbitals);
        nblock_bc(cr, g->ngQM, g->CASelectrons);
        nblock_bc(cr, g->ngQM, g->SAon);
        nblock_bc(cr, g->ngQM, g->SAoff);
        nblock_bc(cr, g->ngQM, g->SAsteps);
        /* end of QMMM stuff */
    }
}

static void bc_awhBias(const t_commrec *cr, gmx::AwhBiasParams *awhBiasParams)
{
    block_bc(cr, *awhBiasParams);

    snew_bc(cr, awhBiasParams->dimParams, awhBiasParams->ndim);
    nblock_bc(cr, awhBiasParams->ndim, awhBiasParams->dimParams);
}

static void bc_awh(const t_commrec *cr, gmx::AwhParams *awhParams)
{
    int k;

    block_bc(cr, *awhParams);
    snew_bc(cr, awhParams->awhBiasParams, awhParams->numBias);
    for (k = 0; k < awhParams->numBias; k++)
    {
        bc_awhBias(cr, &awhParams->awhBiasParams[k]);
    }
}

static void bc_pull_group(const t_commrec *cr, t_pull_group *pgrp)
{
    block_bc(cr, *pgrp);
    if (pgrp->nat > 0)
    {
        snew_bc(cr, pgrp->ind, pgrp->nat);
        nblock_bc(cr, pgrp->nat, pgrp->ind);
    }
    if (pgrp->nweight > 0)
    {
        snew_bc(cr, pgrp->weight, pgrp->nweight);
        nblock_bc(cr, pgrp->nweight, pgrp->weight);
    }
}

static void bc_pull(const t_commrec *cr, pull_params_t *pull)
{
    int g;

    block_bc(cr, *pull);
    snew_bc(cr, pull->group, pull->ngroup);
    for (g = 0; g < pull->ngroup; g++)
    {
        bc_pull_group(cr, &pull->group[g]);
    }
    snew_bc(cr, pull->coord, pull->ncoord);
    nblock_bc(cr, pull->ncoord, pull->coord);
    for (int c = 0; c < pull->ncoord; c++)
    {
        if (!MASTER(cr))
        {
            pull->coord[c].externalPotentialProvider = nullptr;
        }
        if (pull->coord[c].eType == epullEXTERNAL)
        {
            bc_cstring(cr, &pull->coord[c].externalPotentialProvider);
        }
    }
}

static void bc_rotgrp(const t_commrec *cr, t_rotgrp *rotg)
{
    block_bc(cr, *rotg);
    if (rotg->nat > 0)
    {
        snew_bc(cr, rotg->ind, rotg->nat);
        nblock_bc(cr, rotg->nat, rotg->ind);
        snew_bc(cr, rotg->x_ref, rotg->nat);
        nblock_bc(cr, rotg->nat, rotg->x_ref);
    }
}

static void bc_rot(const t_commrec *cr, t_rot *rot)
{
    int g;

    block_bc(cr, *rot);
    snew_bc(cr, rot->grp, rot->ngrp);
    for (g = 0; g < rot->ngrp; g++)
    {
        bc_rotgrp(cr, &rot->grp[g]);
    }
}

static void bc_imd(const t_commrec *cr, t_IMD *imd)
{
    block_bc(cr, *imd);
    snew_bc(cr, imd->ind, imd->nat);
    nblock_bc(cr, imd->nat, imd->ind);
}

static void bc_fepvals(const t_commrec *cr, t_lambda *fep)
{
    int      i;

    block_bc(cr, fep->nstdhdl);
    block_bc(cr, fep->init_lambda);
    block_bc(cr, fep->init_fep_state);
    block_bc(cr, fep->delta_lambda);
    block_bc(cr, fep->edHdLPrintEnergy);
    block_bc(cr, fep->n_lambda);
    if (fep->n_lambda > 0)
    {
        snew_bc(cr, fep->all_lambda, efptNR);
        nblock_bc(cr, efptNR, fep->all_lambda);
        for (i = 0; i < efptNR; i++)
        {
            snew_bc(cr, fep->all_lambda[i], fep->n_lambda);
            nblock_bc(cr, fep->n_lambda, fep->all_lambda[i]);
        }
    }
    block_bc(cr, fep->sc_alpha);
    block_bc(cr, fep->sc_power);
    block_bc(cr, fep->sc_r_power);
    block_bc(cr, fep->sc_sigma);
    block_bc(cr, fep->sc_sigma_min);
    block_bc(cr, fep->bScCoul);
    nblock_bc(cr, efptNR, &(fep->separate_dvdl[0]));
    block_bc(cr, fep->dhdl_derivatives);
    block_bc(cr, fep->dh_hist_size);
    block_bc(cr, fep->dh_hist_spacing);
    if (debug)
    {
        fprintf(debug, "after bc_fepvals\n");
    }
}

static void bc_expandedvals(const t_commrec *cr, t_expanded *expand, int n_lambda)
{
    block_bc(cr, expand->nstexpanded);
    block_bc(cr, expand->elamstats);
    block_bc(cr, expand->elmcmove);
    block_bc(cr, expand->elmceq);
    block_bc(cr, expand->equil_n_at_lam);
    block_bc(cr, expand->equil_wl_delta);
    block_bc(cr, expand->equil_ratio);
    block_bc(cr, expand->equil_steps);
    block_bc(cr, expand->equil_samples);
    block_bc(cr, expand->lmc_seed);
    block_bc(cr, expand->minvar);
    block_bc(cr, expand->minvar_const);
    block_bc(cr, expand->c_range);
    block_bc(cr, expand->bSymmetrizedTMatrix);
    block_bc(cr, expand->nstTij);
    block_bc(cr, expand->lmc_repeats);
    block_bc(cr, expand->lmc_forced_nstart);
    block_bc(cr, expand->gibbsdeltalam);
    block_bc(cr, expand->wl_scale);
    block_bc(cr, expand->wl_ratio);
    block_bc(cr, expand->init_wl_delta);
    block_bc(cr, expand->bInit_weights);
    snew_bc(cr, expand->init_lambda_weights, n_lambda);
    nblock_bc(cr, n_lambda, expand->init_lambda_weights);
    block_bc(cr, expand->mc_temp);
    if (debug)
    {
        fprintf(debug, "after bc_expandedvals\n");
    }
}

static void bc_simtempvals(const t_commrec *cr, t_simtemp *simtemp, int n_lambda)
{
    block_bc(cr, simtemp->simtemp_low);
    block_bc(cr, simtemp->simtemp_high);
    block_bc(cr, simtemp->eSimTempScale);
    snew_bc(cr, simtemp->temperatures, n_lambda);
    nblock_bc(cr, n_lambda, simtemp->temperatures);
    if (debug)
    {
        fprintf(debug, "after bc_simtempvals\n");
    }
}


static void bc_swapions(const t_commrec *cr, t_swapcoords *swap)
{
    block_bc(cr, *swap);

    /* Broadcast atom indices for split groups, solvent group, and for all user-defined swap groups */
    snew_bc(cr, swap->grp, swap->ngrp);
    for (int i = 0; i < swap->ngrp; i++)
    {
        t_swapGroup *g = &swap->grp[i];

        block_bc(cr, *g);
        snew_bc(cr, g->ind, g->nat);
        nblock_bc(cr, g->nat, g->ind);

        int len = 0;
        if (MASTER(cr))
        {
            len = strlen(g->molname);
        }
        block_bc(cr, len);
        snew_bc(cr, g->molname, len);
        nblock_bc(cr, len, g->molname);
    }
}


static void bc_inputrec(const t_commrec *cr, t_inputrec *inputrec)
{
    // Note that this overwrites pointers in inputrec, so all pointer fields
    // Must be initialized separately below.
    block_bc(cr, *inputrec);
    if (SIMMASTER(cr))
    {
        gmx::InMemorySerializer serializer;
        gmx::serializeKeyValueTree(*inputrec->params, &serializer);
        std::vector<char>       buffer = serializer.finishAndGetBuffer();
        size_t                  size   = buffer.size();
        block_bc(cr, size);
        nblock_bc(cr, size, buffer.data());
    }
    else
    {
        // block_bc() above overwrites the old pointer, so set it to a
        // reasonable value in case code below throws.
        inputrec->params = nullptr;
        std::vector<char> buffer;
        size_t            size;
        block_bc(cr, size);
        nblock_abc(cr, size, &buffer);
        gmx::InMemoryDeserializer serializer(buffer, false);
        inputrec->params = new gmx::KeyValueTreeObject(
                    gmx::deserializeKeyValueTree(&serializer));
    }

    bc_grpopts(cr, &(inputrec->opts));

    /* even if efep is efepNO, we need to initialize to make sure that
     * n_lambda is set to zero */

    snew_bc(cr, inputrec->fepvals, 1);
    if (inputrec->efep != efepNO || inputrec->bSimTemp)
    {
        bc_fepvals(cr, inputrec->fepvals);
    }
    /* need to initialize this as well because of data checked for in the logic */
    snew_bc(cr, inputrec->expandedvals, 1);
    if (inputrec->bExpanded)
    {
        bc_expandedvals(cr, inputrec->expandedvals, inputrec->fepvals->n_lambda);
    }
    snew_bc(cr, inputrec->simtempvals, 1);
    if (inputrec->bSimTemp)
    {
        bc_simtempvals(cr, inputrec->simtempvals, inputrec->fepvals->n_lambda);
    }
    if (inputrec->bPull)
    {
        snew_bc(cr, inputrec->pull, 1);
        bc_pull(cr, inputrec->pull);
    }
    if (inputrec->bDoAwh)
    {
        snew_bc(cr, inputrec->awhParams, 1);
        bc_awh(cr, inputrec->awhParams);
    }

    if (inputrec->bRot)
    {
        snew_bc(cr, inputrec->rot, 1);
        bc_rot(cr, inputrec->rot);
    }
    if (inputrec->bIMD)
    {
        snew_bc(cr, inputrec->imd, 1);
        bc_imd(cr, inputrec->imd);
    }
    if (inputrec->eSwapCoords != eswapNO)
    {
        snew_bc(cr, inputrec->swap, 1);
        bc_swapions(cr, inputrec->swap);
    }
}

static void bc_moltype(const t_commrec *cr, t_symtab *symtab,
                       gmx_moltype_t *moltype)
{
    bc_string(cr, symtab, &moltype->name);
    bc_atoms(cr, symtab, &moltype->atoms);
    if (debug)
    {
        fprintf(debug, "after bc_atoms\n");
    }

    bc_ilists(cr, &moltype->ilist);
    bc_block(cr, &moltype->cgs);
    bc_blocka(cr, &moltype->excls);
}

static void bc_vector_of_rvec(const t_commrec *cr, std::vector<gmx::RVec> *vec)
{
    int numElements = vec->size();
    block_bc(cr, numElements);
    if (!MASTER(cr))
    {
        vec->resize(numElements);
    }
    if (numElements > 0)
    {
        nblock_bc(cr, numElements, as_rvec_array(vec->data()));
    }
}

static void bc_molblock(const t_commrec *cr, gmx_molblock_t *molb)
{
    block_bc(cr, molb->type);
    block_bc(cr, molb->nmol);
    bc_vector_of_rvec(cr, &molb->posres_xA);
    bc_vector_of_rvec(cr, &molb->posres_xB);
    if (debug)
    {
        fprintf(debug, "after bc_molblock\n");
    }
}

static void bc_atomtypes(const t_commrec *cr, t_atomtypes *atomtypes)
{
    block_bc(cr, atomtypes->nr);
}

/*! \brief Broadcasts ir and mtop from the master to all nodes in
 * cr->mpi_comm_mygroup. */
static
void bcast_ir_mtop(const t_commrec *cr, t_inputrec *inputrec, gmx_mtop_t *mtop)
{
    if (debug)
    {
        fprintf(debug, "in bc_data\n");
    }
    bc_inputrec(cr, inputrec);
    if (debug)
    {
        fprintf(debug, "after bc_inputrec\n");
    }
    bc_symtab(cr, &mtop->symtab);
    if (debug)
    {
        fprintf(debug, "after bc_symtab\n");
    }
    bc_string(cr, &mtop->symtab, &mtop->name);
    if (debug)
    {
        fprintf(debug, "after bc_name\n");
    }

    bc_ffparams(cr, &mtop->ffparams);

    int nmoltype = mtop->moltype.size();
    block_bc(cr, nmoltype);
    mtop->moltype.resize(nmoltype);
    for (gmx_moltype_t &moltype : mtop->moltype)
    {
        bc_moltype(cr, &mtop->symtab, &moltype);
    }

    block_bc(cr, mtop->bIntermolecularInteractions);
    if (mtop->bIntermolecularInteractions)
    {
<<<<<<< HEAD
        mtop->intermolecular_ilist = std::make_unique<InteractionLists>();
=======
        if (!MASTER(cr))
        {
            mtop->intermolecular_ilist = gmx::compat::make_unique<InteractionLists>();
        }
>>>>>>> 457d046b
        bc_ilists(cr, mtop->intermolecular_ilist.get());
    }

    int nmolblock = mtop->molblock.size();
    block_bc(cr, nmolblock);
    mtop->molblock.resize(nmolblock);
    for (gmx_molblock_t &molblock : mtop->molblock)
    {
        bc_molblock(cr, &molblock);
    }

    block_bc(cr, mtop->natoms);

    bc_atomtypes(cr, &mtop->atomtypes);

    bc_groups(cr, &mtop->symtab, mtop->natoms, &mtop->groups);

    GMX_RELEASE_ASSERT(!MASTER(cr) || mtop->haveMoleculeIndices, "mtop should have valid molecule indices");
    if (!MASTER(cr))
    {
        mtop->haveMoleculeIndices = true;

        gmx_mtop_finalize(mtop);
    }
}

void init_parallel(t_commrec *cr, t_inputrec *inputrec,
                   gmx_mtop_t *mtop)
{
    bcast_ir_mtop(cr, inputrec, mtop);
}<|MERGE_RESOLUTION|>--- conflicted
+++ resolved
@@ -836,14 +836,10 @@
     block_bc(cr, mtop->bIntermolecularInteractions);
     if (mtop->bIntermolecularInteractions)
     {
-<<<<<<< HEAD
-        mtop->intermolecular_ilist = std::make_unique<InteractionLists>();
-=======
         if (!MASTER(cr))
         {
-            mtop->intermolecular_ilist = gmx::compat::make_unique<InteractionLists>();
-        }
->>>>>>> 457d046b
+            mtop->intermolecular_ilist = std::make_unique<InteractionLists>();
+        }
         bc_ilists(cr, mtop->intermolecular_ilist.get());
     }
 
