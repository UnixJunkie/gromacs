/*
 * This file is part of the GROMACS molecular simulation package.
 *
 * Copyright (c) 2019,2020, by the GROMACS development team, led by
 * Mark Abraham, David van der Spoel, Berk Hess, and Erik Lindahl,
 * and including many others, as listed in the AUTHORS file in the
 * top-level source directory and at http://www.gromacs.org.
 *
 * GROMACS is free software; you can redistribute it and/or
 * modify it under the terms of the GNU Lesser General Public License
 * as published by the Free Software Foundation; either version 2.1
 * of the License, or (at your option) any later version.
 *
 * GROMACS is distributed in the hope that it will be useful,
 * but WITHOUT ANY WARRANTY; without even the implied warranty of
 * MERCHANTABILITY or FITNESS FOR A PARTICULAR PURPOSE.  See the GNU
 * Lesser General Public License for more details.
 *
 * You should have received a copy of the GNU Lesser General Public
 * License along with GROMACS; if not, see
 * http://www.gnu.org/licenses, or write to the Free Software Foundation,
 * Inc., 51 Franklin Street, Fifth Floor, Boston, MA  02110-1301  USA.
 *
 * If you want to redistribute modifications to GROMACS, please
 * consider that scientific software is very special. Version
 * control is crucial - bugs must be traceable. We will be happy to
 * consider code for inclusion in the official distribution, but
 * derived work must not be called official GROMACS. Details are found
 * in the README & COPYING files - if they are missing, get the
 * official version at http://www.gromacs.org.
 *
 * To help us fund GROMACS development, we humbly ask that you cite
 * the research papers on the package. Check out http://www.gromacs.org.
 */
/*! \internal \file
 * \brief Tests for the Leap-Frog integrator
 *
 *  The test creates a system of independent particles exerting constant
 *  external forces and makes several numerical integration timesteps.
 *  The results are compared with the analytical solution (for the systems
 *  without the temperature coupling) and with the pre-computed reference
 *  values. The tests use runners that are created for each available
 *  implementation of the tested algorithm.
 *
 * \todo Add tests for integrators with pressure control.
 * \todo Add PBC handling test.
 *
 * \author Artem Zhmurov <zhmurov@gmail.com>
 * \ingroup module_mdlib
 */

#include "gmxpre.h"

#include "config.h"

#include <assert.h>

#include <cmath>

#include <algorithm>
#include <unordered_map>
#include <vector>

#include <gtest/gtest.h>

#include "gromacs/hardware/device_management.h"
#include "gromacs/math/vec.h"
#include "gromacs/math/vectypes.h"
#include "gromacs/mdtypes/mdatom.h"
#include "gromacs/utility/stringutil.h"

#include "testutils/refdata.h"
#include "testutils/test_hardware_environment.h"
#include "testutils/testasserts.h"

#include "leapfrogtestdata.h"
#include "leapfrogtestrunners.h"

namespace gmx
{
namespace test
{
namespace
{

/*! \brief The parameters for the test.
 *
 * The test will run for combinations of:
 *
 * 1. Number of atoms
 * 2. Timestep
 * 3. Number of steps
 * 4. Velocity components
 * 5. Force components
 * 6. Number of temperature coupling groups
 */
struct LeapFrogTestParameters
{
    //! Total number of atoms
    int numAtoms;
    //! Timestep
    real timestep;
    //! Number of integration steps
    int numSteps;
    //! Initial velocity
    rvec v;
    //! Constant force
    rvec f;
    //! Number of temperature coupling group (zero for no temperature coupling)
    int numTCoupleGroups;
    //! Number of steps between pressure coupling steps (zero for no pressure coupling).
    int nstpcouple;
};

//! The set of parameters combinations to run the test on
const LeapFrogTestParameters parametersSets[] = {
    { 1, 0.001, 1, { 0.0, 0.0, 0.0 }, { 0.0, 0.0, 0.0 }, 0, 0 },      // Zero velocity and force
    { 1, 0.001, 1, { 0.0, 0.0, 0.0 }, { -3.0, 2.0, -1.0 }, 0, 0 },    // Zero velocity
    { 1, 0.001, 1, { 1.0, -2.0, 3.0 }, { 0.0, 0.0, 0.0 }, 0, 0 },     // Zero force
    { 1, 0.001, 1, { 1.0, -2.0, 3.0 }, { -3.0, 2.0, -1.0 }, 0, 0 },   // 1 particle
    { 10, 0.001, 1, { 1.0, -2.0, 3.0 }, { -3.0, 2.0, -1.0 }, 0, 0 },  // 10 particles
    { 100, 0.001, 1, { 1.0, -2.0, 3.0 }, { -3.0, 2.0, -1.0 }, 0, 0 }, // 100 particles
    { 300, 0.001, 1, { 1.0, -2.0, 3.0 }, { -3.0, 2.0, -1.0 }, 0, 0 }, // 300 particles
    { 1, 0.0005, 1, { 1.0, -2.0, 3.0 }, { -3.0, 2.0, -1.0 }, 0, 0 },  // 0.0005 ps timestep
    { 1, 0.001, 10, { 1.0, -2.0, 3.0 }, { -3.0, 2.0, -1.0 }, 0, 0 },  // 10 step
    { 1, 0.001, 100, { 1.0, -2.0, 3.0 }, { -3.0, 2.0, -1.0 }, 0, 0 }, // 100 steps
    { 100, 0.001, 1, { 1.0, -2.0, 3.0 }, { -3.0, 2.0, -1.0 }, 1, 0 }, // 1 temperature couple group
    { 100, 0.001, 1, { 1.0, -2.0, 3.0 }, { -3.0, 2.0, -1.0 }, 2, 0 }, // 2 temperature couple groups
    { 100, 0.001, 1, { 1.0, -2.0, 3.0 }, { -3.0, 2.0, -1.0 }, 10, 0 }, // 10 temperature couple groups
    { 100, 0.001, 10, { 1.0, -2.0, 3.0 }, { -3.0, 2.0, -1.0 }, 0, 1 }, // With pressure coupling
    { 100, 0.001, 10, { 1.0, -2.0, 3.0 }, { -3.0, 2.0, -1.0 }, 2, 1 }, // With both temperature and pressure coupling
    { 100, 0.001, 10, { 1.0, -2.0, 3.0 }, { -3.0, 2.0, -1.0 }, 0, 3 }
}; // Do pressure coupling not on every step


/*! \brief Test fixture for LeapFrog integrator.
 */
class LeapFrogTest : public ::testing::TestWithParam<LeapFrogTestParameters>
{
public:
    //! Reference data
    TestReferenceData refData_;
    //! Checker for reference data
    TestReferenceChecker checker_;

    LeapFrogTest() : checker_(refData_.rootChecker()) {}

<<<<<<< HEAD
=======
    //! Setup the runners one for all parameters sets
    static void SetUpTestCase()
    {
        //
        // All runners should be registered here under appropriate conditions
        //
        s_runners_["LeapFrogSimple"] = integrateLeapFrogSimple;
        if (GMX_GPU_CUDA && canComputeOnDevice())
        {
            s_runners_["LeapFrogGpu"] = integrateLeapFrogGpu;
        }
    }

>>>>>>> c278a3ed
    /*! \brief Test the numerical integrator against analytical solution for simple constant force case.
     *
     * \param[in]  tolerance  Tolerance
     * \param[in]  testData   Test data object
     * \param[in]  totalTime  Total numerical integration time
     */
    static void testAgainstAnalyticalSolution(FloatingPointTolerance  tolerance,
                                              const LeapFrogTestData& testData,
                                              const real              totalTime)
    {
        for (int i = 0; i < testData.numAtoms_; i++)
        {
            rvec xAnalytical;
            rvec vAnalytical;
            for (int d = 0; d < DIM; d++)
            {
                // Analytical solution for constant-force particle movement
                real x0 = testData.x0_[i][d];
                real v0 = testData.v0_[i][d];
                real f  = testData.f_[i][d];
                real im = testData.inverseMasses_[i];

                xAnalytical[d] = x0 + v0 * totalTime + 0.5 * f * totalTime * totalTime * im;
                vAnalytical[d] = v0 + f * totalTime * im;

                EXPECT_REAL_EQ_TOL(xAnalytical[d], testData.xPrime_[i][d], tolerance) << gmx::formatString(
                        "Coordinate %d of atom %d is different from analytical solution.", d, i);

                EXPECT_REAL_EQ_TOL(vAnalytical[d], testData.v_[i][d], tolerance) << gmx::formatString(
                        "Velocity component %d of atom %d is different from analytical solution.", d, i);
            }
        }
    }

    /*! \brief Test the numerical integrator against pre-computed reference values.
     *
     * \param[in]  testData   Test data object
     */
    void testAgainstReferenceData(const LeapFrogTestData& testData)
    {
        TestReferenceChecker finalPositionsRef(
                checker_.checkSequenceCompound("FinalPositions", testData.numAtoms_));
        for (int i = 0; i < testData.numAtoms_; i++)
        {
            const gmx::RVec&     xPrime = testData.xPrime_[i];
            TestReferenceChecker xPrimeRef(finalPositionsRef.checkCompound("Atom", nullptr));
            xPrimeRef.checkReal(xPrime[XX], "XX");
            xPrimeRef.checkReal(xPrime[YY], "YY");
            xPrimeRef.checkReal(xPrime[ZZ], "ZZ");
        }

        TestReferenceChecker finalVelocitiesRef(
                checker_.checkSequenceCompound("FinalVelocities", testData.numAtoms_));
        for (int i = 0; i < testData.numAtoms_; i++)
        {
            const gmx::RVec&     v = testData.v_[i];
            TestReferenceChecker vRef(finalVelocitiesRef.checkCompound("Atom", nullptr));
            vRef.checkReal(v[XX], "XX");
            vRef.checkReal(v[YY], "YY");
            vRef.checkReal(v[ZZ], "ZZ");
        }
    }
};

TEST_P(LeapFrogTest, SimpleIntegration)
{
    const auto& hardwareContexts = getTestHardwareEnvironment()->getHardwareContexts();
    for (const auto& context : hardwareContexts)
    {
        // Run only for supported options
        CodePath codePath = context->codePath();
        if (codePath == CodePath::CPU || (codePath == CodePath::GPU && GMX_GPU == GMX_GPU_CUDA))
        {
            context->activate();
            LeapFrogTestParameters parameters = GetParam();

            std::string testDescription = formatString(
                    "Testing on %s with %d atoms for %d timesteps with %d temperature coupling "
                    "groups and "
                    "%s pressure coupling (dt = %f, v0=(%f, %f, %f), f0=(%f, %f, %f), nstpcouple = "
                    "%d)",
                    context->description().c_str(), parameters.numAtoms, parameters.numSteps,
                    parameters.numTCoupleGroups, parameters.nstpcouple == 0 ? "without" : "with",
                    parameters.timestep, parameters.v[XX], parameters.v[YY], parameters.v[ZZ],
                    parameters.f[XX], parameters.f[YY], parameters.f[ZZ], parameters.nstpcouple);
            SCOPED_TRACE(testDescription);

            std::unique_ptr<LeapFrogTestData> testData = std::make_unique<LeapFrogTestData>(
                    parameters.numAtoms, parameters.timestep, parameters.v, parameters.f,
                    parameters.numTCoupleGroups, parameters.nstpcouple);

            switch (context->codePath())
            {
                case CodePath::CPU:
                    integrateLeapFrogSimple(testData.get(), parameters.numSteps);
                    break;
                case CodePath::GPU:
                    integrateLeapFrogGpu(testData.get(), parameters.numSteps);
                    break;
                default: FAIL() << "Unknown code path.";
            }

            real totalTime = parameters.numSteps * parameters.timestep;
            // TODO For the case of constant force, the numerical scheme is exact and
            //      the only source of errors is floating point arithmetic. Hence,
            //      the tolerance can be calculated.
            FloatingPointTolerance tolerance = absoluteTolerance(parameters.numSteps * 0.000005);

            // Test against the analytical solution (without temperature coupling)
            if (parameters.numTCoupleGroups == 0 && parameters.nstpcouple == 0)
            {
                testAgainstAnalyticalSolution(tolerance, *testData, totalTime);
            }

            checker_.setDefaultTolerance(tolerance);
            testAgainstReferenceData(*testData);
        }
    }
}

INSTANTIATE_TEST_CASE_P(WithParameters, LeapFrogTest, ::testing::ValuesIn(parametersSets));

} // namespace
} // namespace test
} // namespace gmx<|MERGE_RESOLUTION|>--- conflicted
+++ resolved
@@ -145,22 +145,6 @@
 
     LeapFrogTest() : checker_(refData_.rootChecker()) {}
 
-<<<<<<< HEAD
-=======
-    //! Setup the runners one for all parameters sets
-    static void SetUpTestCase()
-    {
-        //
-        // All runners should be registered here under appropriate conditions
-        //
-        s_runners_["LeapFrogSimple"] = integrateLeapFrogSimple;
-        if (GMX_GPU_CUDA && canComputeOnDevice())
-        {
-            s_runners_["LeapFrogGpu"] = integrateLeapFrogGpu;
-        }
-    }
-
->>>>>>> c278a3ed
     /*! \brief Test the numerical integrator against analytical solution for simple constant force case.
      *
      * \param[in]  tolerance  Tolerance
