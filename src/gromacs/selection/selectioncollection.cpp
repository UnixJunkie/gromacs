/*
 * This file is part of the GROMACS molecular simulation package.
 *
 * Copyright (c) 2010,2011,2012,2013,2014,2015, by the GROMACS development team, led by
 * Mark Abraham, David van der Spoel, Berk Hess, and Erik Lindahl,
 * and including many others, as listed in the AUTHORS file in the
 * top-level source directory and at http://www.gromacs.org.
 *
 * GROMACS is free software; you can redistribute it and/or
 * modify it under the terms of the GNU Lesser General Public License
 * as published by the Free Software Foundation; either version 2.1
 * of the License, or (at your option) any later version.
 *
 * GROMACS is distributed in the hope that it will be useful,
 * but WITHOUT ANY WARRANTY; without even the implied warranty of
 * MERCHANTABILITY or FITNESS FOR A PARTICULAR PURPOSE.  See the GNU
 * Lesser General Public License for more details.
 *
 * You should have received a copy of the GNU Lesser General Public
 * License along with GROMACS; if not, see
 * http://www.gnu.org/licenses, or write to the Free Software Foundation,
 * Inc., 51 Franklin Street, Fifth Floor, Boston, MA  02110-1301  USA.
 *
 * If you want to redistribute modifications to GROMACS, please
 * consider that scientific software is very special. Version
 * control is crucial - bugs must be traceable. We will be happy to
 * consider code for inclusion in the official distribution, but
 * derived work must not be called official GROMACS. Details are found
 * in the README & COPYING files - if they are missing, get the
 * official version at http://www.gromacs.org.
 *
 * To help us fund GROMACS development, we humbly ask that you cite
 * the research papers on the package. Check out http://www.gromacs.org.
 */
/*! \internal \file
 * \brief
 * Implements gmx::SelectionCollection.
 *
 * \author Teemu Murtola <teemu.murtola@gmail.com>
 * \ingroup module_selection
 */
#include "gmxpre.h"

#include "selectioncollection.h"

#include <cctype>
#include <cstdio>

#include <string>
#include <vector>

#include <boost/scoped_ptr.hpp>
#include <boost/shared_ptr.hpp>

#include "gromacs/fileio/trx.h"
#include "gromacs/onlinehelp/helpmanager.h"
#include "gromacs/onlinehelp/helpwritercontext.h"
#include "gromacs/options/basicoptions.h"
#include "gromacs/options/ioptionscontainer.h"
#include "gromacs/selection/selection.h"
#include "gromacs/selection/selhelp.h"
#include "gromacs/topology/topology.h"
#include "gromacs/utility/exceptions.h"
#include "gromacs/utility/filestream.h"
#include "gromacs/utility/gmxassert.h"
#include "gromacs/utility/smalloc.h"
#include "gromacs/utility/stringutil.h"
#include "gromacs/utility/textwriter.h"

#include "compiler.h"
#include "mempool.h"
#include "parser.h"
#include "poscalc.h"
#include "scanner.h"
#include "selectioncollection-impl.h"
#include "selelem.h"
#include "selmethod.h"
#include "symrec.h"

namespace gmx
{

/********************************************************************
 * SelectionCollection::Impl
 */

SelectionCollection::Impl::Impl()
    : maxAtomIndex_(0), debugLevel_(0), bExternalGroupsSet_(false), grps_(NULL)
{
    sc_.nvars     = 0;
    sc_.varstrs   = NULL;
    sc_.top       = NULL;
    gmx_ana_index_clear(&sc_.gall);
    sc_.mempool   = NULL;
    sc_.symtab.reset(new SelectionParserSymbolTable);
    gmx_ana_selmethod_register_defaults(sc_.symtab.get());
}


SelectionCollection::Impl::~Impl()
{
    clearSymbolTable();
    // The tree must be freed before the SelectionData objects, since the
    // tree may hold references to the position data in SelectionData.
    sc_.root.reset();
    sc_.sel.clear();
    for (int i = 0; i < sc_.nvars; ++i)
    {
        sfree(sc_.varstrs[i]);
    }
    sfree(sc_.varstrs);
    gmx_ana_index_deinit(&sc_.gall);
    if (sc_.mempool)
    {
        _gmx_sel_mempool_destroy(sc_.mempool);
    }
}


void
SelectionCollection::Impl::clearSymbolTable()
{
    sc_.symtab.reset();
}


namespace
{

/*! \brief
 * Reads a single selection line from stdin.
 *
 * \param[in]  inputStream   Stream to read from (typically the StandardInputStream).
 * \param[in]  statusWriter  Stream to print prompts to (if NULL, no output is done).
 * \param[out] line          The read line in stored here.
 * \returns true if something was read, false if at end of input.
 *
 * Handles line continuation, reading also the continuing line(s) in one call.
 */
bool promptLine(TextInputStream *inputStream, TextWriter *statusWriter,
                std::string *line)
{
    if (statusWriter != NULL)
    {
        statusWriter->writeString("> ");
    }
    if (!inputStream->readLine(line))
    {
        return false;
    }
    while (endsWith(*line, "\\\n"))
    {
        line->resize(line->length() - 2);
        if (statusWriter != NULL)
        {
            statusWriter->writeString("... ");
        }
        std::string buffer;
        // Return value ignored, buffer remains empty and works correctly
        // if there is nothing to read.
        inputStream->readLine(&buffer);
        line->append(buffer);
    }
    if (endsWith(*line, "\n"))
    {
        line->resize(line->length() - 1);
    }
    else if (statusWriter != NULL)
    {
        statusWriter->writeLine();
    }
    return true;
}

/*! \brief
 * Helper function for tokenizing the input and pushing them to the parser.
 *
 * \param     scanner       Tokenizer data structure.
 * \param     parserState   Parser data structure.
 * \param[in] bInteractive  Whether to operate in interactive mode.
 *
 * Repeatedly reads tokens using \p scanner and pushes them to the parser with
 * \p parserState until there is no more input, or until enough input is given
 * (only in interactive mode).
 */
int runParserLoop(yyscan_t scanner, _gmx_sel_yypstate *parserState,
                  bool bInteractive)
{
    int status    = YYPUSH_MORE;
    do
    {
        YYSTYPE value;
        YYLTYPE location;
        int     token = _gmx_sel_yylex(&value, &location, scanner);
        if (bInteractive && token == 0)
        {
            break;
        }
        status = _gmx_sel_yypush_parse(parserState, token, &value, &location, scanner);
    }
    while (status == YYPUSH_MORE);
    _gmx_sel_lexer_rethrow_exception_if_occurred(scanner);
    return status;
}

/*! \brief
 * Print current status in response to empty line in interactive input.
 *
 * \param[in] writer         Writer to use for the output.
 * \param[in] sc             Selection collection data structure.
 * \param[in] grps           Available index groups.
 * \param[in] firstSelection Index of first selection from this interactive
 *     session.
 * \param[in] maxCount       Maximum number of selections.
 * \param[in] context        Context to print for what the selections are for.
 * \param[in] bFirst         Whether this is the header that is printed before
 *     any user input.
 *
 * Prints the available index groups and currently provided selections.
 */
void printCurrentStatus(TextWriter *writer, gmx_ana_selcollection_t *sc,
                        gmx_ana_indexgrps_t *grps, size_t firstSelection,
                        int maxCount, const std::string &context, bool bFirst)
{
    if (grps != NULL)
    {
        writer->writeLine("Available static index groups:");
        gmx_ana_indexgrps_print(writer, grps, 0);
    }
    writer->writeString("Specify ");
    if (maxCount < 0)
    {
        writer->writeString("any number of selections");
    }
    else if (maxCount == 1)
    {
        writer->writeString("a selection");
    }
    else
    {
        writer->writeString(formatString("%d selections", maxCount));
    }
    writer->writeString(formatString("%s%s:\n",
                                     context.empty() ? "" : " ", context.c_str()));
    writer->writeString(formatString(
                                "(one per line, <enter> for status/groups, 'help' for help%s)\n",
                                maxCount < 0 ? ", Ctrl-D to end" : ""));
    if (!bFirst && (sc->nvars > 0 || sc->sel.size() > firstSelection))
    {
        writer->writeLine("Currently provided selections:");
        for (int i = 0; i < sc->nvars; ++i)
        {
            writer->writeString(formatString("     %s\n", sc->varstrs[i]));
        }
        for (size_t i = firstSelection; i < sc->sel.size(); ++i)
        {
            writer->writeString(formatString(
                                        " %2d. %s\n",
                                        static_cast<int>(i - firstSelection + 1),
                                        sc->sel[i]->selectionText()));
        }
        if (maxCount > 0)
        {
            const int remaining
                = maxCount - static_cast<int>(sc->sel.size() - firstSelection);
            writer->writeString(formatString(
                                        "(%d more selection%s required)\n",
                                        remaining, remaining > 1 ? "s" : ""));
        }
    }
}

/*! \brief
 * Prints selection help in interactive selection input.
 *
 * \param[in] writer Writer to use for the output.
 * \param[in] sc    Selection collection data structure.
 * \param[in] line  Line of user input requesting help (starting with `help`).
 *
 * Initializes the selection help if not yet initialized, and finds the help
 * topic based on words on the input line.
 */
void printHelp(TextWriter *writer, gmx_ana_selcollection_t *sc,
               const std::string &line)
{
    if (sc->rootHelp.get() == NULL)
    {
        sc->rootHelp = createSelectionHelpTopic();
    }
    HelpWriterContext context(&writer->stream(), eHelpOutputFormat_Console);
    HelpManager       manager(*sc->rootHelp, context);
    try
    {
        std::vector<std::string>                 topic = splitString(line);
        std::vector<std::string>::const_iterator value;
        // First item in the list is the 'help' token.
        for (value = topic.begin() + 1; value != topic.end(); ++value)
        {
            manager.enterTopic(*value);
        }
    }
    catch (const InvalidInputError &ex)
    {
        writer->writeLine(ex.what());
        return;
    }
    manager.writeCurrentTopic();
}

/*! \brief
 * Helper function that runs the parser once the tokenizer has been
 * initialized.
 *
 * \param[in,out] scanner       Scanner data structure.
 * \param[in]     inputStream   Stream to use for input (currently only with
 *      `bInteractive==true`).
 * \param[in]     bInteractive  Whether to use a line-based reading
 *      algorithm designed for interactive input.
 * \param[in]     maxnr   Maximum number of selections to parse
 *      (if -1, parse as many as provided by the user).
 * \param[in]     context Context to print for what the selections are for.
 * \returns       Vector of parsed selections.
 * \throws        std::bad_alloc if out of memory.
 * \throws        InvalidInputError if there is a parsing error.
 *
 * Used internally to implement parseInteractive(), parseFromFile() and
 * parseFromString().
 */
SelectionList runParser(yyscan_t scanner, TextInputStream *inputStream,
                        bool bInteractive, int maxnr, const std::string &context)
{
    boost::shared_ptr<void>  scannerGuard(scanner, &_gmx_sel_free_lexer);
    gmx_ana_selcollection_t *sc   = _gmx_sel_lexer_selcollection(scanner);
    gmx_ana_indexgrps_t     *grps = _gmx_sel_lexer_indexgrps(scanner);

    size_t                   oldCount = sc->sel.size();
    {
        boost::shared_ptr<_gmx_sel_yypstate> parserState(
                _gmx_sel_yypstate_new(), &_gmx_sel_yypstate_delete);
        if (bInteractive)
        {
            TextWriter *statusWriter = _gmx_sel_lexer_get_status_writer(scanner);
            if (statusWriter != NULL)
            {
                printCurrentStatus(statusWriter, sc, grps, oldCount, maxnr, context, true);
            }
            std::string line;
            int         status;
            while (promptLine(inputStream, statusWriter, &line))
            {
                if (statusWriter != NULL)
                {
                    line = stripString(line);
                    if (line.empty())
                    {
                        printCurrentStatus(statusWriter, sc, grps, oldCount, maxnr, context, false);
                        continue;
                    }
                    if (startsWith(line, "help")
                        && (line[4] == 0 || std::isspace(line[4])))
                    {
                        printHelp(statusWriter, sc, line);
                        continue;
                    }
                }
                line.append("\n");
                _gmx_sel_set_lex_input_str(scanner, line.c_str());
                status = runParserLoop(scanner, parserState.get(), true);
                if (status != YYPUSH_MORE)
                {
                    // TODO: Check if there is more input, and issue an
                    // error/warning if some input was ignored.
                    goto early_termination;
                }
            }
            {
                YYLTYPE location;
                status = _gmx_sel_yypush_parse(parserState.get(), 0, NULL,
                                               &location, scanner);
            }
            // TODO: Remove added selections from the collection if parsing failed?
            _gmx_sel_lexer_rethrow_exception_if_occurred(scanner);
early_termination:
            GMX_RELEASE_ASSERT(status == 0,
                               "Parser errors should have resulted in an exception");
        }
        else
        {
            int status = runParserLoop(scanner, parserState.get(), false);
            GMX_RELEASE_ASSERT(status == 0,
                               "Parser errors should have resulted in an exception");
        }
    }
    scannerGuard.reset();
    int nr = sc->sel.size() - oldCount;
    if (maxnr > 0 && nr != maxnr)
    {
        std::string message
            = formatString("Too few selections provided; got %d, expected %d",
                           nr, maxnr);
        GMX_THROW(InvalidInputError(message));
    }

    SelectionList                     result;
    SelectionDataList::const_iterator i;
    result.reserve(nr);
    for (i = sc->sel.begin() + oldCount; i != sc->sel.end(); ++i)
    {
        result.push_back(Selection(i->get()));
    }
    return result;
}

/*! \brief
 * Checks that index groups have valid atom indices.
 *
 * \param[in]    root    Root of selection tree to process.
 * \param[in]    natoms  Maximum number of atoms that the selections are set
 *     to evaluate.
 * \param        errors  Object for reporting any error messages.
 * \throws std::bad_alloc if out of memory.
 *
 * Recursively checks the selection tree for index groups.
 * Each found group is checked that it only contains atom indices that match
 * the topology/maximum number of atoms set for the selection collection.
 * Any issues are reported to \p errors.
 */
void checkExternalGroups(const SelectionTreeElementPointer &root,
                         int                                natoms,
                         ExceptionInitializer              *errors)
{
    if (root->type == SEL_CONST && root->v.type == GROUP_VALUE)
    {
        try
        {
            root->checkIndexGroup(natoms);
        }
        catch (const UserInputError &)
        {
            errors->addCurrentExceptionAsNested();
        }
    }

    SelectionTreeElementPointer child = root->child;
    while (child)
    {
        checkExternalGroups(child, natoms, errors);
        child = child->next;
    }
}

}   // namespace


void SelectionCollection::Impl::resolveExternalGroups(
        const SelectionTreeElementPointer &root,
        ExceptionInitializer              *errors)
{

    if (root->type == SEL_GROUPREF)
    {
        try
        {
            root->resolveIndexGroupReference(grps_, sc_.gall.isize);
        }
        catch (const UserInputError &)
        {
            errors->addCurrentExceptionAsNested();
        }
    }

    SelectionTreeElementPointer child = root->child;
    while (child)
    {
        resolveExternalGroups(child, errors);
        root->flags |= (child->flags & SEL_UNSORTED);
        child        = child->next;
    }
}


/********************************************************************
 * SelectionCollection
 */

SelectionCollection::SelectionCollection()
    : impl_(new Impl)
{
}


SelectionCollection::~SelectionCollection()
{
}


void
<<<<<<< HEAD
SelectionCollection::initOptions(IOptionsContainer *options)
=======
SelectionCollection::initOptions(Options             *options,
                                 SelectionTypeOption  selectionTypeOption)
>>>>>>> e081d633
{
    const char * const debug_levels[]
        = { "no", "basic", "compile", "eval", "full" };

    const char *const *postypes = PositionCalculationCollection::typeEnumValues;
    options->addOption(StringOption("selrpos")
                           .enumValueFromNullTerminatedArray(postypes)
                           .store(&impl_->rpost_).defaultValue(postypes[0])
                           .description("Selection reference positions"));
    if (selectionTypeOption == IncludeSelectionTypeOption)
    {
        options->addOption(StringOption("seltype")
                               .enumValueFromNullTerminatedArray(postypes)
                               .store(&impl_->spost_).defaultValue(postypes[0])
                               .description("Default selection output positions"));
    }
    else
    {
        impl_->spost_ = postypes[0];
    }
    GMX_RELEASE_ASSERT(impl_->debugLevel_ >= 0 && impl_->debugLevel_ <= 4,
                       "Debug level out of range");
    options->addOption(StringOption("seldebug").hidden(impl_->debugLevel_ == 0)
                           .enumValue(debug_levels)
                           .defaultValue(debug_levels[impl_->debugLevel_])
                           .storeEnumIndex(&impl_->debugLevel_)
                           .description("Print out selection trees for debugging"));
}


void
SelectionCollection::setReferencePosType(const char *type)
{
    GMX_RELEASE_ASSERT(type != NULL, "Cannot assign NULL position type");
    // Check that the type is valid, throw if it is not.
    e_poscalc_t  dummytype;
    int          dummyflags;
    PositionCalculationCollection::typeFromEnum(type, &dummytype, &dummyflags);
    impl_->rpost_ = type;
}


void
SelectionCollection::setOutputPosType(const char *type)
{
    GMX_RELEASE_ASSERT(type != NULL, "Cannot assign NULL position type");
    // Check that the type is valid, throw if it is not.
    e_poscalc_t  dummytype;
    int          dummyflags;
    PositionCalculationCollection::typeFromEnum(type, &dummytype, &dummyflags);
    impl_->spost_ = type;
}


void
SelectionCollection::setDebugLevel(int debugLevel)
{
    impl_->debugLevel_ = debugLevel;
}


void
SelectionCollection::setTopology(t_topology *top, int natoms)
{
    GMX_RELEASE_ASSERT(natoms > 0 || top != NULL,
                       "The number of atoms must be given if there is no topology");
    // Get the number of atoms from the topology if it is not given.
    if (natoms <= 0)
    {
        natoms = top->atoms.nr;
    }
    if (impl_->bExternalGroupsSet_)
    {
        ExceptionInitializer        errors("Invalid index group references encountered");
        SelectionTreeElementPointer root = impl_->sc_.root;
        while (root)
        {
            checkExternalGroups(root, natoms, &errors);
            root = root->next;
        }
        if (errors.hasNestedExceptions())
        {
            GMX_THROW(InconsistentInputError(errors));
        }
    }
    gmx_ana_selcollection_t *sc = &impl_->sc_;
    // Do this first, as it allocates memory, while the others don't throw.
    gmx_ana_index_init_simple(&sc->gall, natoms);
    sc->pcc.setTopology(top);
    sc->top = top;
}


void
SelectionCollection::setIndexGroups(gmx_ana_indexgrps_t *grps)
{
    GMX_RELEASE_ASSERT(grps == NULL || !impl_->bExternalGroupsSet_,
                       "Can only set external groups once or clear them afterwards");
    impl_->grps_               = grps;
    impl_->bExternalGroupsSet_ = true;

    ExceptionInitializer        errors("Invalid index group reference(s)");
    SelectionTreeElementPointer root = impl_->sc_.root;
    while (root)
    {
        impl_->resolveExternalGroups(root, &errors);
        root->checkUnsortedAtoms(true, &errors);
        root = root->next;
    }
    if (errors.hasNestedExceptions())
    {
        GMX_THROW(InconsistentInputError(errors));
    }
    for (size_t i = 0; i < impl_->sc_.sel.size(); ++i)
    {
        impl_->sc_.sel[i]->refreshName();
    }
}


bool
SelectionCollection::requiresTopology() const
{
    e_poscalc_t  type;
    int          flags;

    if (!impl_->rpost_.empty())
    {
        flags = 0;
        // Should not throw, because has been checked earlier.
        PositionCalculationCollection::typeFromEnum(impl_->rpost_.c_str(),
                                                    &type, &flags);
        if (type != POS_ATOM)
        {
            return true;
        }
    }
    if (!impl_->spost_.empty())
    {
        flags = 0;
        // Should not throw, because has been checked earlier.
        PositionCalculationCollection::typeFromEnum(impl_->spost_.c_str(),
                                                    &type, &flags);
        if (type != POS_ATOM)
        {
            return true;
        }
    }

    SelectionTreeElementPointer sel = impl_->sc_.root;
    while (sel)
    {
        if (_gmx_selelem_requires_top(*sel))
        {
            return true;
        }
        sel = sel->next;
    }
    return false;
}


bool
SelectionCollection::requiresIndexGroups() const
{
    SelectionTreeElementPointer sel = impl_->sc_.root;
    while (sel)
    {
        if (sel->requiresIndexGroups())
        {
            return true;
        }
        sel = sel->next;
    }
    return false;
}


SelectionList
SelectionCollection::parseFromStdin(int count, bool bInteractive,
                                    const std::string &context)
{
    return parseInteractive(count, &StandardInputStream::instance(),
                            bInteractive ? &TextOutputFile::standardError() : NULL,
                            context);
}

SelectionList
SelectionCollection::parseInteractive(int                count,
                                      TextInputStream   *inputStream,
                                      TextOutputStream  *statusStream,
                                      const std::string &context)
{
    yyscan_t scanner;

    boost::scoped_ptr<TextWriter> statusWriter;
    if (statusStream != NULL)
    {
        statusWriter.reset(new TextWriter(statusStream));
        statusWriter->wrapperSettings().setLineLength(78);
    }
    _gmx_sel_init_lexer(&scanner, &impl_->sc_, statusWriter.get(),
                        count, impl_->bExternalGroupsSet_, impl_->grps_);
    return runParser(scanner, inputStream, true, count, context);
}


SelectionList
SelectionCollection::parseFromFile(const std::string &filename)
{

    try
    {
        yyscan_t      scanner;
        TextInputFile file(filename);
        // TODO: Exception-safe way of using the lexer.
        _gmx_sel_init_lexer(&scanner, &impl_->sc_, NULL, -1,
                            impl_->bExternalGroupsSet_,
                            impl_->grps_);
        _gmx_sel_set_lex_input_file(scanner, file.handle());
        return runParser(scanner, NULL, false, -1, std::string());
    }
    catch (GromacsException &ex)
    {
        ex.prependContext(formatString(
                                  "Error in parsing selections from file '%s'",
                                  filename.c_str()));
        throw;
    }
}


SelectionList
SelectionCollection::parseFromString(const std::string &str)
{
    yyscan_t scanner;

    _gmx_sel_init_lexer(&scanner, &impl_->sc_, NULL, -1,
                        impl_->bExternalGroupsSet_,
                        impl_->grps_);
    _gmx_sel_set_lex_input_str(scanner, str.c_str());
    return runParser(scanner, NULL, false, -1, std::string());
}


void
SelectionCollection::compile()
{
    if (impl_->sc_.top == NULL && requiresTopology())
    {
        GMX_THROW(InconsistentInputError("Selection requires topology information, but none provided"));
    }
    if (!impl_->bExternalGroupsSet_)
    {
        setIndexGroups(NULL);
    }
    if (impl_->debugLevel_ >= 1)
    {
        printTree(stderr, false);
    }

    SelectionCompiler compiler;
    compiler.compile(this);

    if (impl_->debugLevel_ >= 1)
    {
        std::fprintf(stderr, "\n");
        printTree(stderr, false);
        std::fprintf(stderr, "\n");
        impl_->sc_.pcc.printTree(stderr);
        std::fprintf(stderr, "\n");
    }
    impl_->sc_.pcc.initEvaluation();
    if (impl_->debugLevel_ >= 1)
    {
        impl_->sc_.pcc.printTree(stderr);
        std::fprintf(stderr, "\n");
    }

    // TODO: It would be nicer to associate the name of the selection option
    // (if available) to the error message.
    SelectionDataList::const_iterator iter;
    for (iter = impl_->sc_.sel.begin(); iter != impl_->sc_.sel.end(); ++iter)
    {
        const internal::SelectionData &sel = **iter;
        if (sel.hasFlag(efSelection_OnlyAtoms))
        {
            if (!sel.hasOnlyAtoms())
            {
                std::string message = formatString(
                            "Selection '%s' does not evaluate to individual atoms. "
                            "This is not allowed in this context.",
                            sel.selectionText());
                GMX_THROW(InvalidInputError(message));
            }
        }
        if (sel.hasFlag(efSelection_DisallowEmpty))
        {
            if (sel.posCount() == 0)
            {
                std::string message = formatString(
                            "Selection '%s' never matches any atoms.",
                            sel.selectionText());
                GMX_THROW(InvalidInputError(message));
            }
        }
    }
}


void
SelectionCollection::evaluate(t_trxframe *fr, t_pbc *pbc)
{
    if (fr->natoms <= impl_->maxAtomIndex_)
    {
        std::string message = formatString(
                    "Trajectory has less atoms (%d) than what is required for "
                    "evaluating the provided selections (atoms up to index %d "
                    "are required).", fr->natoms, impl_->maxAtomIndex_ + 1);
        GMX_THROW(InconsistentInputError(message));
    }
    impl_->sc_.pcc.initFrame();

    SelectionEvaluator evaluator;
    evaluator.evaluate(this, fr, pbc);

    if (impl_->debugLevel_ >= 3)
    {
        std::fprintf(stderr, "\n");
        printTree(stderr, true);
    }
}


void
SelectionCollection::evaluateFinal(int nframes)
{
    SelectionEvaluator evaluator;
    evaluator.evaluateFinal(this, nframes);
}


void
SelectionCollection::printTree(FILE *fp, bool bValues) const
{
    SelectionTreeElementPointer sel = impl_->sc_.root;
    while (sel)
    {
        _gmx_selelem_print_tree(fp, *sel, bValues, 0);
        sel = sel->next;
    }
}


void
SelectionCollection::printXvgrInfo(FILE *out) const
{
    const gmx_ana_selcollection_t &sc = impl_->sc_;
    std::fprintf(out, "# Selections:\n");
    for (int i = 0; i < sc.nvars; ++i)
    {
        std::fprintf(out, "#   %s\n", sc.varstrs[i]);
    }
    for (size_t i = 0; i < sc.sel.size(); ++i)
    {
        std::fprintf(out, "#   %s\n", sc.sel[i]->selectionText());
    }
    std::fprintf(out, "#\n");
}

} // namespace gmx<|MERGE_RESOLUTION|>--- conflicted
+++ resolved
@@ -495,12 +495,8 @@
 
 
 void
-<<<<<<< HEAD
-SelectionCollection::initOptions(IOptionsContainer *options)
-=======
-SelectionCollection::initOptions(Options             *options,
+SelectionCollection::initOptions(IOptionsContainer   *options,
                                  SelectionTypeOption  selectionTypeOption)
->>>>>>> e081d633
 {
     const char * const debug_levels[]
         = { "no", "basic", "compile", "eval", "full" };
