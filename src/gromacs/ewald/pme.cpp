/*
 * This file is part of the GROMACS molecular simulation package.
 *
 * Copyright (c) 1991-2000, University of Groningen, The Netherlands.
 * Copyright (c) 2001-2004, The GROMACS development team.
 * Copyright (c) 2013,2014,2015,2016,2017 The GROMACS development team.
 * Copyright (c) 2018,2019,2020,2021, by the GROMACS development team, led by
 * Mark Abraham, David van der Spoel, Berk Hess, and Erik Lindahl,
 * and including many others, as listed in the AUTHORS file in the
 * top-level source directory and at http://www.gromacs.org.
 *
 * GROMACS is free software; you can redistribute it and/or
 * modify it under the terms of the GNU Lesser General Public License
 * as published by the Free Software Foundation; either version 2.1
 * of the License, or (at your option) any later version.
 *
 * GROMACS is distributed in the hope that it will be useful,
 * but WITHOUT ANY WARRANTY; without even the implied warranty of
 * MERCHANTABILITY or FITNESS FOR A PARTICULAR PURPOSE.  See the GNU
 * Lesser General Public License for more details.
 *
 * You should have received a copy of the GNU Lesser General Public
 * License along with GROMACS; if not, see
 * http://www.gnu.org/licenses, or write to the Free Software Foundation,
 * Inc., 51 Franklin Street, Fifth Floor, Boston, MA  02110-1301  USA.
 *
 * If you want to redistribute modifications to GROMACS, please
 * consider that scientific software is very special. Version
 * control is crucial - bugs must be traceable. We will be happy to
 * consider code for inclusion in the official distribution, but
 * derived work must not be called official GROMACS. Details are found
 * in the README & COPYING files - if they are missing, get the
 * official version at http://www.gromacs.org.
 *
 * To help us fund GROMACS development, we humbly ask that you cite
 * the research papers on the package. Check out http://www.gromacs.org.
 */
/*! \internal \file
 *
 * \brief This file contains function definitions necessary for
 * computing energies and forces for the PME long-ranged part (Coulomb
 * and LJ).
 *
 * \author Erik Lindahl <erik@kth.se>
 * \author Berk Hess <hess@kth.se>
 * \ingroup module_ewald
 */
/* IMPORTANT FOR DEVELOPERS:
 *
 * Triclinic pme stuff isn't entirely trivial, and we've experienced
 * some bugs during development (many of them due to me). To avoid
 * this in the future, please check the following things if you make
 * changes in this file:
 *
 * 1. You should obtain identical (at least to the PME precision)
 *    energies, forces, and virial for
 *    a rectangular box and a triclinic one where the z (or y) axis is
 *    tilted a whole box side. For instance you could use these boxes:
 *
 *    rectangular       triclinic
 *     2  0  0           2  0  0
 *     0  2  0           0  2  0
 *     0  0  6           2  2  6
 *
 * 2. You should check the energy conservation in a triclinic box.
 *
 * It might seem an overkill, but better safe than sorry.
 * /Erik 001109
 */

#include "gmxpre.h"

#include "pme.h"

#include "config.h"

#include <cassert>
#include <cmath>
#include <cstdio>
#include <cstdlib>
#include <cstring>

#include <algorithm>
#include <list>

#include "gromacs/domdec/domdec.h"
#include "gromacs/ewald/ewald_utils.h"
#include "gromacs/fft/parallel_3dfft.h"
#include "gromacs/fileio/pdbio.h"
#include "gromacs/gmxlib/network.h"
#include "gromacs/gmxlib/nrnb.h"
#include "gromacs/hardware/hw_info.h"
#include "gromacs/math/gmxcomplex.h"
#include "gromacs/math/invertmatrix.h"
#include "gromacs/math/units.h"
#include "gromacs/math/vec.h"
#include "gromacs/math/vectypes.h"
#include "gromacs/mdtypes/commrec.h"
#include "gromacs/mdtypes/forcerec.h"
#include "gromacs/mdtypes/inputrec.h"
#include "gromacs/mdtypes/md_enums.h"
#include "gromacs/mdtypes/simulation_workload.h"
#include "gromacs/pbcutil/pbc.h"
#include "gromacs/timing/cyclecounter.h"
#include "gromacs/timing/wallcycle.h"
#include "gromacs/timing/walltime_accounting.h"
#include "gromacs/topology/topology.h"
#include "gromacs/utility/basedefinitions.h"
#include "gromacs/utility/cstringutil.h"
#include "gromacs/utility/exceptions.h"
#include "gromacs/utility/fatalerror.h"
#include "gromacs/utility/gmxmpi.h"
#include "gromacs/utility/gmxomp.h"
#include "gromacs/utility/logger.h"
#include "gromacs/utility/real.h"
#include "gromacs/utility/smalloc.h"
#include "gromacs/utility/message_string_collector.h"
#include "gromacs/utility/unique_cptr.h"

#include "calculate_spline_moduli.h"
#include "pme_gather.h"
#include "pme_gpu_internal.h"
#include "pme_grid.h"
#include "pme_internal.h"
#include "pme_redistribute.h"
#include "pme_solve.h"
#include "pme_spline_work.h"
#include "pme_spread.h"

//NOLINTNEXTLINE(cppcoreguidelines-avoid-non-const-global-variables)
bool g_allowPmeWithSyclForTesting = false;

bool pme_gpu_supports_build(std::string* error)
{
    gmx::MessageStringCollector errorReasons;
    // Before changing the prefix string, make sure that it is not searched for in regression tests.
    errorReasons.startContext("PME GPU does not support:");
    errorReasons.appendIf(GMX_DOUBLE, "Double-precision build of GROMACS.");
    errorReasons.appendIf(!GMX_GPU, "Non-GPU build of GROMACS.");
    errorReasons.appendIf(GMX_GPU_SYCL && !g_allowPmeWithSyclForTesting, "SYCL build."); // SYCL-TODO
    errorReasons.finishContext();
    if (error != nullptr)
    {
        *error = errorReasons.toString();
    }
    return errorReasons.isEmpty();
}

bool pme_gpu_supports_hardware(const gmx_hw_info_t gmx_unused& hwinfo, std::string* error)
{
    gmx::MessageStringCollector errorReasons;
    // Before changing the prefix string, make sure that it is not searched for in regression tests.
    errorReasons.startContext("PME GPU does not support:");
#ifdef __APPLE__
    errorReasons.appendIf(GMX_GPU_OPENCL, "Apple OS X operating system");
#endif
    errorReasons.finishContext();
    if (error != nullptr)
    {
        *error = errorReasons.toString();
    }
    return errorReasons.isEmpty();
}

bool pme_gpu_supports_input(const t_inputrec& ir, std::string* error)
{
    gmx::MessageStringCollector errorReasons;
    // Before changing the prefix string, make sure that it is not searched for in regression tests.
    errorReasons.startContext("PME GPU does not support:");
    errorReasons.appendIf(!EEL_PME(ir.coulombtype),
                          "Systems that do not use PME for electrostatics.");
    errorReasons.appendIf((ir.pme_order != 4), "Interpolation orders other than 4.");
    errorReasons.appendIf(EVDW_PME(ir.vdwtype), "Lennard-Jones PME.");
    errorReasons.appendIf(!EI_DYNAMICS(ir.eI), "Non-dynamical integrator (use md, sd, etc).");
    errorReasons.finishContext();
    if (error != nullptr)
    {
        *error = errorReasons.toString();
    }
    return errorReasons.isEmpty();
}

bool pme_gpu_mixed_mode_supports_input(const t_inputrec& ir, std::string* error)
{
    gmx::MessageStringCollector errorReasons;
    // Before changing the prefix string, make sure that it is not searched for in regression tests.
    errorReasons.startContext("PME GPU in Mixed mode does not support:");
    errorReasons.appendIf(ir.efep != FreeEnergyPerturbationType::No, "Free Energy Perturbation.");
    errorReasons.finishContext();
    if (error != nullptr)
    {
        *error = errorReasons.toString();
    }
    return errorReasons.isEmpty();
}

/*! \brief \libinternal
 * Finds out if PME with given inputs is possible to run on GPU.
 * This function is an internal final check, validating the whole PME structure on creation,
 * but it still duplicates the preliminary checks from the above (externally exposed) pme_gpu_supports_input() - just in case.
 *
 * \param[in]  pme          The PME structure.
 * \param[out] error        The error message if the input is not supported on GPU.
 * \returns                 True if this PME input is possible to run on GPU, false otherwise.
 */
static bool pme_gpu_check_restrictions(const gmx_pme_t* pme, std::string* error)
{
    gmx::MessageStringCollector errorReasons;
    // Before changing the prefix string, make sure that it is not searched for in regression tests.
    errorReasons.startContext("PME GPU does not support:");
    errorReasons.appendIf((pme->nnodes != 1), "PME decomposition.");
    errorReasons.appendIf((pme->pme_order != 4), "interpolation orders other than 4.");
    errorReasons.appendIf(pme->doLJ, "Lennard-Jones PME.");
    errorReasons.appendIf(GMX_DOUBLE, "Double precision build of GROMACS.");
    errorReasons.appendIf(!GMX_GPU, "Non-GPU build of GROMACS.");
    errorReasons.appendIf(GMX_GPU_SYCL && !g_allowPmeWithSyclForTesting, "SYCL build of GROMACS."); // SYCL-TODO
    errorReasons.finishContext();
    if (error != nullptr)
    {
        *error = errorReasons.toString();
    }
    return errorReasons.isEmpty();
}

PmeRunMode pme_run_mode(const gmx_pme_t* pme)
{
    GMX_ASSERT(pme != nullptr, "Expecting valid PME data pointer");
    return pme->runMode;
}

gmx::PinningPolicy pme_get_pinning_policy()
{
    return gmx::PinningPolicy::PinnedIfSupported;
}

/*! \brief Number of bytes in a cache line.
 *
 * Must also be a multiple of the SIMD and SIMD4 register size, to
 * preserve alignment.
 */
const int gmxCacheLineSize = 64;

//! Set up coordinate communication
static void setup_coordinate_communication(PmeAtomComm* atc)
{
    int nslab, n, i;
    int fw, bw;

    nslab = atc->nslab;

    n = 0;
    for (i = 1; i <= nslab / 2; i++)
    {
        fw = (atc->nodeid + i) % nslab;
        bw = (atc->nodeid - i + nslab) % nslab;
        if (n < nslab - 1)
        {
            atc->slabCommSetup[n].node_dest = fw;
            atc->slabCommSetup[n].node_src  = bw;
            n++;
        }
        if (n < nslab - 1)
        {
            atc->slabCommSetup[n].node_dest = bw;
            atc->slabCommSetup[n].node_src  = fw;
            n++;
        }
    }
}

/*! \brief Round \p n up to the next multiple of \p f */
static int mult_up(int n, int f)
{
    return ((n + f - 1) / f) * f;
}

/*! \brief Return estimate of the load imbalance from the PME grid not being a good match for the number of PME ranks */
static double estimate_pme_load_imbalance(struct gmx_pme_t* pme)
{
    int    nma, nmi;
    double n1, n2, n3;

    nma = pme->nnodes_major;
    nmi = pme->nnodes_minor;

    n1 = mult_up(pme->nkx, nma) * mult_up(pme->nky, nmi) * pme->nkz;
    n2 = mult_up(pme->nkx, nma) * mult_up(pme->nkz, nmi) * pme->nky;
    n3 = mult_up(pme->nky, nma) * mult_up(pme->nkz, nmi) * pme->nkx;

    /* pme_solve is roughly double the cost of an fft */

    return (n1 + n2 + 3 * n3) / static_cast<double>(6 * pme->nkx * pme->nky * pme->nkz);
}

#ifndef DOXYGEN

PmeAtomComm::PmeAtomComm(MPI_Comm   PmeMpiCommunicator,
                         const int  numThreads,
                         const int  pmeOrder,
                         const int  dimIndex,
                         const bool doSpread) :
    dimind(dimIndex), bSpread(doSpread), pme_order(pmeOrder), nthread(numThreads), spline(nthread)
{
    if (PmeMpiCommunicator != MPI_COMM_NULL)
    {
        mpi_comm = PmeMpiCommunicator;
#    if GMX_MPI
        MPI_Comm_size(mpi_comm, &nslab);
        MPI_Comm_rank(mpi_comm, &nodeid);
#    endif
    }
    if (debug)
    {
        fprintf(debug, "For PME atom communication in dimind %d: nslab %d rank %d\n", dimind, nslab, nodeid);
    }

    if (nslab > 1)
    {
        slabCommSetup.resize(nslab);
        setup_coordinate_communication(this);

        count_thread.resize(nthread);
        for (auto& countThread : count_thread)
        {
            countThread.resize(nslab);
        }
    }

    if (nthread > 1)
    {
        threadMap.resize(nthread);

#    pragma omp parallel for num_threads(nthread) schedule(static)
        for (int thread = 0; thread < nthread; thread++)
        {
            try
            {
                /* Allocate buffer with padding to avoid cache polution */
                threadMap[thread].nBuffer.resize(nthread + 2 * gmxCacheLineSize);
                threadMap[thread].n = threadMap[thread].nBuffer.data() + gmxCacheLineSize;
            }
            GMX_CATCH_ALL_AND_EXIT_WITH_FATAL_ERROR
        }
    }
}

#endif // !DOXYGEN

/*! \brief Initialize data structure for communication */
static void init_overlap_comm(pme_overlap_t* ol, int norder, MPI_Comm comm, int nnodes, int nodeid, int ndata, int commplainsize)
{
    gmx_bool bCont;

    ol->mpi_comm = comm;
    ol->nnodes   = nnodes;
    ol->nodeid   = nodeid;

    /* Linear translation of the PME grid won't affect reciprocal space
     * calculations, so to optimize we only interpolate "upwards",
     * which also means we only have to consider overlap in one direction.
     * I.e., particles on this node might also be spread to grid indices
     * that belong to higher nodes (modulo nnodes)
     */

    ol->s2g0.resize(ol->nnodes + 1);
    ol->s2g1.resize(ol->nnodes);
    if (debug)
    {
        fprintf(debug, "PME slab boundaries:");
    }
    for (int i = 0; i < nnodes; i++)
    {
        /* s2g0 the local interpolation grid start.
         * s2g1 the local interpolation grid end.
         * Since in calc_pidx we divide particles, and not grid lines,
         * spatially uniform along dimension x or y, we need to round
         * s2g0 down and s2g1 up.
         */
        ol->s2g0[i] = (i * ndata + 0) / nnodes;
        ol->s2g1[i] = ((i + 1) * ndata + nnodes - 1) / nnodes + norder - 1;

        if (debug)
        {
            fprintf(debug, "  %3d %3d", ol->s2g0[i], ol->s2g1[i]);
        }
    }
    ol->s2g0[nnodes] = ndata;
    if (debug)
    {
        fprintf(debug, "\n");
    }

    /* Determine with how many nodes we need to communicate the grid overlap */
    int testRankCount = 0;
    do
    {
        testRankCount++;
        bCont = FALSE;
        for (int i = 0; i < nnodes; i++)
        {
            if ((i + testRankCount < nnodes && ol->s2g1[i] > ol->s2g0[i + testRankCount])
                || (i + testRankCount >= nnodes && ol->s2g1[i] > ol->s2g0[i + testRankCount - nnodes] + ndata))
            {
                bCont = TRUE;
            }
        }
    } while (bCont && testRankCount < nnodes);

    ol->comm_data.resize(testRankCount - 1);
    ol->send_size = 0;

    for (size_t b = 0; b < ol->comm_data.size(); b++)
    {
        pme_grid_comm_t* pgc = &ol->comm_data[b];

        /* Send */
        pgc->send_id  = (ol->nodeid + (b + 1)) % ol->nnodes;
        int fft_start = ol->s2g0[pgc->send_id];
        int fft_end   = ol->s2g0[pgc->send_id + 1];
        if (pgc->send_id < nodeid)
        {
            fft_start += ndata;
            fft_end += ndata;
        }
        int send_index1  = ol->s2g1[nodeid];
        send_index1      = std::min(send_index1, fft_end);
        pgc->send_index0 = fft_start;
        pgc->send_nindex = std::max(0, send_index1 - pgc->send_index0);
        ol->send_size += pgc->send_nindex;

        /* We always start receiving to the first index of our slab */
        pgc->recv_id    = (ol->nodeid - (b + 1) + ol->nnodes) % ol->nnodes;
        fft_start       = ol->s2g0[ol->nodeid];
        fft_end         = ol->s2g0[ol->nodeid + 1];
        int recv_index1 = ol->s2g1[pgc->recv_id];
        if (pgc->recv_id > nodeid)
        {
            recv_index1 -= ndata;
        }
        recv_index1      = std::min(recv_index1, fft_end);
        pgc->recv_index0 = fft_start;
        pgc->recv_nindex = std::max(0, recv_index1 - pgc->recv_index0);
    }

#if GMX_MPI
    /* Communicate the buffer sizes to receive */
    MPI_Status stat;
    for (size_t b = 0; b < ol->comm_data.size(); b++)
    {
        MPI_Sendrecv(&ol->send_size,
                     1,
                     MPI_INT,
                     ol->comm_data[b].send_id,
                     b,
                     &ol->comm_data[b].recv_size,
                     1,
                     MPI_INT,
                     ol->comm_data[b].recv_id,
                     b,
                     ol->mpi_comm,
                     &stat);
    }
#endif

    /* For non-divisible grid we need pme_order iso pme_order-1 */
    ol->sendbuf.resize(norder * commplainsize);
    ol->recvbuf.resize(norder * commplainsize);
}

int minimalPmeGridSize(int pmeOrder)
{
    /* The actual grid size limitations are:
     *   serial:        >= pme_order
     *   DD, no OpenMP: >= 2*(pme_order - 1)
     *   DD, OpenMP:    >= pme_order + 1
     * But we use the maximum for simplicity since in practice there is not
     * much performance difference between pme_order and 2*(pme_order -1).
     */
    int minimalSize = 2 * (pmeOrder - 1);

    GMX_RELEASE_ASSERT(pmeOrder >= 3, "pmeOrder has to be >= 3");
    GMX_RELEASE_ASSERT(minimalSize >= pmeOrder + 1, "The grid size should be >= pmeOrder + 1");

    return minimalSize;
}

bool gmx_pme_check_restrictions(int pme_order, int nkx, int nky, int nkz, int numPmeDomainsAlongX, bool useThreads, bool errorsAreFatal)
{
    if (pme_order > PME_ORDER_MAX)
    {
        if (!errorsAreFatal)
        {
            return false;
        }

        std::string message = gmx::formatString(
                "pme_order (%d) is larger than the maximum allowed value (%d). Modify and "
                "recompile the code if you really need such a high order.",
                pme_order,
                PME_ORDER_MAX);
        GMX_THROW(gmx::InconsistentInputError(message));
    }

    const int minGridSize = minimalPmeGridSize(pme_order);
    if (nkx < minGridSize || nky < minGridSize || nkz < minGridSize)
    {
        if (!errorsAreFatal)
        {
            return false;
        }
        std::string message =
                gmx::formatString("The PME grid sizes need to be >= 2*(pme_order-1) (%d)", minGridSize);
        GMX_THROW(gmx::InconsistentInputError(message));
    }

    /* Check for a limitation of the (current) sum_fftgrid_dd code.
     * We only allow multiple communication pulses in dim 1, not in dim 0.
     */
    if (useThreads
        && (nkx < numPmeDomainsAlongX * pme_order && nkx != numPmeDomainsAlongX * (pme_order - 1)))
    {
        if (!errorsAreFatal)
        {
            return false;
        }
        gmx_fatal(FARGS,
                  "The number of PME grid lines per rank along x is %g. But when using OpenMP "
                  "threads, the number of grid lines per rank along x should be >= pme_order (%d) "
                  "or = pmeorder-1. To resolve this issue, use fewer ranks along x (and possibly "
                  "more along y and/or z) by specifying -dd manually.",
                  nkx / static_cast<double>(numPmeDomainsAlongX),
                  pme_order);
    }

    return true;
}

/*! \brief Round \p enumerator */
static int div_round_up(int enumerator, int denominator)
{
    return (enumerator + denominator - 1) / denominator;
}

gmx_pme_t* gmx_pme_init(const t_commrec*     cr,
                        const NumPmeDomains& numPmeDomains,
                        const t_inputrec*    ir,
                        gmx_bool             bFreeEnergy_q,
                        gmx_bool             bFreeEnergy_lj,
                        gmx_bool             bReproducible,
                        real                 ewaldcoeff_q,
                        real                 ewaldcoeff_lj,
                        int                  nthread,
                        PmeRunMode           runMode,
                        PmeGpu*              pmeGpu,
                        const DeviceContext* deviceContext,
                        const DeviceStream*  deviceStream,
                        const PmeGpuProgram* pmeGpuProgram,
                        const gmx::MDLogger& mdlog)
{
    int  use_threads, sum_use_threads, i;
    ivec ndata;

    if (debug)
    {
        fprintf(debug, "Creating PME data structures.\n");
    }

    gmx::unique_cptr<gmx_pme_t, gmx_pme_destroy> pme(new gmx_pme_t());

    pme->buf_nalloc = 0;

    pme->nnodes  = 1;
    pme->bPPnode = TRUE;

    pme->nnodes_major = numPmeDomains.x;
    pme->nnodes_minor = numPmeDomains.y;

    if (numPmeDomains.x * numPmeDomains.y > 1)
    {
        pme->mpi_comm = cr->mpi_comm_mygroup;

#if GMX_MPI
        MPI_Comm_rank(pme->mpi_comm, &pme->nodeid);
        MPI_Comm_size(pme->mpi_comm, &pme->nnodes);
#endif
        if (pme->nnodes != numPmeDomains.x * numPmeDomains.y)
        {
            gmx_incons("PME rank count mismatch");
        }
    }
    else
    {
        pme->mpi_comm = MPI_COMM_NULL;
    }

    if (pme->nnodes == 1)
    {
        pme->mpi_comm_d[0] = MPI_COMM_NULL;
        pme->mpi_comm_d[1] = MPI_COMM_NULL;
        pme->ndecompdim    = 0;
        pme->nodeid_major  = 0;
        pme->nodeid_minor  = 0;
    }
    else
    {
        if (numPmeDomains.y == 1)
        {
            pme->mpi_comm_d[0] = pme->mpi_comm;
            pme->mpi_comm_d[1] = MPI_COMM_NULL;
            pme->ndecompdim    = 1;
            pme->nodeid_major  = pme->nodeid;
            pme->nodeid_minor  = 0;
        }
        else if (numPmeDomains.x == 1)
        {
            pme->mpi_comm_d[0] = MPI_COMM_NULL;
            pme->mpi_comm_d[1] = pme->mpi_comm;
            pme->ndecompdim    = 1;
            pme->nodeid_major  = 0;
            pme->nodeid_minor  = pme->nodeid;
        }
        else
        {
            if (pme->nnodes % numPmeDomains.x != 0)
            {
                gmx_incons(
                        "For 2D PME decomposition, #PME ranks must be divisible by the number of "
                        "domains along x");
            }
            pme->ndecompdim = 2;

#if GMX_MPI
            MPI_Comm_split(pme->mpi_comm,
                           pme->nodeid % numPmeDomains.y,
                           pme->nodeid,
                           &pme->mpi_comm_d[0]); /* My communicator along major dimension */
            MPI_Comm_split(pme->mpi_comm,
                           pme->nodeid / numPmeDomains.y,
                           pme->nodeid,
                           &pme->mpi_comm_d[1]); /* My communicator along minor dimension */

            MPI_Comm_rank(pme->mpi_comm_d[0], &pme->nodeid_major);
            MPI_Comm_size(pme->mpi_comm_d[0], &pme->nnodes_major);
            MPI_Comm_rank(pme->mpi_comm_d[1], &pme->nodeid_minor);
            MPI_Comm_size(pme->mpi_comm_d[1], &pme->nnodes_minor);
#endif
        }
    }
    // cr is always initialized if there is a a PP rank, so we can safely assume
    // that when it is not, like in ewald tests, we not on a PP rank.
    pme->bPPnode = ((cr != nullptr && cr->duty != 0) && thisRankHasDuty(cr, DUTY_PP));

    pme->nthread = nthread;

    /* Check if any of the PME MPI ranks uses threads */
    use_threads = (pme->nthread > 1 ? 1 : 0);
#if GMX_MPI
    if (pme->nnodes > 1)
    {
        MPI_Allreduce(&use_threads, &sum_use_threads, 1, MPI_INT, MPI_SUM, pme->mpi_comm);
    }
    else
#endif
    {
        sum_use_threads = use_threads;
    }
    pme->bUseThreads = (sum_use_threads > 0);

    if (ir->pbcType == PbcType::Screw)
    {
        gmx_fatal(FARGS, "pme does not (yet) work with pbc = screw");
    }

    /* NOTE:
     * It is likely that the current gmx_pme_do() routine supports calculating
     * only Coulomb or LJ while gmx_pme_init() configures for both,
     * but that has never been tested.
     * It is likely that the current gmx_pme_do() routine supports calculating,
     * not calculating free-energy for Coulomb and/or LJ while gmx_pme_init()
     * configures with free-energy, but that has never been tested.
     */
    pme->doCoulomb = EEL_PME(ir->coulombtype);
    pme->doLJ      = EVDW_PME(ir->vdwtype);
    pme->bFEP_q    = ((ir->efep != FreeEnergyPerturbationType::No) && bFreeEnergy_q);
    pme->bFEP_lj   = ((ir->efep != FreeEnergyPerturbationType::No) && bFreeEnergy_lj);
    pme->bFEP      = (pme->bFEP_q || pme->bFEP_lj);
    pme->nkx       = ir->nkx;
    pme->nky       = ir->nky;
    pme->nkz       = ir->nkz;
    pme->bP3M = (ir->coulombtype == CoulombInteractionType::P3mAD || getenv("GMX_PME_P3M") != nullptr);
    pme->pme_order     = ir->pme_order;
    pme->ewaldcoeff_q  = ewaldcoeff_q;
    pme->ewaldcoeff_lj = ewaldcoeff_lj;

    /* Always constant electrostatics coefficients */
    pme->epsilon_r = ir->epsilon_r;

    /* Always constant LJ coefficients */
    pme->ljpme_combination_rule = ir->ljpme_combination_rule;

    // The box requires scaling with nwalls = 2, we store that condition as well
    // as the scaling factor
    pme->boxScaler = std::make_unique<EwaldBoxZScaler>(
            EwaldBoxZScaler(inputrecPbcXY2Walls(ir), ir->wall_ewald_zfac));

    /* If we violate restrictions, generate a fatal error here */
    gmx_pme_check_restrictions(
            pme->pme_order, pme->nkx, pme->nky, pme->nkz, pme->nnodes_major, pme->bUseThreads, true);

    if (pme->nnodes > 1)
    {
        double imbal;

#if GMX_MPI
        MPI_Type_contiguous(DIM, GMX_MPI_REAL, &(pme->rvec_mpi));
        MPI_Type_commit(&(pme->rvec_mpi));
#endif

        /* Note that the coefficient spreading and force gathering, which usually
         * takes about the same amount of time as FFT+solve_pme,
         * is always fully load balanced
         * (unless the coefficient distribution is inhomogeneous).
         */

        imbal = estimate_pme_load_imbalance(pme.get());
        if (imbal >= 1.2 && pme->nodeid_major == 0 && pme->nodeid_minor == 0)
        {
            GMX_LOG(mdlog.warning)
                    .asParagraph()
                    .appendTextFormatted(
                            "NOTE: The load imbalance in PME FFT and solve is %d%%.\n"
                            "      For optimal PME load balancing\n"
                            "      PME grid_x (%d) and grid_y (%d) should be divisible by "
                            "#PME_ranks_x "
                            "(%d)\n"
                            "      and PME grid_y (%d) and grid_z (%d) should be divisible by "
                            "#PME_ranks_y "
                            "(%d)",
                            gmx::roundToInt((imbal - 1) * 100),
                            pme->nkx,
                            pme->nky,
                            pme->nnodes_major,
                            pme->nky,
                            pme->nkz,
                            pme->nnodes_minor);
        }
    }

    /* For non-divisible grid we need pme_order iso pme_order-1 */
    /* In sum_qgrid_dd x overlap is copied in place: take padding into account.
     * y is always copied through a buffer: we don't need padding in z,
     * but we do need the overlap in x because of the communication order.
     */
    init_overlap_comm(&pme->overlap[0],
                      pme->pme_order,
                      pme->mpi_comm_d[0],
                      pme->nnodes_major,
                      pme->nodeid_major,
                      pme->nkx,
                      (div_round_up(pme->nky, pme->nnodes_minor) + pme->pme_order)
                              * (pme->nkz + pme->pme_order - 1));

    /* Along overlap dim 1 we can send in multiple pulses in sum_fftgrid_dd.
     * We do this with an offset buffer of equal size, so we need to allocate
     * extra for the offset. That's what the (+1)*pme->nkz is for.
     */
    init_overlap_comm(&pme->overlap[1],
                      pme->pme_order,
                      pme->mpi_comm_d[1],
                      pme->nnodes_minor,
                      pme->nodeid_minor,
                      pme->nky,
                      (div_round_up(pme->nkx, pme->nnodes_major) + pme->pme_order + 1) * pme->nkz);

    /* Double-check for a limitation of the (current) sum_fftgrid_dd code.
     * Note that gmx_pme_check_restrictions checked for this already.
     */
    if (pme->bUseThreads && (pme->overlap[0].comm_data.size() > 1))
    {
        gmx_incons(
                "More than one communication pulse required for grid overlap communication along "
                "the major dimension while using threads");
    }

    snew(pme->bsp_mod[XX], pme->nkx);
    snew(pme->bsp_mod[YY], pme->nky);
    snew(pme->bsp_mod[ZZ], pme->nkz);

    pme->gpu     = pmeGpu; /* Carrying over the single GPU structure */
    pme->runMode = runMode;

    /* The required size of the interpolation grid, including overlap.
     * The allocated size (pmegrid_n?) might be slightly larger.
     */
    pme->pmegrid_nx = pme->overlap[0].s2g1[pme->nodeid_major] - pme->overlap[0].s2g0[pme->nodeid_major];
    pme->pmegrid_ny = pme->overlap[1].s2g1[pme->nodeid_minor] - pme->overlap[1].s2g0[pme->nodeid_minor];
    pme->pmegrid_nz_base = pme->nkz;
    pme->pmegrid_nz      = pme->pmegrid_nz_base + pme->pme_order - 1;
    set_grid_alignment(&pme->pmegrid_nz, pme->pme_order);
    pme->pmegrid_start_ix = pme->overlap[0].s2g0[pme->nodeid_major];
    pme->pmegrid_start_iy = pme->overlap[1].s2g0[pme->nodeid_minor];
    pme->pmegrid_start_iz = 0;

    make_gridindex_to_localindex(
            pme->nkx, pme->pmegrid_start_ix, pme->pmegrid_nx - (pme->pme_order - 1), &pme->nnx, &pme->fshx);
    make_gridindex_to_localindex(
            pme->nky, pme->pmegrid_start_iy, pme->pmegrid_ny - (pme->pme_order - 1), &pme->nny, &pme->fshy);
    make_gridindex_to_localindex(
            pme->nkz, pme->pmegrid_start_iz, pme->pmegrid_nz_base, &pme->nnz, &pme->fshz);

    pme->spline_work = std::make_unique<pme_spline_work>(pme->pme_order);

    ndata[0] = pme->nkx;
    ndata[1] = pme->nky;
    ndata[2] = pme->nkz;
    /* It doesn't matter if we allocate too many grids here,
     * we only allocate and use the ones we need.
     */
    if (pme->doLJ)
    {
        pme->ngrids = ((ir->ljpme_combination_rule == LongRangeVdW::LB) ? DO_Q_AND_LJ_LB : DO_Q_AND_LJ);
    }
    else
    {
        pme->ngrids = DO_Q;
    }
    snew(pme->fftgrid, pme->ngrids);
    snew(pme->cfftgrid, pme->ngrids);
    snew(pme->pfft_setup, pme->ngrids);

    for (i = 0; i < pme->ngrids; ++i)
    {
        if ((i < DO_Q && pme->doCoulomb && (i == 0 || bFreeEnergy_q))
            || (i >= DO_Q && pme->doLJ
                && (i == 2 || bFreeEnergy_lj || ir->ljpme_combination_rule == LongRangeVdW::LB)))
        {
            pmegrids_init(&pme->pmegrid[i],
                          pme->pmegrid_nx,
                          pme->pmegrid_ny,
                          pme->pmegrid_nz,
                          pme->pmegrid_nz_base,
                          pme->pme_order,
                          pme->bUseThreads,
                          pme->nthread,
                          pme->overlap[0].s2g1[pme->nodeid_major]
                                  - pme->overlap[0].s2g0[pme->nodeid_major + 1],
                          pme->overlap[1].s2g1[pme->nodeid_minor]
                                  - pme->overlap[1].s2g0[pme->nodeid_minor + 1]);
            /* This routine will allocate the grid data to fit the FFTs */
            const auto allocateRealGridForGpu = (pme->runMode == PmeRunMode::Mixed)
                                                        ? gmx::PinningPolicy::PinnedIfSupported
                                                        : gmx::PinningPolicy::CannotBePinned;
            gmx_parallel_3dfft_init(&pme->pfft_setup[i],
                                    ndata,
                                    &pme->fftgrid[i],
                                    &pme->cfftgrid[i],
                                    pme->mpi_comm_d,
                                    bReproducible,
                                    pme->nthread,
                                    allocateRealGridForGpu);
        }
    }

    if (!pme->bP3M)
    {
        /* Use plain SPME B-spline interpolation */
        make_bspline_moduli(pme->bsp_mod, pme->nkx, pme->nky, pme->nkz, pme->pme_order);
    }
    else
    {
        /* Use the P3M grid-optimized influence function */
        make_p3m_bspline_moduli(pme->bsp_mod, pme->nkx, pme->nky, pme->nkz, pme->pme_order);
    }

    /* Use atc[0] for spreading */
    const int firstDimIndex   = (numPmeDomains.x > 1 ? 0 : 1);
    MPI_Comm  mpiCommFirstDim = (pme->nnodes > 1 ? pme->mpi_comm_d[firstDimIndex] : MPI_COMM_NULL);
    bool      doSpread        = true;
    pme->atc.emplace_back(mpiCommFirstDim, pme->nthread, pme->pme_order, firstDimIndex, doSpread);
    if (pme->ndecompdim >= 2)
    {
        const int secondDimIndex = 1;
        doSpread                 = false;
        pme->atc.emplace_back(pme->mpi_comm_d[1], pme->nthread, pme->pme_order, secondDimIndex, doSpread);
    }

    // Initial check of validity of the input for running on the GPU
    if (pme->runMode != PmeRunMode::CPU)
    {
        std::string errorString;
        bool        canRunOnGpu = pme_gpu_check_restrictions(pme.get(), &errorString);
        if (!canRunOnGpu)
        {
            GMX_THROW(gmx::NotImplementedError(errorString));
        }
        pme_gpu_reinit(pme.get(), deviceContext, deviceStream, pmeGpuProgram);
    }
    else
    {
        GMX_ASSERT(pme->gpu == nullptr, "Should not have PME GPU object when PME is on a CPU.");
    }


    pme_init_all_work(&pme->solve_work, pme->nthread, pme->nkx);

    // no exception was thrown during the init, so we hand over the PME structure handle
    return pme.release();
}

void gmx_pme_reinit(struct gmx_pme_t** pmedata,
                    const t_commrec*   cr,
                    struct gmx_pme_t*  pme_src,
                    const t_inputrec*  ir,
                    const ivec         grid_size,
                    real               ewaldcoeff_q,
                    real               ewaldcoeff_lj)
{
    // Create a copy of t_inputrec fields that are used in gmx_pme_init().
    // TODO: This would be better as just copying a sub-structure that contains
    // all the PME parameters and nothing else.
    t_inputrec irc;
    irc.pbcType                = ir->pbcType;
    irc.coulombtype            = ir->coulombtype;
    irc.vdwtype                = ir->vdwtype;
    irc.efep                   = ir->efep;
    irc.pme_order              = ir->pme_order;
    irc.epsilon_r              = ir->epsilon_r;
    irc.ljpme_combination_rule = ir->ljpme_combination_rule;
    irc.nkx                    = grid_size[XX];
    irc.nky                    = grid_size[YY];
    irc.nkz                    = grid_size[ZZ];

    try
    {
        // This is reinit. Any logging should have been done at first init.
        // Here we should avoid writing notes for settings the user did not
        // set directly.
        const gmx::MDLogger dummyLogger;
        GMX_ASSERT(pmedata, "Invalid PME pointer");
        NumPmeDomains numPmeDomains = { pme_src->nnodes_major, pme_src->nnodes_minor };
        *pmedata                    = gmx_pme_init(cr,
                                numPmeDomains,
                                &irc,
                                pme_src->bFEP_q,
                                pme_src->bFEP_lj,
                                FALSE,
                                ewaldcoeff_q,
                                ewaldcoeff_lj,
                                pme_src->nthread,
                                pme_src->runMode,
                                pme_src->gpu,
                                nullptr,
                                nullptr,
                                nullptr,
                                dummyLogger);
        /* When running PME on the CPU not using domain decomposition,
         * the atom data is allocated once only in gmx_pme_(re)init().
         */
        if (!pme_src->gpu && pme_src->nnodes == 1)
        {
            gmx_pme_reinit_atoms(*pmedata, pme_src->atc[0].numAtoms(), {}, {});
        }
        // TODO this is mostly passing around current values
    }
    GMX_CATCH_ALL_AND_EXIT_WITH_FATAL_ERROR

    /* We can easily reuse the allocated pme grids in pme_src */
    reuse_pmegrids(&pme_src->pmegrid[PME_GRID_QA], &(*pmedata)->pmegrid[PME_GRID_QA]);
    /* We would like to reuse the fft grids, but that's harder */
}

real gmx_pme_calc_energy(gmx_pme_t* pme, gmx::ArrayRef<const gmx::RVec> x, gmx::ArrayRef<const real> q)
{
    pmegrids_t* grid;

    if (pme->nnodes > 1)
    {
        gmx_incons("gmx_pme_calc_energy called in parallel");
    }
    if (pme->bFEP_q)
    {
        gmx_incons("gmx_pme_calc_energy with free energy");
    }

    if (!pme->atc_energy)
    {
        pme->atc_energy = std::make_unique<PmeAtomComm>(MPI_COMM_NULL, 1, pme->pme_order, 0, true);
    }
    PmeAtomComm* atc = pme->atc_energy.get();
    atc->setNumAtoms(x.ssize());
    atc->x           = x;
    atc->coefficient = q;

    /* We only use the A-charges grid */
    grid = &pme->pmegrid[PME_GRID_QA];

    /* Only calculate the spline coefficients, don't actually spread */
    spread_on_grid(pme, atc, nullptr, TRUE, FALSE, pme->fftgrid[PME_GRID_QA], FALSE, PME_GRID_QA);

    return gather_energy_bsplines(pme, grid->grid.grid, atc);
}

/*! \brief Calculate initial Lorentz-Berthelot coefficients for LJ-PME */
static void calc_initial_lb_coeffs(gmx::ArrayRef<real>       coefficient,
                                   gmx::ArrayRef<const real> local_c6,
                                   gmx::ArrayRef<const real> local_sigma)
{
    for (gmx::index i = 0; i < coefficient.ssize(); ++i)
    {
        real sigma4    = local_sigma[i];
        sigma4         = sigma4 * sigma4;
        sigma4         = sigma4 * sigma4;
        coefficient[i] = local_c6[i] / sigma4;
    }
}

/*! \brief Calculate next Lorentz-Berthelot coefficients for LJ-PME */
static void calc_next_lb_coeffs(gmx::ArrayRef<real> coefficient, gmx::ArrayRef<const real> local_sigma)
{
    for (gmx::index i = 0; i < coefficient.ssize(); ++i)
    {
        coefficient[i] *= local_sigma[i];
    }
}

int gmx_pme_do(struct gmx_pme_t*              pme,
               gmx::ArrayRef<const gmx::RVec> coordinates,
               gmx::ArrayRef<gmx::RVec>       forces,
               gmx::ArrayRef<const real>      chargeA,
               gmx::ArrayRef<const real>      chargeB,
               gmx::ArrayRef<const real>      c6A,
               gmx::ArrayRef<const real>      c6B,
               gmx::ArrayRef<const real>      sigmaA,
               gmx::ArrayRef<const real>      sigmaB,
               const matrix                   box,
               const t_commrec*               cr,
               int                            maxshift_x,
               int                            maxshift_y,
               t_nrnb*                        nrnb,
               gmx_wallcycle*                 wcycle,
               matrix                         vir_q,
               matrix                         vir_lj,
               real*                          energy_q,
               real*                          energy_lj,
               real                           lambda_q,
               real                           lambda_lj,
               real*                          dvdlambda_q,
               real*                          dvdlambda_lj,
               const gmx::StepWorkload&       stepWork)
{
    GMX_ASSERT(pme->runMode == PmeRunMode::CPU,
               "gmx_pme_do should not be called on the GPU PME run.");

    PmeAtomComm&              atc     = pme->atc[0];
    pmegrids_t*               pmegrid = nullptr;
    real*                     grid    = nullptr;
    gmx::ArrayRef<const real> coefficient;
    std::array<PmeOutput, 2>  output; // The second is used for the B state with FEP
    gmx_parallel_3dfft_t      pfft_setup;
    real*                     fftgrid;
    t_complex*                cfftgrid;
    int                       thread;
    const int                 fep_states_lj = pme->bFEP_lj ? 2 : 1;
    // There's no support for computing energy without virial, or vice versa
    const bool computeEnergyAndVirial = (stepWork.computeEnergy || stepWork.computeVirial);

    /* We could be passing lambda!=0 while no q or LJ is actually perturbed */
    if (!pme->bFEP_q)
    {
        lambda_q = 0;
    }
    if (!pme->bFEP_lj)
    {
        lambda_lj = 0;
    }

    assert(pme->nnodes > 0);
    assert(pme->nnodes == 1 || pme->ndecompdim > 0);

    if (pme->nnodes > 1)
    {
        atc.pd.resize(coordinates.ssize());
        for (int d = pme->ndecompdim - 1; d >= 0; d--)
        {
            PmeAtomComm& atc = pme->atc[d];
            atc.maxshift     = (atc.dimind == 0 ? maxshift_x : maxshift_y);
        }
    }
    else
    {
        GMX_ASSERT(coordinates.ssize() == atc.numAtoms(), "We expect atc.numAtoms() coordinates");
        GMX_ASSERT(forces.ssize() >= atc.numAtoms(),
                   "We need a force buffer with at least atc.numAtoms() elements");

        atc.x = coordinates;
        atc.f = forces;
    }

    matrix scaledBox;
    pme->boxScaler->scaleBox(box, scaledBox);

    gmx::invertBoxMatrix(scaledBox, pme->recipbox);
    bool bFirst = true;

    /* For simplicity, we construct the splines for all particles if
     * more than one PME calculations is needed. Some optimization
     * could be done by keeping track of which atoms have splines
     * constructed, and construct new splines on each pass for atoms
     * that don't yet have them.
     */

    bool bDoSplines = pme->bFEP || (pme->doCoulomb && pme->doLJ);

    /* We need a maximum of four separate PME calculations:
     * grid_index=0: Coulomb PME with charges from state A
     * grid_index=1: Coulomb PME with charges from state B
     * grid_index=2: LJ PME with C6 from state A
     * grid_index=3: LJ PME with C6 from state B
     * For Lorentz-Berthelot combination rules, a separate loop is used to
     * calculate all the terms
     */

    /* If we are doing LJ-PME with LB, we only do Q here */
    const int max_grid_index = (pme->ljpme_combination_rule == LongRangeVdW::LB) ? DO_Q : DO_Q_AND_LJ;
    bool      bClearF;
    for (int grid_index = 0; grid_index < max_grid_index; ++grid_index)
    {
        /* Check if we should do calculations at this grid_index
         * If grid_index is odd we should be doing FEP
         * If grid_index < 2 we should be doing electrostatic PME
         * If grid_index >= 2 we should be doing LJ-PME
         */
        if ((grid_index < DO_Q && (!pme->doCoulomb || (grid_index == 1 && !pme->bFEP_q)))
            || (grid_index >= DO_Q && (!pme->doLJ || (grid_index == 3 && !pme->bFEP_lj))))
        {
            continue;
        }
        /* Unpack structure */
        pmegrid    = &pme->pmegrid[grid_index];
        fftgrid    = pme->fftgrid[grid_index];
        cfftgrid   = pme->cfftgrid[grid_index];
        pfft_setup = pme->pfft_setup[grid_index];
        switch (grid_index)
        {
            case 0: coefficient = chargeA; break;
            case 1: coefficient = chargeB; break;
            case 2: coefficient = c6A; break;
            case 3: coefficient = c6B; break;
        }

        grid = pmegrid->grid.grid;

        if (pme->nnodes == 1)
        {
            atc.coefficient = coefficient;
        }
        else
        {
            wallcycle_start(wcycle, WallCycleCounter::PmeRedistXF);
            do_redist_pos_coeffs(pme, cr, bFirst, coordinates, coefficient);

            wallcycle_stop(wcycle, WallCycleCounter::PmeRedistXF);
        }

        wallcycle_start(wcycle, WallCycleCounter::PmeSpread);

        /* Spread the coefficients on a grid */
        spread_on_grid(pme, &atc, pmegrid, bFirst, TRUE, fftgrid, bDoSplines, grid_index);

        if (bFirst)
        {
            inc_nrnb(nrnb, eNR_WEIGHTS, DIM * atc.numAtoms());
        }
        inc_nrnb(nrnb, eNR_SPREADBSP, pme->pme_order * pme->pme_order * pme->pme_order * atc.numAtoms());

        if (!pme->bUseThreads)
        {
            wrap_periodic_pmegrid(pme, grid);

            /* sum contributions to local grid from other nodes */
            if (pme->nnodes > 1)
            {
                gmx_sum_qgrid_dd(pme, grid, GMX_SUM_GRID_FORWARD);
            }

            copy_pmegrid_to_fftgrid(pme, grid, fftgrid, grid_index);
        }

        wallcycle_stop(wcycle, WallCycleCounter::PmeSpread);

        /* TODO If the OpenMP and single-threaded implementations
           converge, then spread_on_grid() and
           copy_pmegrid_to_fftgrid() will perhaps live in the same
           source file.
        */

        /* Here we start a large thread parallel region */
#pragma omp parallel num_threads(pme->nthread) private(thread)
        {
            try
            {
                thread = gmx_omp_get_thread_num();
                int loop_count;

                /* do 3d-fft */
                if (thread == 0)
                {
                    wallcycle_start(wcycle, WallCycleCounter::PmeFft);
                }
                gmx_parallel_3dfft_execute(pfft_setup, GMX_FFT_REAL_TO_COMPLEX, thread, wcycle);
                if (thread == 0)
                {
                    wallcycle_stop(wcycle, WallCycleCounter::PmeFft);
                }

                /* solve in k-space for our local cells */
                if (thread == 0)
                {
                    wallcycle_start(
                            wcycle,
                            (grid_index < DO_Q ? WallCycleCounter::PmeSolve : WallCycleCounter::LJPme));
                }
                if (grid_index < DO_Q)
                {
                    loop_count = solve_pme_yzx(pme,
                                               cfftgrid,
                                               scaledBox[XX][XX] * scaledBox[YY][YY] * scaledBox[ZZ][ZZ],
                                               computeEnergyAndVirial,
                                               pme->nthread,
                                               thread);
                }
                else
                {
                    loop_count =
                            solve_pme_lj_yzx(pme,
                                             &cfftgrid,
                                             FALSE,
                                             scaledBox[XX][XX] * scaledBox[YY][YY] * scaledBox[ZZ][ZZ],
                                             computeEnergyAndVirial,
                                             pme->nthread,
                                             thread);
                }

                if (thread == 0)
                {
                    wallcycle_stop(
                            wcycle,
                            (grid_index < DO_Q ? WallCycleCounter::PmeSolve : WallCycleCounter::LJPme));
                    inc_nrnb(nrnb, eNR_SOLVEPME, loop_count);
                }

                /* do 3d-invfft */
                if (thread == 0)
                {
                    wallcycle_start(wcycle, WallCycleCounter::PmeFft);
                }
                gmx_parallel_3dfft_execute(pfft_setup, GMX_FFT_COMPLEX_TO_REAL, thread, wcycle);
                if (thread == 0)
                {
                    wallcycle_stop(wcycle, WallCycleCounter::PmeFft);


                    if (pme->nodeid == 0)
                    {
                        real      ntot = pme->nkx * pme->nky * pme->nkz;
                        const int npme = static_cast<int>(ntot * std::log(ntot) / std::log(2.0));
                        inc_nrnb(nrnb, eNR_FFT, 2 * npme);
                    }

                    /* Note: this wallcycle region is closed below
                       outside an OpenMP region, so take care if
                       refactoring code here. */
                    wallcycle_start(wcycle, WallCycleCounter::PmeGather);
                }

                copy_fftgrid_to_pmegrid(pme, fftgrid, grid, grid_index, pme->nthread, thread);
            }
            GMX_CATCH_ALL_AND_EXIT_WITH_FATAL_ERROR
        }
        /* End of thread parallel section.
         * With MPI we have to synchronize here before gmx_sum_qgrid_dd.
         */

        /* distribute local grid to all nodes */
        if (pme->nnodes > 1)
        {
            gmx_sum_qgrid_dd(pme, grid, GMX_SUM_GRID_BACKWARD);
        }

        unwrap_periodic_pmegrid(pme, grid);

        if (stepWork.computeForces)
        {
            /* interpolate forces for our local atoms */


            /* If we are running without parallelization,
             * atc->f is the actual force array, not a buffer,
             * therefore we should not clear it.
             */
            real lambda = grid_index < DO_Q ? lambda_q : lambda_lj;
            bClearF     = (bFirst && PAR(cr));
#pragma omp parallel for num_threads(pme->nthread) schedule(static)
            for (thread = 0; thread < pme->nthread; thread++)
            {
                try
                {
                    gather_f_bsplines(pme,
                                      grid,
                                      bClearF,
                                      &atc,
                                      &atc.spline[thread],
                                      pme->bFEP ? (grid_index % 2 == 0 ? 1.0 - lambda : lambda) : 1.0);
                }
                GMX_CATCH_ALL_AND_EXIT_WITH_FATAL_ERROR
            }


            inc_nrnb(nrnb, eNR_GATHERFBSP, pme->pme_order * pme->pme_order * pme->pme_order * atc.numAtoms());
            /* Note: this wallcycle region is opened above inside an OpenMP
               region, so take care if refactoring code here. */
            wallcycle_stop(wcycle, WallCycleCounter::PmeGather);
        }

        if (computeEnergyAndVirial)
        {
            /* This should only be called on the master thread
             * and after the threads have synchronized.
             */
            if (grid_index < 2)
            {
                get_pme_ener_vir_q(pme->solve_work, pme->nthread, &output[grid_index % 2]);
            }
            else
            {
                get_pme_ener_vir_lj(pme->solve_work, pme->nthread, &output[grid_index % 2]);
            }
        }
        bFirst = FALSE;
    } /* of grid_index-loop */

    /* For Lorentz-Berthelot combination rules in LJ-PME, we need to calculate
     * seven terms. */

    if (pme->doLJ && pme->ljpme_combination_rule == LongRangeVdW::LB)
    {
        /* Loop over A- and B-state if we are doing FEP */
        for (int fep_state = 0; fep_state < fep_states_lj; ++fep_state)
        {
            std::vector<real>         local_c6;
            std::vector<real>         local_sigma;
            gmx::ArrayRef<const real> RedistC6;
            gmx::ArrayRef<const real> RedistSigma;
            gmx::ArrayRef<real>       coefficientBuffer;
            if (pme->nnodes == 1)
            {
                pme->lb_buf1.resize(atc.numAtoms());
                coefficientBuffer = pme->lb_buf1;
                switch (fep_state)
                {
                    case 0:
                        local_c6.assign(c6A.begin(), c6A.end());
                        local_sigma.assign(sigmaA.begin(), sigmaA.end());
                        break;
                    case 1:
                        local_c6.assign(c6B.begin(), c6B.end());
                        local_sigma.assign(sigmaB.begin(), sigmaB.end());
                        break;
                    default: gmx_incons("Trying to access wrong FEP-state in LJ-PME routine");
                }
            }
            else
            {
                coefficientBuffer = atc.coefficientBuffer;
                switch (fep_state)
                {
                    case 0:
                        RedistC6    = c6A;
                        RedistSigma = sigmaA;
                        break;
                    case 1:
                        RedistC6    = c6B;
                        RedistSigma = sigmaB;
                        break;
                    default: gmx_incons("Trying to access wrong FEP-state in LJ-PME routine");
                }
                wallcycle_start(wcycle, WallCycleCounter::PmeRedistXF);

                do_redist_pos_coeffs(pme, cr, bFirst, coordinates, RedistC6);
                pme->lb_buf1.resize(atc.numAtoms());
                pme->lb_buf2.resize(atc.numAtoms());
                local_c6.assign(pme->lb_buf1.begin(), pme->lb_buf1.end());
                for (int i = 0; i < atc.numAtoms(); ++i)
                {
                    local_c6[i] = atc.coefficient[i];
                }

                do_redist_pos_coeffs(pme, cr, FALSE, coordinates, RedistSigma);
                local_sigma.assign(pme->lb_buf2.begin(), pme->lb_buf2.end());
                for (int i = 0; i < atc.numAtoms(); ++i)
                {
                    local_sigma[i] = atc.coefficient[i];
                }

                wallcycle_stop(wcycle, WallCycleCounter::PmeRedistXF);
            }
            atc.coefficient = coefficientBuffer;
            calc_initial_lb_coeffs(coefficientBuffer, local_c6, local_sigma);

            /*Seven terms in LJ-PME with LB, grid_index < 2 reserved for electrostatics*/
            for (int grid_index = 2; grid_index < 9; ++grid_index)
            {
                /* Unpack structure */
                pmegrid    = &pme->pmegrid[grid_index];
                fftgrid    = pme->fftgrid[grid_index];
                pfft_setup = pme->pfft_setup[grid_index];
                calc_next_lb_coeffs(coefficientBuffer, local_sigma);
                grid = pmegrid->grid.grid;

                wallcycle_start(wcycle, WallCycleCounter::PmeSpread);
                /* Spread the c6 on a grid */
                spread_on_grid(pme, &atc, pmegrid, bFirst, TRUE, fftgrid, bDoSplines, grid_index);

                if (bFirst)
                {
                    inc_nrnb(nrnb, eNR_WEIGHTS, DIM * atc.numAtoms());
                }

                inc_nrnb(nrnb,
                         eNR_SPREADBSP,
                         pme->pme_order * pme->pme_order * pme->pme_order * atc.numAtoms());
                if (pme->nthread == 1)
                {
                    wrap_periodic_pmegrid(pme, grid);
                    /* sum contributions to local grid from other nodes */
                    if (pme->nnodes > 1)
                    {
                        gmx_sum_qgrid_dd(pme, grid, GMX_SUM_GRID_FORWARD);
                    }
                    copy_pmegrid_to_fftgrid(pme, grid, fftgrid, grid_index);
                }
                wallcycle_stop(wcycle, WallCycleCounter::PmeSpread);

                /*Here we start a large thread parallel region*/
#pragma omp parallel num_threads(pme->nthread) private(thread)
                {
                    try
                    {
                        thread = gmx_omp_get_thread_num();
                        /* do 3d-fft */
                        if (thread == 0)
                        {
                            wallcycle_start(wcycle, WallCycleCounter::PmeFft);
                        }

                        gmx_parallel_3dfft_execute(pfft_setup, GMX_FFT_REAL_TO_COMPLEX, thread, wcycle);
                        if (thread == 0)
                        {
                            wallcycle_stop(wcycle, WallCycleCounter::PmeFft);
                        }
                    }
                    GMX_CATCH_ALL_AND_EXIT_WITH_FATAL_ERROR
                }
                bFirst = FALSE;
            }
            /* solve in k-space for our local cells */
#pragma omp parallel num_threads(pme->nthread) private(thread)
            {
                try
                {
                    int loop_count;
                    thread = gmx_omp_get_thread_num();
                    if (thread == 0)
                    {
                        wallcycle_start(wcycle, WallCycleCounter::LJPme);
                    }

                    loop_count =
                            solve_pme_lj_yzx(pme,
                                             &pme->cfftgrid[2],
                                             TRUE,
                                             scaledBox[XX][XX] * scaledBox[YY][YY] * scaledBox[ZZ][ZZ],
                                             computeEnergyAndVirial,
                                             pme->nthread,
                                             thread);
                    if (thread == 0)
                    {
                        wallcycle_stop(wcycle, WallCycleCounter::LJPme);
                        inc_nrnb(nrnb, eNR_SOLVEPME, loop_count);
                    }
                }
                GMX_CATCH_ALL_AND_EXIT_WITH_FATAL_ERROR
            }

            if (computeEnergyAndVirial)
            {
                /* This should only be called on the master thread and
                 * after the threads have synchronized.
                 */
                get_pme_ener_vir_lj(pme->solve_work, pme->nthread, &output[fep_state]);
            }

            bFirst = !pme->doCoulomb;
            calc_initial_lb_coeffs(coefficientBuffer, local_c6, local_sigma);
            for (int grid_index = 8; grid_index >= 2; --grid_index)
            {
                /* Unpack structure */
                pmegrid    = &pme->pmegrid[grid_index];
                fftgrid    = pme->fftgrid[grid_index];
                pfft_setup = pme->pfft_setup[grid_index];
                grid       = pmegrid->grid.grid;
                calc_next_lb_coeffs(coefficientBuffer, local_sigma);
#pragma omp parallel num_threads(pme->nthread) private(thread)
                {
                    try
                    {
                        thread = gmx_omp_get_thread_num();
                        /* do 3d-invfft */
                        if (thread == 0)
                        {
                            wallcycle_start(wcycle, WallCycleCounter::PmeFft);
                        }

                        gmx_parallel_3dfft_execute(pfft_setup, GMX_FFT_COMPLEX_TO_REAL, thread, wcycle);
                        if (thread == 0)
                        {
                            wallcycle_stop(wcycle, WallCycleCounter::PmeFft);


                            if (pme->nodeid == 0)
                            {
                                real      ntot = pme->nkx * pme->nky * pme->nkz;
                                const int npme = static_cast<int>(ntot * std::log(ntot) / std::log(2.0));
                                inc_nrnb(nrnb, eNR_FFT, 2 * npme);
                            }
                            wallcycle_start(wcycle, WallCycleCounter::PmeGather);
                        }

                        copy_fftgrid_to_pmegrid(pme, fftgrid, grid, grid_index, pme->nthread, thread);
                    }
                    GMX_CATCH_ALL_AND_EXIT_WITH_FATAL_ERROR
                } /*#pragma omp parallel*/

                /* distribute local grid to all nodes */
                if (pme->nnodes > 1)
                {
                    gmx_sum_qgrid_dd(pme, grid, GMX_SUM_GRID_BACKWARD);
                }

                unwrap_periodic_pmegrid(pme, grid);

                if (stepWork.computeForces)
                {
                    /* interpolate forces for our local atoms */
                    bClearF    = (bFirst && PAR(cr));
                    real scale = pme->bFEP ? (fep_state < 1 ? 1.0 - lambda_lj : lambda_lj) : 1.0;
                    scale *= lb_scale_factor[grid_index - 2];

#pragma omp parallel for num_threads(pme->nthread) schedule(static)
                    for (thread = 0; thread < pme->nthread; thread++)
                    {
                        try
                        {
                            gather_f_bsplines(
                                    pme, grid, bClearF, &pme->atc[0], &pme->atc[0].spline[thread], scale);
                        }
                        GMX_CATCH_ALL_AND_EXIT_WITH_FATAL_ERROR
                    }


                    inc_nrnb(nrnb,
                             eNR_GATHERFBSP,
                             pme->pme_order * pme->pme_order * pme->pme_order * pme->atc[0].numAtoms());
                }
                wallcycle_stop(wcycle, WallCycleCounter::PmeGather);

                bFirst = FALSE;
            } /* for (grid_index = 8; grid_index >= 2; --grid_index) */
        }     /* for (fep_state = 0; fep_state < fep_states_lj; ++fep_state) */
    }         /* if (pme->doLJ && pme->ljpme_combination_rule == LongRangeVdW::LB) */

    if (stepWork.computeForces && pme->nnodes > 1)
    {
        wallcycle_start(wcycle, WallCycleCounter::PmeRedistXF);
        for (int d = 0; d < pme->ndecompdim; d++)
        {
            gmx::ArrayRef<gmx::RVec> forcesRef;
            if (d == pme->ndecompdim - 1)
            {
                const size_t numAtoms = coordinates.size();
                GMX_ASSERT(forces.size() >= numAtoms, "Need at least numAtoms forces");
                forcesRef = forces.subArray(0, numAtoms);
            }
            else
            {
                forcesRef = pme->atc[d + 1].f;
            }
            if (haveDDAtomOrdering(*cr))
            {
                dd_pmeredist_f(pme, &pme->atc[d], forcesRef, d == pme->ndecompdim - 1 && pme->bPPnode);
            }
        }

        wallcycle_stop(wcycle, WallCycleCounter::PmeRedistXF);
    }

    if (computeEnergyAndVirial)
    {
        if (pme->doCoulomb)
        {
            if (!pme->bFEP_q)
            {
                *energy_q = output[0].coulombEnergy_;
                m_add(vir_q, output[0].coulombVirial_, vir_q);
            }
            else
            {
                *energy_q = (1.0 - lambda_q) * output[0].coulombEnergy_ + lambda_q * output[1].coulombEnergy_;
                *dvdlambda_q += output[1].coulombEnergy_ - output[0].coulombEnergy_;
                for (int i = 0; i < DIM; i++)
                {
                    for (int j = 0; j < DIM; j++)
                    {
                        vir_q[i][j] += (1.0 - lambda_q) * output[0].coulombVirial_[i][j]
                                       + lambda_q * output[1].coulombVirial_[i][j];
                    }
                }
            }
        }
        else
        {
            *energy_q = 0;
        }

        if (pme->doLJ)
        {
            if (!pme->bFEP_lj)
            {
                *energy_lj = output[0].lennardJonesEnergy_;
                m_add(vir_lj, output[0].lennardJonesVirial_, vir_lj);
            }
            else
            {
                *energy_lj = (1.0 - lambda_lj) * output[0].lennardJonesEnergy_
                             + lambda_lj * output[1].lennardJonesEnergy_;
                *dvdlambda_lj += output[1].lennardJonesEnergy_ - output[0].lennardJonesEnergy_;
                for (int i = 0; i < DIM; i++)
                {
                    for (int j = 0; j < DIM; j++)
                    {
                        vir_lj[i][j] += (1.0 - lambda_lj) * output[0].lennardJonesVirial_[i][j]
                                        + lambda_lj * output[1].lennardJonesVirial_[i][j];
                    }
                }
            }
        }
        else
        {
            *energy_lj = 0;
        }
    }
    return 0;
}

void gmx_pme_destroy(gmx_pme_t* pme)
{
    if (!pme)
    {
        return;
    }

    sfree(pme->nnx);
    sfree(pme->nny);
    sfree(pme->nnz);
    sfree(pme->fshx);
    sfree(pme->fshy);
    sfree(pme->fshz);

    for (int i = 0; i < pme->ngrids; ++i)
    {
        pmegrids_destroy(&pme->pmegrid[i]);
    }
    if (pme->pfft_setup)
    {
        for (int i = 0; i < pme->ngrids; ++i)
        {
            gmx_parallel_3dfft_destroy(pme->pfft_setup[i]);
        }
    }
    sfree(pme->fftgrid);
    sfree(pme->cfftgrid);
    sfree(pme->pfft_setup);

    for (int i = 0; i < DIM; i++)
    {
        sfree(pme->bsp_mod[i]);
    }

    sfree(pme->bufv);
    sfree(pme->bufr);

    if (pme->solve_work)
    {
        pme_free_all_work(&pme->solve_work, pme->nthread);
    }

<<<<<<< HEAD
    sfree(pme->sum_qgrid_tmp);
    sfree(pme->sum_qgrid_dd_tmp);
=======
    destroy_pme_spline_work(pme->spline_work);
>>>>>>> 7ab47a94

    if (pme->gpu != nullptr)
    {
        pme_gpu_destroy(pme->gpu);
    }

    delete pme;
}

void gmx_pme_reinit_atoms(gmx_pme_t*                pme,
                          const int                 numAtoms,
                          gmx::ArrayRef<const real> chargesA,
                          gmx::ArrayRef<const real> chargesB)
{
    if (pme->gpu != nullptr)
    {
        GMX_ASSERT(!(pme->bFEP_q && chargesB.empty()),
                   "B state charges must be specified if running Coulomb FEP on the GPU");
        pme_gpu_reinit_atoms(pme->gpu, numAtoms, chargesA.data(), pme->bFEP_q ? chargesB.data() : nullptr);
    }
    else
    {
        pme->atc[0].setNumAtoms(numAtoms);
        // TODO: set the charges here as well
    }
}

bool gmx_pme_grid_matches(const gmx_pme_t& pme, const ivec grid_size)
{
    return (pme.nkx == grid_size[XX] && pme.nky == grid_size[YY] && pme.nkz == grid_size[ZZ]);
}

void gmx::SeparatePmeRanksPermitted::disablePmeRanks(const std::string& reason)
{
    permitSeparatePmeRanks_ = false;

    if (!reason.empty())
    {
        reasons_.push_back(reason);
    }
}

bool gmx::SeparatePmeRanksPermitted::permitSeparatePmeRanks() const
{
    return permitSeparatePmeRanks_;
}

std::string gmx::SeparatePmeRanksPermitted::reasonsWhyDisabled() const
{
    return joinStrings(reasons_, "; ");
}<|MERGE_RESOLUTION|>--- conflicted
+++ resolved
@@ -1704,13 +1704,6 @@
         pme_free_all_work(&pme->solve_work, pme->nthread);
     }
 
-<<<<<<< HEAD
-    sfree(pme->sum_qgrid_tmp);
-    sfree(pme->sum_qgrid_dd_tmp);
-=======
-    destroy_pme_spline_work(pme->spline_work);
->>>>>>> 7ab47a94
-
     if (pme->gpu != nullptr)
     {
         pme_gpu_destroy(pme->gpu);
