--- conflicted
+++ resolved
@@ -55,13 +55,9 @@
 namespace gmx
 {
 
-<<<<<<< HEAD
-=======
-class DeviceStreamManager;
 template<typename>
 class ArrayRef;
 
->>>>>>> f2a3a72c
 namespace test
 {
 
