#
# This file is part of the GROMACS molecular simulation package.
#
# Copyright (c) 2016,2017,2020, by the GROMACS development team, led by
# Mark Abraham, David van der Spoel, Berk Hess, and Erik Lindahl,
# and including many others, as listed in the AUTHORS file in the
# top-level source directory and at http://www.gromacs.org.
#
# GROMACS is free software; you can redistribute it and/or
# modify it under the terms of the GNU Lesser General Public License
# as published by the Free Software Foundation; either version 2.1
# of the License, or (at your option) any later version.
#
# GROMACS is distributed in the hope that it will be useful,
# but WITHOUT ANY WARRANTY; without even the implied warranty of
# MERCHANTABILITY or FITNESS FOR A PARTICULAR PURPOSE.  See the GNU
# Lesser General Public License for more details.
#
# You should have received a copy of the GNU Lesser General Public
# License along with GROMACS; if not, see
# http://www.gnu.org/licenses, or write to the Free Software Foundation,
# Inc., 51 Franklin Street, Fifth Floor, Boston, MA  02110-1301  USA.
#
# If you want to redistribute modifications to GROMACS, please
# consider that scientific software is very special. Version
# control is crucial - bugs must be traceable. We will be happy to
# consider code for inclusion in the official distribution, but
# derived work must not be called official GROMACS. Details are found
# in the README & COPYING files - if they are missing, get the
# official version at http://www.gromacs.org.
#
# To help us fund GROMACS development, we humbly ask that you cite
# the research papers on the package. Check out http://www.gromacs.org.

gmx_add_unit_test(EwaldUnitTests ewald-test HARDWARE_DETECTION
    CPP_SOURCE_FILES
        pmebsplinetest.cpp
        pmegathertest.cpp
        pmesolvetest.cpp
        pmesplinespreadtest.cpp
    GPU_CPP_SOURCE_FILES
        pmetestcommon.cpp
)

<<<<<<< HEAD
if (GMX_USE_CUDA)
gmx_compile_cpp_as_cuda(
    pmetestcommon.cpp
)
endif()
=======
gmx_add_libgromacs_sources(
    testhardwarecontext.cpp
)
>>>>>>> cde9d6e8
<|MERGE_RESOLUTION|>--- conflicted
+++ resolved
@@ -40,16 +40,4 @@
         pmesplinespreadtest.cpp
     GPU_CPP_SOURCE_FILES
         pmetestcommon.cpp
-)
-
-<<<<<<< HEAD
-if (GMX_USE_CUDA)
-gmx_compile_cpp_as_cuda(
-    pmetestcommon.cpp
-)
-endif()
-=======
-gmx_add_libgromacs_sources(
-    testhardwarecontext.cpp
-)
->>>>>>> cde9d6e8
+)