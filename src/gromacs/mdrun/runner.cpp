--- conflicted
+++ resolved
@@ -215,11 +215,7 @@
 
     // Direct GPU comm path is being used with CUDA_AWARE_MPI
     // make sure underlying MPI implementation is CUDA-aware
-<<<<<<< HEAD
     if (!GMX_THREAD_MPI && (devFlags.enableGpuPmePPComm || devFlags.enableGpuHaloExchange))
-=======
-    if (!GMX_THREAD_MPI && devFlags.enableGpuHaloExchange)
->>>>>>> aa66efd3
     {
         const bool haveDetectedCudaAwareMpi =
                 (checkMpiCudaAwareSupport() == CudaAwareMpiStatus::Supported);
@@ -244,13 +240,9 @@
             devFlags.usingCudaAwareMpi = true;
             GMX_LOG(mdlog.warning)
                     .asParagraph()
-<<<<<<< HEAD
                     .appendTextFormatted(
                             "Using CUDA-aware MPI for 'GPU halo exchange' or 'GPU PME-PP "
                             "communications' feature.");
-=======
-                    .appendTextFormatted("Using CUDA-aware MPI for 'GPU halo exchange' feature.");
->>>>>>> aa66efd3
         }
         else
         {
@@ -264,7 +256,6 @@
                                 "detect CUDA_aware support in underlying MPI implementation.");
                 devFlags.enableGpuHaloExchange = false;
             }
-<<<<<<< HEAD
             if (devFlags.enableGpuPmePPComm)
             {
                 GMX_LOG(mdlog.warning)
@@ -276,8 +267,6 @@
                                 "detect CUDA_aware support in underlying MPI implementation.");
                 devFlags.enableGpuPmePPComm = false;
             }
-=======
->>>>>>> aa66efd3
 
             GMX_LOG(mdlog.warning)
                     .asParagraph()
