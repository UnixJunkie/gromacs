--- conflicted
+++ resolved
@@ -61,25 +61,10 @@
  * return the New total number of atoms
  */
 
-<<<<<<< HEAD
-int protonate(t_atoms **atoms, rvec **x, t_protonate *protdata);
-/* Protonate molecule according to oplsaa.ff/aminoacids.hdb
- * when called the first time, new atoms are added to atoms,
- * second time only coordinates are generated
- * return the new total number of atoms
- */
-
-void deprotonate(t_atoms *atoms, rvec *x);
-/* Deprotonate any molecule: all atoms whose name begins with H will be
- * removed
- */
-
 void add_drude_lonepairs(t_atoms **pdbaptr, rvec *xptr[], t_restp rtp[], int nssbonds, t_ssbond *ssbonds);
 /* Build lone pair coordinates on input structure */
 
 void add_drudes(t_atoms **pdbaptr, rvec *xptr[]);
 /* Add Drudes to input structure */
 
-=======
->>>>>>> 8ba0c31e
 #endif