/*
 * This file is part of the GROMACS molecular simulation package.
 *
 * Copyright (c) 2012,2013,2014,2016,2017 by the GROMACS development team.
 * Copyright (c) 2018,2019,2020, by the GROMACS development team, led by
 * Mark Abraham, David van der Spoel, Berk Hess, and Erik Lindahl,
 * and including many others, as listed in the AUTHORS file in the
 * top-level source directory and at http://www.gromacs.org.
 *
 * GROMACS is free software; you can redistribute it and/or
 * modify it under the terms of the GNU Lesser General Public License
 * as published by the Free Software Foundation; either version 2.1
 * of the License, or (at your option) any later version.
 *
 * GROMACS is distributed in the hope that it will be useful,
 * but WITHOUT ANY WARRANTY; without even the implied warranty of
 * MERCHANTABILITY or FITNESS FOR A PARTICULAR PURPOSE.  See the GNU
 * Lesser General Public License for more details.
 *
 * You should have received a copy of the GNU Lesser General Public
 * License along with GROMACS; if not, see
 * http://www.gnu.org/licenses, or write to the Free Software Foundation,
 * Inc., 51 Franklin Street, Fifth Floor, Boston, MA  02110-1301  USA.
 *
 * If you want to redistribute modifications to GROMACS, please
 * consider that scientific software is very special. Version
 * control is crucial - bugs must be traceable. We will be happy to
 * consider code for inclusion in the official distribution, but
 * derived work must not be called official GROMACS. Details are found
 * in the README & COPYING files - if they are missing, get the
 * official version at http://www.gromacs.org.
 *
 * To help us fund GROMACS development, we humbly ask that you cite
 * the research papers on the package. Check out http://www.gromacs.org.
 */
/*! \internal \file
 * \brief
 * Tests utilities for nonbonded fep kernel (softcore).
 *
 * \author Sebastian Kehl <sebastian.kehl@mpcdf.mpg.de>
 * \ingroup module_gmxlib
 */
#include "gmxpre.h"

#include <gtest/gtest.h>

#include "testutils/testasserts.h"
#include "gromacs/simd/simd.h"

#include "gromacs/gmxlib/nonbonded/nb_softcore.h"
#include "data.h"

namespace
{

//! Scalar (non-SIMD) data types.
struct ScalarDataTypes
{
    using RealType = real; //!< The data type to use as real.
    using BoolType = bool; //!< The data type to use as boolean
    static constexpr int simdRealWidth = 1; //!< The width of the RealType.
};

#if GMX_SIMD_HAVE_REAL
//! SIMD data types.
struct SimdDataTypes
{
<<<<<<< HEAD
    using RealType = gmx::SimdReal;  //!< The data type to use as real.
    using BoolType = gmx::SimdBool;  //!< The data type to use as boolean
    static constexpr int simdRealWidth = GMX_SIMD_REAL_WIDTH; //!< The width of the RealType.
};
#endif

class InputDataGenerator
{
public:
    InputDataGenerator(InputData input) :
      distance_(input.distance_),
      lambda_(input.lambda_),
      alpha_(input.alpha_) {}

    std::vector<std::tuple<real, real, real, int>> getData() const
    {
        size_t numTuples = distance_.size() * lambda_.size() * alpha_.size();

        std::vector<std::tuple<real, real, real, int>> data;
        real distance, lambda, alpha;
        for (size_t i=0; i<numTuples; i++)
        {
            std::tie(distance, lambda, alpha) = getTuple(i);
            data.push_back(std::make_tuple(distance, lambda, alpha, i));
        }

        return data;
    }

protected:
    std::tuple<real, real, real> getTuple(int i) const
=======
    struct ReactionField
    {
        std::vector<real> force_ = { 45.44971727401715,  7.9564798871433124, 5.618549907138807,
                                     53.141497616431444, 9.501381806342767,  6.753006140951377,
                                     82.40735912670932,  16.22643413780952,  10.553537362667253,
                                     90.99882133196249,  19.849951123589747, 13.335909759612157 };

        std::vector<real> potential_ = { 153.4963391711208,  54.74482632376834,  42.48368423849913,
                                         165.76344640639638, 61.831019988681454, 48.705535430478285,
                                         80.57750218820057,  41.379535057355184, 33.34728854380457,
                                         82.28900834597745,  45.71298780780877,  37.50722603632285 };

        std::vector<real> dvdl_      = {
            0.0, 0.0, 0.0, 16.257088585414177, 9.557942962344592, 8.404930863143283,
            0.0, 0.0, 0.0, 1.8495453371238524, 5.690973078257637, 5.503004144090047
        };
    };

    struct EwaldCoulomb
    {
        std::vector<real> force_     = { 46.14439456223906,  8.651157175365222,  6.313227195360717,
                                     53.836174904653355, 10.196059094564678, 7.447683429173287,
                                     88.6594547207065,   22.47852973180671,  16.805632956664443,
                                     97.25091692595967,  26.102046717586937, 19.588005353609347 };

        std::vector<real> potential_ = { 153.14900052700983, 54.39748767965739, 42.136345594388175,
                                         165.41610776228544, 61.4836813445705,  48.35819678636733,
                                         77.45145439120198,  38.25348726035659, 30.221240746805975,
                                         79.16296054897886,  42.58694001081018, 34.38117823932426 };

        std::vector<real> dvdl_ = {
            0.0, 0.0, 0.0, 16.257088585414177, 9.557942962344592, 8.404930863143283,
            0.0, 0.0, 0.0, 1.8495453371238524, 5.690973078257637, 5.503004144090047
        };
    };

    struct LennardJones
>>>>>>> 78d71331
    {
        int idxDistance =  i / (lambda_.size() * alpha_.size());
        int idxLambda   =  i / alpha_.size();
        int idxAlpha    =  i % alpha_.size();

        // wrap around
        idxDistance = idxDistance % distance_.size();
        idxLambda   = idxLambda % lambda_.size();
        return std::make_tuple(distance_[idxDistance],
                               lambda_[idxLambda],
                               alpha_[idxAlpha]);
    }

    std::vector<real> distance_;
    std::vector<real> lambda_;
    std::vector<real> alpha_;
};

static const InputData s_input;
static const ResultData s_results;
static const InputDataGenerator s_data(s_input);

template<class DataType>
class SoftcoreGapsys
{
    using RealType = typename DataType::RealType;
    using BoolType = typename DataType::BoolType;

public:
<<<<<<< HEAD

    SoftcoreGapsys() : params_() {}

    void SetParams(const std::tuple<real, real, real, int> params)
=======
    SoftcoreGapsysTest() :
        tolerance_(gmx::test::relativeToleranceAsPrecisionDependentFloatingPoint(1, 1.0e-4, 1.0e-12)),
        facel_(ONE_4PI_EPS0)
>>>>>>> 78d71331
    {
        std::tie(r_, lambda_, alpha_, idx_) = params;

        rsq_          = r_ * r_;
        BoolType mask = 0.0 < rsq_;
        rInv_         = gmx::maskzInv(r_, mask);

        force_ = 0.0;
        potential_ = 0.0;
        dvdl_ = 0.0;
    }

    std::vector<real> toVector(RealType data)
    {
#if GMX_SIMD_HAVE_REAL
        alignas(GMX_SIMD_ALIGNMENT) real mem[DataType::simdRealWidth];
#else
        real mem[DataType::simdRealWidth];
#endif
        gmx::store(mem, data);
        std::vector<real> vecData(mem, mem+DataType::simdRealWidth);
        return vecData;
    }

    void reactionField()
    {
        reactionFieldQuadraticPotential(params_.qq_, facel_, r_, lambda_, params_.dLambda_,
                                        alpha_, params_.forceShift_, params_.potentialShift_,
                                        &force_, &potential_, &dvdl_, computeMask_);
    }

    void ewaldCoulomb()
    {
<<<<<<< HEAD
        ewaldQuadraticPotential(params_.qq_, r_, lambda_, params_.dLambda_, params_.sigma_, alpha_,
                                params_.ewaldShift_, &force_, &potential_, &dvdl_, computeMask_);
=======
        ewaldQuadraticPotential(params_.qq_, facel_, r_, lambda_, params_.dLambda_, alpha_,
                                params_.ewaldShift_, &force_, &potential_, &dvdl_);
>>>>>>> 78d71331
    }

    void lennardJones()
    {
        lennardJonesQuadraticPotential(params_.c6_, params_.c12_, r_, rsq_, lambda_, params_.dLambda_,
                                       params_.sigma_, alpha_, params_.repulsionShift_,
                                       params_.dispersionShift_, &force_, &potential_, &dvdl_, computeMask_);
    }

<<<<<<< HEAD
    // fixed parameters
    const Constants<RealType> params_;
    const BoolType computeMask_ = true;
=======
    // test setup
    int idx_;
    gmx::test::FloatingPointTolerance tolerance_;

    // fixed test parameters
    Constants params_;
    const real facel_;
>>>>>>> 78d71331

    // input data
    RealType r_;
    RealType rInv_;
    RealType rsq_;
    RealType alpha_;
    real lambda_;
    int idx_;

    // output values
    RealType force_;
    RealType potential_;
    RealType dvdl_;

};

class SoftcoreGapsysTest :
    public ::testing::TestWithParam<std::tuple<real, real, real, int>>
{
public:
    SoftcoreGapsysTest() :
        tolerance_(
          gmx::test::relativeToleranceAsPrecisionDependentFloatingPoint(
            1, 1.0e-4, 1.0e-12))
    {}

    void SetUp() override
    {
        std::tuple<real, real, real, int> params = GetParam();
        softcore_.SetParams(params);
    }

    void compareVectorToReal(std::vector<real> vec, real value)
    {
        for (auto it=vec.begin(); it!=vec.end(); it++)
        {
            EXPECT_REAL_EQ_TOL(*it, value, tolerance_);
        }
    }

    template<class ReferenceData>
    void compareToReference(ReferenceData refData)
    {
        // transform multidata to vector
        std::vector<real> force(softcore_.toVector(softcore_.force_));
        std::vector<real> potential(softcore_.toVector(softcore_.potential_));
        std::vector<real> dvdl(softcore_.toVector(softcore_.dvdl_));

        // get reference values
        int idx           = softcore_.idx_;
        real refForce     = refData.force_[idx];
        real refPotential = refData.potential_[idx];
        real refDvdl      = refData.dvdl_[idx];

        compareVectorToReal(force, refForce);
        compareVectorToReal(potential, refPotential);
        compareVectorToReal(dvdl, refDvdl);
    }

    void compareToZero()
    {
        // transform multidata to vector
        real force     = gmx::reduce(softcore_.force_);
        real potential = gmx::reduce(softcore_.potential_);
        real dvdl      = gmx::reduce(softcore_.dvdl_);

        EXPECT_EQ(force, 0.0_real);
        EXPECT_EQ(potential, 0.0_real);
        EXPECT_EQ(dvdl, 0.0_real);
    }

#if GMX_SIMD_HAVE_REAL
    SoftcoreGapsys<SimdDataTypes> softcore_;
#else
    SoftcoreGapsys<ScalarDataTypes> softcore_;
#endif

    gmx::test::FloatingPointTolerance tolerance_;
};


TEST_P(SoftcoreGapsysTest, reactionField)
{
    softcore_.reactionField();
    compareToReference(s_results.reactionField_);
}

TEST_P(SoftcoreGapsysTest, ewaldCoulomb)
{
    softcore_.ewaldCoulomb();
    compareToReference(s_results.ewald_);
}

TEST_P(SoftcoreGapsysTest, lennardJones)
{
    softcore_.lennardJones();
    compareToReference(s_results.lennardJones_);
}

INSTANTIATE_TEST_CASE_P(CheckValues, SoftcoreGapsysTest,
                        ::testing::ValuesIn(s_data.getData()));


class SoftcoreGapsysZeroTest : public SoftcoreGapsysTest
{};

TEST_P(SoftcoreGapsysZeroTest, reactionField)
{
    softcore_.reactionField();
    compareToZero();

}

TEST_P(SoftcoreGapsysZeroTest, ewaldCoulomb)
{
    softcore_.ewaldCoulomb();
    compareToZero();
}

TEST_P(SoftcoreGapsysZeroTest, lennardJones)
{
    softcore_.lennardJones();
    compareToZero();
}

INSTANTIATE_TEST_CASE_P(CheckZeros, SoftcoreGapsysZeroTest,
                        ::testing::Values(std::make_tuple(0.1, 1.0, 0.35, 0), std::make_tuple(0.1, 0.4, 0.0, 0)));

} // namespace<|MERGE_RESOLUTION|>--- conflicted
+++ resolved
@@ -65,7 +65,6 @@
 //! SIMD data types.
 struct SimdDataTypes
 {
-<<<<<<< HEAD
     using RealType = gmx::SimdReal;  //!< The data type to use as real.
     using BoolType = gmx::SimdBool;  //!< The data type to use as boolean
     static constexpr int simdRealWidth = GMX_SIMD_REAL_WIDTH; //!< The width of the RealType.
@@ -97,45 +96,6 @@
 
 protected:
     std::tuple<real, real, real> getTuple(int i) const
-=======
-    struct ReactionField
-    {
-        std::vector<real> force_ = { 45.44971727401715,  7.9564798871433124, 5.618549907138807,
-                                     53.141497616431444, 9.501381806342767,  6.753006140951377,
-                                     82.40735912670932,  16.22643413780952,  10.553537362667253,
-                                     90.99882133196249,  19.849951123589747, 13.335909759612157 };
-
-        std::vector<real> potential_ = { 153.4963391711208,  54.74482632376834,  42.48368423849913,
-                                         165.76344640639638, 61.831019988681454, 48.705535430478285,
-                                         80.57750218820057,  41.379535057355184, 33.34728854380457,
-                                         82.28900834597745,  45.71298780780877,  37.50722603632285 };
-
-        std::vector<real> dvdl_      = {
-            0.0, 0.0, 0.0, 16.257088585414177, 9.557942962344592, 8.404930863143283,
-            0.0, 0.0, 0.0, 1.8495453371238524, 5.690973078257637, 5.503004144090047
-        };
-    };
-
-    struct EwaldCoulomb
-    {
-        std::vector<real> force_     = { 46.14439456223906,  8.651157175365222,  6.313227195360717,
-                                     53.836174904653355, 10.196059094564678, 7.447683429173287,
-                                     88.6594547207065,   22.47852973180671,  16.805632956664443,
-                                     97.25091692595967,  26.102046717586937, 19.588005353609347 };
-
-        std::vector<real> potential_ = { 153.14900052700983, 54.39748767965739, 42.136345594388175,
-                                         165.41610776228544, 61.4836813445705,  48.35819678636733,
-                                         77.45145439120198,  38.25348726035659, 30.221240746805975,
-                                         79.16296054897886,  42.58694001081018, 34.38117823932426 };
-
-        std::vector<real> dvdl_ = {
-            0.0, 0.0, 0.0, 16.257088585414177, 9.557942962344592, 8.404930863143283,
-            0.0, 0.0, 0.0, 1.8495453371238524, 5.690973078257637, 5.503004144090047
-        };
-    };
-
-    struct LennardJones
->>>>>>> 78d71331
     {
         int idxDistance =  i / (lambda_.size() * alpha_.size());
         int idxLambda   =  i / alpha_.size();
@@ -165,16 +125,10 @@
     using BoolType = typename DataType::BoolType;
 
 public:
-<<<<<<< HEAD
 
     SoftcoreGapsys() : params_() {}
 
     void SetParams(const std::tuple<real, real, real, int> params)
-=======
-    SoftcoreGapsysTest() :
-        tolerance_(gmx::test::relativeToleranceAsPrecisionDependentFloatingPoint(1, 1.0e-4, 1.0e-12)),
-        facel_(ONE_4PI_EPS0)
->>>>>>> 78d71331
     {
         std::tie(r_, lambda_, alpha_, idx_) = params;
 
@@ -201,20 +155,15 @@
 
     void reactionField()
     {
-        reactionFieldQuadraticPotential(params_.qq_, facel_, r_, lambda_, params_.dLambda_,
+        reactionFieldQuadraticPotential(params_.qq_, params_.facel_, r_, lambda_, params_.dLambda_,
                                         alpha_, params_.forceShift_, params_.potentialShift_,
                                         &force_, &potential_, &dvdl_, computeMask_);
     }
 
     void ewaldCoulomb()
     {
-<<<<<<< HEAD
-        ewaldQuadraticPotential(params_.qq_, r_, lambda_, params_.dLambda_, params_.sigma_, alpha_,
+        ewaldQuadraticPotential(params_.qq_, params_.facel_, r_, lambda_, params_.dLambda_, alpha_,
                                 params_.ewaldShift_, &force_, &potential_, &dvdl_, computeMask_);
-=======
-        ewaldQuadraticPotential(params_.qq_, facel_, r_, lambda_, params_.dLambda_, alpha_,
-                                params_.ewaldShift_, &force_, &potential_, &dvdl_);
->>>>>>> 78d71331
     }
 
     void lennardJones()
@@ -224,19 +173,9 @@
                                        params_.dispersionShift_, &force_, &potential_, &dvdl_, computeMask_);
     }
 
-<<<<<<< HEAD
     // fixed parameters
     const Constants<RealType> params_;
     const BoolType computeMask_ = true;
-=======
-    // test setup
-    int idx_;
-    gmx::test::FloatingPointTolerance tolerance_;
-
-    // fixed test parameters
-    Constants params_;
-    const real facel_;
->>>>>>> 78d71331
 
     // input data
     RealType r_;
