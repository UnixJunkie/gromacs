#
# This file is part of the GROMACS molecular simulation package.
#
# Copyright (c) 2015,2016,2017,2020, by the GROMACS development team, led by
# Mark Abraham, David van der Spoel, Berk Hess, and Erik Lindahl,
# and including many others, as listed in the AUTHORS file in the
# top-level source directory and at http://www.gromacs.org.
#
# GROMACS is free software; you can redistribute it and/or
# modify it under the terms of the GNU Lesser General Public License
# as published by the Free Software Foundation; either version 2.1
# of the License, or (at your option) any later version.
#
# GROMACS is distributed in the hope that it will be useful,
# but WITHOUT ANY WARRANTY; without even the implied warranty of
# MERCHANTABILITY or FITNESS FOR A PARTICULAR PURPOSE.  See the GNU
# Lesser General Public License for more details.
#
# You should have received a copy of the GNU Lesser General Public
# License along with GROMACS; if not, see
# http://www.gnu.org/licenses, or write to the Free Software Foundation,
# Inc., 51 Franklin Street, Fifth Floor, Boston, MA  02110-1301  USA.
#
# If you want to redistribute modifications to GROMACS, please
# consider that scientific software is very special. Version
# control is crucial - bugs must be traceable. We will be happy to
# consider code for inclusion in the official distribution, but
# derived work must not be called official GROMACS. Details are found
# in the README & COPYING files - if they are missing, get the
# official version at http://www.gromacs.org.
#
# To help us fund GROMACS development, we humbly ask that you cite
# the research papers on the package. Check out http://www.gromacs.org.

gmx_add_libgromacs_sources(
    cpuinfo.cpp
    detecthardware.cpp
    device_management_common.cpp
    hardwaretopology.cpp
    printhardware.cpp
    identifyavx512fmaunits.cpp
    )

if(GMX_GPU_OPENCL)
    gmx_add_libgromacs_sources(
        device_management_ocl.cpp
        )
elseif(GMX_GPU_CUDA)
    gmx_add_libgromacs_sources(
        device_management.cu
        )
else()
    gmx_add_libgromacs_sources(
        device_management.cpp
    )
endif()

<<<<<<< HEAD

=======
>>>>>>> 358555b3
if (BUILD_TESTING)
    add_subdirectory(tests)
endif()<|MERGE_RESOLUTION|>--- conflicted
+++ resolved
@@ -55,10 +55,6 @@
     )
 endif()
 
-<<<<<<< HEAD
-
-=======
->>>>>>> 358555b3
 if (BUILD_TESTING)
     add_subdirectory(tests)
 endif()