/*
 * This file is part of the GROMACS molecular simulation package.
 *
 * Copyright (c) 1991-2000, University of Groningen, The Netherlands.
 * Copyright (c) 2001-2004, The GROMACS development team.
 * Copyright (c) 2013,2014,2015, by the GROMACS development team, led by
 * Mark Abraham, David van der Spoel, Berk Hess, and Erik Lindahl,
 * and including many others, as listed in the AUTHORS file in the
 * top-level source directory and at http://www.gromacs.org.
 *
 * GROMACS is free software; you can redistribute it and/or
 * modify it under the terms of the GNU Lesser General Public License
 * as published by the Free Software Foundation; either version 2.1
 * of the License, or (at your option) any later version.
 *
 * GROMACS is distributed in the hope that it will be useful,
 * but WITHOUT ANY WARRANTY; without even the implied warranty of
 * MERCHANTABILITY or FITNESS FOR A PARTICULAR PURPOSE.  See the GNU
 * Lesser General Public License for more details.
 *
 * You should have received a copy of the GNU Lesser General Public
 * License along with GROMACS; if not, see
 * http://www.gnu.org/licenses, or write to the Free Software Foundation,
 * Inc., 51 Franklin Street, Fifth Floor, Boston, MA  02110-1301  USA.
 *
 * If you want to redistribute modifications to GROMACS, please
 * consider that scientific software is very special. Version
 * control is crucial - bugs must be traceable. We will be happy to
 * consider code for inclusion in the official distribution, but
 * derived work must not be called official GROMACS. Details are found
 * in the README & COPYING files - if they are missing, get the
 * official version at http://www.gromacs.org.
 *
 * To help us fund GROMACS development, we humbly ask that you cite
 * the research papers on the package. Check out http://www.gromacs.org.
 */
/*! \internal \file
 * \brief
 * Implements gmx::ShellCompletionWriter.
 *
 * \author Teemu Murtola <teemu.murtola@gmail.com>
 * \ingroup module_commandline
 */
#include "gmxpre.h"

#include "shellcompletions.h"

#include <cstdio>

#include <string>

#include <boost/scoped_ptr.hpp>

#include "gromacs/commandline/cmdlinehelpcontext.h"
#include "gromacs/commandline/pargs.h"
#include "gromacs/fileio/filenm.h"
#include "gromacs/options/basicoptions.h"
#include "gromacs/options/filenameoption.h"
#include "gromacs/options/optionsvisitor.h"
#include "gromacs/utility/arrayref.h"
#include "gromacs/utility/exceptions.h"
#include "gromacs/utility/gmxassert.h"
#include "gromacs/utility/stringutil.h"
#include "gromacs/utility/textwriter.h"

namespace gmx
{

namespace
{

class OptionsListWriter : public OptionsVisitor
{
    public:
        const std::string &optionList() const { return optionList_; }

        virtual void visitSubSection(const Options &section)
        {
            OptionsIterator iterator(section);
            iterator.acceptSubSections(this);
            iterator.acceptOptions(this);
        }
        virtual void visitOption(const OptionInfo &option)
        {
            if (option.isHidden())
            {
                return;
            }
            if (!optionList_.empty())
            {
                optionList_.append("\\n");
            }
            optionList_.append("-");
            const BooleanOptionInfo *booleanOption
                = option.toType<BooleanOptionInfo>();
            if (booleanOption != NULL && booleanOption->defaultValue())
            {
                optionList_.append("no");
            }
            optionList_.append(option.name());
        }

    private:
        std::string optionList_;
};

class OptionCompletionWriter : public OptionsVisitor
{
    public:
        explicit OptionCompletionWriter(TextWriter *out) : out_(*out) {}

        virtual void visitSubSection(const Options &section)
        {
            OptionsIterator iterator(section);
            iterator.acceptSubSections(this);
            iterator.acceptOptions(this);
        }
        virtual void visitOption(const OptionInfo &option);

    private:
        void writeOptionCompletion(const OptionInfo  &option,
                                   const std::string &completion);

        TextWriter &out_;
};

void OptionCompletionWriter::visitOption(const OptionInfo &option)
{
    if (option.isHidden())
    {
        return;
    }
    const FileNameOptionInfo *fileOption = option.toType<FileNameOptionInfo>();
    if (fileOption != NULL)
    {
        if (fileOption->isDirectoryOption())
        {
            writeOptionCompletion(option, "compgen -S ' ' -d $c");
            return;
        }
        const FileNameOptionInfo::ExtensionList &extensionList = fileOption->extensions();
        if (extensionList.empty())
        {
            return;
        }
        std::string completion("compgen -S ' ' -X '!*");
        std::string extensions(joinStrings(extensionList, "|"));
        if (extensionList.size() > 1)
        {
            extensions = "@(" + extensions + ")";
        }
        completion.append(extensions);
        // TODO: Don't duplicate this from filenm.c/futil.c.
        completion.append("?(.gz|.Z)' -f -- $c ; compgen -S '/' -d $c");
        writeOptionCompletion(option, completion);
        return;
    }
    const StringOptionInfo *stringOption = option.toType<StringOptionInfo>();
    if (stringOption != NULL && stringOption->isEnumerated())
    {
        std::string completion("compgen -S ' ' -W $'");
        completion.append(joinStrings(stringOption->allowedValues(), "\\n"));
        completion.append("' -- $c");
        writeOptionCompletion(option, completion);
        return;
    }
}

void OptionCompletionWriter::writeOptionCompletion(
        const OptionInfo &option, const std::string &completion)
{
    std::string result(formatString("-%s) ", option.name().c_str()));
    if (option.maxValueCount() >= 0)
    {
        result.append(formatString("(( $n <= %d )) && ", option.maxValueCount()));
    }
    result.append("COMPREPLY=( $(");
    result.append(completion);
    result.append("));;");
    out_.writeLine(result);
}

}   // namespace

class ShellCompletionWriter::Impl
{
    public:
        Impl(const std::string &binaryName, ShellCompletionFormat /*format*/)
            : binaryName_(binaryName)
        {
        }

        std::string completionFunctionName(const char *moduleName) const
        {
            // TODO: Consider if some characters need to be escaped.
            return formatString("_%s_%s_compl", binaryName_.c_str(), moduleName);
        }

        std::string                   binaryName_;
        boost::scoped_ptr<TextWriter> file_;
};

ShellCompletionWriter::ShellCompletionWriter(const std::string     &binaryName,
                                             ShellCompletionFormat  format)
    : impl_(new Impl(binaryName, format))
{
}

ShellCompletionWriter::~ShellCompletionWriter()
{
}

TextOutputStream &ShellCompletionWriter::outputStream()
{
    return impl_->file_->stream();
}

void ShellCompletionWriter::startCompletions()
{
<<<<<<< HEAD
    impl_->file_.reset(new TextWriter(impl_->binaryName_ + "-completion.bash"));
    impl_->file_->writeLine("shopt -s extglob");
=======
    impl_->file_.reset(new File(impl_->binaryName_ + "-completion.bash", "w"));
>>>>>>> 61ba45d5
}

void ShellCompletionWriter::writeModuleCompletions(
        const char    *moduleName,
        const Options &options)
{
    TextWriter &out = *impl_->file_;
    out.writeLine(formatString("%s() {", impl_->completionFunctionName(moduleName).c_str()));
    out.writeLine("local IFS=$'\\n'");
    out.writeLine("local c=${COMP_WORDS[COMP_CWORD]}");
    out.writeLine("local n");
    out.writeLine("for ((n=1;n<COMP_CWORD;++n)) ; do [[ \"${COMP_WORDS[COMP_CWORD-n]}\" == -* ]] && break ; done");
    out.writeLine("local p=${COMP_WORDS[COMP_CWORD-n]}");
    out.writeLine("COMPREPLY=()");

    OptionsListWriter listWriter;
    listWriter.visitSubSection(options);
    out.writeLine(formatString("if (( $COMP_CWORD <= 1 )) || [[ $c == -* ]]; then COMPREPLY=( $(compgen -S ' '  -W $'%s' -- $c)); return 0; fi", listWriter.optionList().c_str()));

    out.writeLine("case \"$p\" in");
    OptionCompletionWriter optionWriter(&out);
    optionWriter.visitSubSection(options);
    out.writeLine("esac }");
}

void ShellCompletionWriter::writeWrapperCompletions(
        const ModuleNameList &modules, const Options &options)
{
    impl_->file_->writeLine("_" + impl_->binaryName_ + "_compl() {");
    impl_->file_->writeLine("local i c m");
    impl_->file_->writeLine("local IFS=$'\\n'\n");
    impl_->file_->writeLine("COMPREPLY=()");
    impl_->file_->writeLine("unset COMP_WORDS[0]");
    impl_->file_->writeLine("for ((i=1;i<COMP_CWORD;++i)) ; do");
    impl_->file_->writeLine("[[ \"${COMP_WORDS[i]}\" != -* ]] && break");
    impl_->file_->writeLine("unset COMP_WORDS[i]");
    impl_->file_->writeLine("done");
    impl_->file_->writeLine("if (( i == COMP_CWORD )); then");
    impl_->file_->writeLine("c=${COMP_WORDS[COMP_CWORD]}");
    OptionsListWriter lister;
    lister.visitSubSection(options);
    std::string       completions(lister.optionList());
    for (ModuleNameList::const_iterator i = modules.begin();
         i != modules.end(); ++i)
    {
        completions.append("\\n");
        completions.append(*i);
    }
    impl_->file_->writeLine("COMPREPLY=( $(compgen -S ' ' -W $'" + completions + "' -- $c) )");
    impl_->file_->writeLine("return 0");
    impl_->file_->writeLine("fi");
    impl_->file_->writeLine("m=${COMP_WORDS[i]}");
    impl_->file_->writeLine("COMP_WORDS=( \"${COMP_WORDS[@]}\" )");
    impl_->file_->writeLine("COMP_CWORD=$((COMP_CWORD-i))");
    impl_->file_->writeLine("case \"$m\" in");
    for (ModuleNameList::const_iterator i = modules.begin();
         i != modules.end(); ++i)
    {
        const char *const name = i->c_str();
        impl_->file_->writeLine(formatString("%s) %s ;;", name,
                                             impl_->completionFunctionName(name).c_str()));
    }
    impl_->file_->writeLine("esac }");
}

void ShellCompletionWriter::finishCompletions()
{
    impl_->file_->close();
    impl_->file_.reset();
}

} // namespace gmx<|MERGE_RESOLUTION|>--- conflicted
+++ resolved
@@ -217,12 +217,7 @@
 
 void ShellCompletionWriter::startCompletions()
 {
-<<<<<<< HEAD
     impl_->file_.reset(new TextWriter(impl_->binaryName_ + "-completion.bash"));
-    impl_->file_->writeLine("shopt -s extglob");
-=======
-    impl_->file_.reset(new File(impl_->binaryName_ + "-completion.bash", "w"));
->>>>>>> 61ba45d5
 }
 
 void ShellCompletionWriter::writeModuleCompletions(
