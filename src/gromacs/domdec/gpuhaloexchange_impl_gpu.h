/*
 * This file is part of the GROMACS molecular simulation package.
 *
 * Copyright 2019- The GROMACS Authors
 * and the project initiators Erik Lindahl, Berk Hess and David van der Spoel.
 * Consult the AUTHORS/COPYING files and https://www.gromacs.org for details.
 *
 * GROMACS is free software; you can redistribute it and/or
 * modify it under the terms of the GNU Lesser General Public License
 * as published by the Free Software Foundation; either version 2.1
 * of the License, or (at your option) any later version.
 *
 * GROMACS is distributed in the hope that it will be useful,
 * but WITHOUT ANY WARRANTY; without even the implied warranty of
 * MERCHANTABILITY or FITNESS FOR A PARTICULAR PURPOSE.  See the GNU
 * Lesser General Public License for more details.
 *
 * You should have received a copy of the GNU Lesser General Public
 * License along with GROMACS; if not, see
 * https://www.gnu.org/licenses, or write to the Free Software Foundation,
 * Inc., 51 Franklin Street, Fifth Floor, Boston, MA  02110-1301  USA.
 *
 * If you want to redistribute modifications to GROMACS, please
 * consider that scientific software is very special. Version
 * control is crucial - bugs must be traceable. We will be happy to
 * consider code for inclusion in the official distribution, but
 * derived work must not be called official GROMACS. Details are found
 * in the README & COPYING files - if they are missing, get the
 * official version at https://www.gromacs.org.
 *
 * To help us fund GROMACS development, we humbly ask that you cite
 * the research papers on the package. Check out https://www.gromacs.org.
 */
/*! \internal \file
 *
 * \brief Declares the implementation of GPU Halo Exchange.
 *
 * This header file is needed to include from both the device-side
 * kernels file, and the host-side management code.
 *
 * \author Alan Gray <alang@nvidia.com>
 * \author Andrey Alekseenko <al42and@gmail.com>
 *
 * \ingroup module_domdec
 */
#ifndef GMX_DOMDEC_GPUHALOEXCHANGE_IMPL_GPU_H
#define GMX_DOMDEC_GPUHALOEXCHANGE_IMPL_GPU_H

#include "gromacs/domdec/gpuhaloexchange.h"
#include "gromacs/gpu_utils/device_context.h"
#include "gromacs/gpu_utils/gpueventsynchronizer.h"
#include "gromacs/gpu_utils/hostallocator.h"
#include "gromacs/utility/gmxmpi.h"

<<<<<<< HEAD
#include "domdec_internal.h"
=======
#if GMX_GPU_SYCL
#    include "gromacs/gpu_utils/gputraits_sycl.h"
#endif
>>>>>>> 19cad229

struct gmx_wallcycle;

namespace gmx
{

/*! \internal \brief Class with interfaces and data for GPU Halo Exchange */
class GpuHaloExchange::Impl
{

public:
    /*! \brief Creates GPU Halo Exchange object.
     *
     * \param [inout] dd                       domdec structure
     * \param [in]    dimIndex                 the dimension index for this instance
     * \param [in]    mpi_comm_mysim           communicator used for simulation
     * \param [in]    deviceContext            GPU device context
     * \param [in]    pulse                    the communication pulse for this instance
     * \param [in]    wcycle                   The wallclock counter
     */
    Impl(gmx_domdec_t*        dd,
         int                  dimIndex,
         MPI_Comm             mpi_comm_mysim,
         const DeviceContext& deviceContext,
         int                  pulse,
         gmx_wallcycle*       wcycle);
    ~Impl();

    /*! \brief
     * (Re-) Initialization for GPU halo exchange
     * \param [in] d_coordinatesBuffer  pointer to coordinates buffer in GPU memory
     * \param [in] d_forcesBuffer   pointer to forces buffer in GPU memory
     */
    void reinitHalo(DeviceBuffer<Float3> d_coordinatesBuffer, DeviceBuffer<Float3> d_forcesBuffer);

    /*! \brief
     * GPU halo exchange of coordinates buffer
     * \param [in] box  Coordinate box (from which shifts will be constructed)
     * \param [in] dependencyEvent   Dependency event for this operation
     * \returns                      Event recorded when this operation has been launched
     */
    GpuEventSynchronizer* communicateHaloCoordinates(const matrix box, GpuEventSynchronizer* dependencyEvent);

    /*! \brief  GPU halo exchange of force buffer
     * \param [in] accumulateForces  True if forces should accumulate, otherwise they are set
     * \param [in] dependencyEvents  Dependency events for this operation
     */
    void communicateHaloForces(bool                                           accumulateForces,
                               FixedCapacityVector<GpuEventSynchronizer*, 2>* dependencyEvents);

    /*! \brief Get the event synchronizer for the forces ready on device.
     *  \returns  The event to synchronize the stream that consumes forces on device.
     */
    GpuEventSynchronizer* getForcesReadyOnDeviceEvent();

private:
    /*! \brief Data transfer wrapper for GPU halo exchange
     * \param [in] sendPtr      send buffer address
     * \param [in] sendSize     number of elements to send
     * \param [in] sendRank     rank of destination
     * \param [in] recvPtr      receive buffer address
     * \param [in] recvSize     number of elements to receive
     * \param [in] recvRank     rank of source
     */
    void communicateHaloData(Float3* sendPtr, int sendSize, int sendRank, Float3* recvPtr, int recvSize, int recvRank);

    /*! \brief Data transfer for GPU halo exchange using peer-to-peer copies
     * \param [inout] sendPtr    address to send data from
     * \param [in] sendSize      number of atoms to be sent
     * \param [in] sendRank      rank to send data to
     * \param [in] remotePtr     remote address to recv data
     * \param [in] recvRank      rank to recv data from
     */
    void communicateHaloDataPeerToPeer(Float3* sendPtr, int sendSize, int sendRank, Float3* remotePtr, int recvRank);

    /*! \brief Data transfer for GPU halo exchange using GPU-aware MPI
     * \param [in] sendPtr      send buffer address
     * \param [in] sendSize     number of elements to send
     * \param [in] sendRank     rank of destination
     * \param [in] recvPtr      receive buffer address
     * \param [in] recvSize     number of elements to receive
     * \param [in] recvRank     rank of source
     */
    void communicateHaloDataGpuAwareMpi(Float3* sendPtr,
                                        int     sendSize,
                                        int     sendRank,
                                        Float3* recvPtr,
                                        int     recvSize,
                                        int     recvRank);

    //! Backend-specific function for launching coordinate packing kernel
    void launchPackXKernel(const matrix box);

    //! Backend-specific function for launching force unpacking kernel
    void launchUnpackFKernel(bool accumulateForces);

    /*! \brief Transfer GPU coordinate halo data out of place
     * \param [in] sendPtr      send buffer address
     * \param [in] sendSize     number of elements to send
     * \param [in] sendRank     rank of destination
     * \param [in] recvSize     number of elements to receive
     * \param [in] recvRank     rank of source
     */
    void communicateHaloCoordinatesOutOfPlace(DeviceBuffer<Float3> sendPtr,
                                              int                  sendSize,
                                              int                  sendRank,
                                              int                  recvSize,
                                              int                  recvRank);

    /*! \brief Transfer GPU force halo data out of place
     * \param [in] sendPtr      send buffer address
     * \param [in] sendSize     number of elements to send
     * \param [in] sendRank     rank of destination
     * \param [in] recvSize     number of elements to receive
     * \param [in] recvRank     rank of source
     */
    void communicateHaloForcesOutOfPlace(DeviceBuffer<Float3> sendPtr,
                                         int                  sendSize,
                                         int                  sendRank,
                                         int                  recvSize,
                                         int                  recvRank);

    /*! \brief Exchange coordinate-ready event with neighbor ranks and enqueue wait in halo stream
     * \param [in] coordinatesReadyOnDeviceEvent event recorded when coordinates/forces are ready to device.
     */
    void enqueueWaitRemoteCoordinatesReadyEvent(GpuEventSynchronizer* coordinatesReadyOnDeviceEvent);

    //! Domain decomposition object
    gmx_domdec_t* dd_ = nullptr;
    //! map of indices to be sent from this rank
    gmx::HostVector<int> h_indexMap_;
    //! device copy of index map
    DeviceBuffer<int> d_indexMap_ = nullptr;
    //! number of elements in index map array
    int indexMapSize_ = -1;
    //! number of elements allocated in index map array
    int indexMapSizeAlloc_ = -1;
    //! device buffer for sending packed data
    DeviceBuffer<Float3> d_sendBuf_ = nullptr;
    //! number of atoms in \c sendbuf array
    int sendBufSize_ = -1;
    //! number of atoms allocated in \c sendbuf array
    int sendBufSizeAlloc_ = -1;
    //! device buffer for receiving packed data
    DeviceBuffer<Float3> d_recvBuf_ = nullptr;
    //! maximum size of packed buffer
    int maxPackedBufferSize_ = 0;
    //! number of atoms in \c recvbuf array
    int recvBufSize_ = -1;
    //! number of atoms allocated in \c recvbuf array
    int recvBufSizeAlloc_ = -1;
    //! rank to send data to for X
    int sendRankX_ = 0;
    //! rank to recv data from for X
    int recvRankX_ = 0;
    //! rank to send data to for F
    int sendRankF_ = 0;
    //! rank to recv data from for F
    int recvRankF_ = 0;
    //! send copy size from this rank for X
    int xSendSize_ = 0;
    //! recv copy size to this rank for X
    int xRecvSize_ = 0;
    //! send copy size from this rank for F
    int fSendSize_ = 0;
    //! recv copy size to this rank for F
    int fRecvSize_ = 0;
    //! number of home atoms - offset of local halo region
    int numHomeAtoms_ = 0;
    //! remote GPU coordinates buffer pointer for pushing data
    DeviceBuffer<Float3> remoteXPtr_ = nullptr;
    //! remote GPU force buffer pointer for pushing data
    DeviceBuffer<Float3> remoteFPtr_ = nullptr;
    //! Periodic Boundary Conditions for this rank
    bool usePBC_ = false;
    //! force shift buffer on device
    DeviceBuffer<Float3> d_fShift_ = nullptr;
    //! Event triggered when halo transfer has been launched with peer-to-peer memory copy
    std::unique_ptr<GpuEventSynchronizer> haloDataTransferLaunched_;
    //! MPI communicator used for simulation
    MPI_Comm mpi_comm_mysim_;
    //! GPU context object
    const DeviceContext& deviceContext_;
    //! CUDA stream for this halo exchange
    std::unique_ptr<DeviceStream> haloStream_;
    //! full coordinates buffer in GPU memory
    DeviceBuffer<Float3> d_x_ = nullptr;
    //! full forces buffer in GPU memory
    DeviceBuffer<Float3> d_f_ = nullptr;
    //! An event recorded once the exchanged forces are ready on the GPU
    GpuEventSynchronizer fReadyOnDevice_;
    //! The dimension index corresponding to this halo exchange instance
    int dimIndex_ = 0;
    //! Number of halo zones associated with this halo exchange instance
    int numZone_ = 0;
    //! The pulse corresponding to this halo exchange instance
    int pulse_ = 0;
    //! The wallclock counter
    gmx_wallcycle* wcycle_ = nullptr;
    //! The atom offset for receive (x) or send (f) for dimension index and pulse corresponding to this halo exchange instance
    int atomOffset_ = 0;
    //! Event triggered when coordinate halo has been launched
    GpuEventSynchronizer coordinateHaloLaunched_;
    //! flag on whether the recieve for this halo exchange is performed in-place
    bool receiveInPlace_ = true;
    //! The indices to communicate for this halo exchange
    const gmx_domdec_ind_t* ind_ = nullptr;
    //! Buffer to stage out-of-place send data
    gmx::HostVector<Float3> h_outOfPlaceSendBuffer_;
    //! Buffer to stage out-of-place receive data
    gmx::HostVector<Float3> h_outOfPlaceRecvBuffer_;
};

} // namespace gmx

#endif // GMX_DOMDEC_GPUHALOEXCHANGE_IMPL_GPU_H<|MERGE_RESOLUTION|>--- conflicted
+++ resolved
@@ -52,13 +52,11 @@
 #include "gromacs/gpu_utils/hostallocator.h"
 #include "gromacs/utility/gmxmpi.h"
 
-<<<<<<< HEAD
 #include "domdec_internal.h"
-=======
+
 #if GMX_GPU_SYCL
 #    include "gromacs/gpu_utils/gputraits_sycl.h"
 #endif
->>>>>>> 19cad229
 
 struct gmx_wallcycle;
 
