--- conflicted
+++ resolved
@@ -465,16 +465,11 @@
     // send data to neighbor, if any data exists to send
     if (sendSize > 0)
     {
-<<<<<<< HEAD
-        stat = cudaMemcpyAsync(remotePtr, sendPtr, sendSize * c_dim * sizeof(float),
-                               cudaMemcpyDeviceToDevice, nonLocalStream_.stream());
-=======
         stat = cudaMemcpyAsync(remotePtr,
                                sendPtr,
-                               sendSize * DIM * sizeof(float),
+                               sendSize * c_dim * sizeof(float),
                                cudaMemcpyDeviceToDevice,
                                nonLocalStream_.stream());
->>>>>>> 33f4333d
 
         CU_RET_ERR(stat, "cudaMemcpyAsync on GPU Domdec CUDA direct data transfer failed");
     }
