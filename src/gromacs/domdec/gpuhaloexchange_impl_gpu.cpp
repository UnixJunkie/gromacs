/*
 * This file is part of the GROMACS molecular simulation package.
 *
 * Copyright 2019- The GROMACS Authors
 * and the project initiators Erik Lindahl, Berk Hess and David van der Spoel.
 * Consult the AUTHORS/COPYING files and https://www.gromacs.org for details.
 *
 * GROMACS is free software; you can redistribute it and/or
 * modify it under the terms of the GNU Lesser General Public License
 * as published by the Free Software Foundation; either version 2.1
 * of the License, or (at your option) any later version.
 *
 * GROMACS is distributed in the hope that it will be useful,
 * but WITHOUT ANY WARRANTY; without even the implied warranty of
 * MERCHANTABILITY or FITNESS FOR A PARTICULAR PURPOSE.  See the GNU
 * Lesser General Public License for more details.
 *
 * You should have received a copy of the GNU Lesser General Public
 * License along with GROMACS; if not, see
 * https://www.gnu.org/licenses, or write to the Free Software Foundation,
 * Inc., 51 Franklin Street, Fifth Floor, Boston, MA  02110-1301  USA.
 *
 * If you want to redistribute modifications to GROMACS, please
 * consider that scientific software is very special. Version
 * control is crucial - bugs must be traceable. We will be happy to
 * consider code for inclusion in the official distribution, but
 * derived work must not be called official GROMACS. Details are found
 * in the README & COPYING files - if they are missing, get the
 * official version at https://www.gromacs.org.
 *
 * To help us fund GROMACS development, we humbly ask that you cite
 * the research papers on the package. Check out https://www.gromacs.org.
 */
/*! \internal \file
 *
 * \brief Implements shared code for GPU halo exchange.
 *
 *
 * \author Alan Gray <alang@nvidia.com>
 * \author Andrey Alekseenko <al42and@gmail.com>
 *
 * \ingroup module_domdec
 */
#include "gmxpre.h"

#include "gpuhaloexchange_impl_gpu.h"

#include "config.h"

#include "gromacs/domdec/domdec.h"
#include "gromacs/domdec/domdec_struct.h"
#include "gromacs/domdec/gpuhaloexchange.h"
#include "gromacs/gpu_utils/device_context.h"
#include "gromacs/gpu_utils/devicebuffer.h"
#include "gromacs/gpu_utils/gpueventsynchronizer.h"
#include "gromacs/math/vectypes.h"
#include "gromacs/timing/wallcycle.h"
#include "gromacs/utility/gmxmpi.h"

#include "domdec_internal.h"

<<<<<<< HEAD
// NOLINTNEXTLINE(misc-redundant-expression)
constexpr bool supportedLibMpiBuild = ((GMX_LIB_MPI != 0) && (GMX_GPU_CUDA != 0));
// NOLINTNEXTLINE(misc-redundant-expression)
constexpr bool supportedThreadMpiBuild = ((GMX_THREAD_MPI != 0) && (GMX_GPU_CUDA != 0));
=======
constexpr bool supportedLibMpiBuild    = (GMX_LIB_MPI && (GMX_GPU_CUDA || GMX_GPU_SYCL));
constexpr bool supportedThreadMpiBuild = (GMX_THREAD_MPI && GMX_GPU_CUDA);
>>>>>>> 19cad229

namespace gmx
{

template<typename T>
static T* asMpiPointer(DeviceBuffer<T>& buffer)
{
#if GMX_GPU_CUDA
    return buffer;
#elif GMX_GPU_SYCL && GMX_SYCL_USE_USM
    return buffer ? buffer.buffer_->ptr_ : nullptr;
#else
    assert(false);
#endif
}

void GpuHaloExchange::Impl::reinitHalo(DeviceBuffer<Float3> d_coordinatesBuffer,
                                       DeviceBuffer<Float3> d_forcesBuffer)
{
    GMX_RELEASE_ASSERT(supportedLibMpiBuild || supportedThreadMpiBuild,
                       "Gpu Halo Exchange not supported in this build");

    wallcycle_start(wcycle_, WallCycleCounter::Domdec);
    wallcycle_sub_start(wcycle_, WallCycleSubCounter::DDGpu);

    d_x_ = d_coordinatesBuffer;
    d_f_ = d_forcesBuffer;

    const gmx_domdec_comm_t&     comm = *dd_->comm;
    const gmx_domdec_comm_dim_t& cd   = comm.cd[dimIndex_];
    ind_                              = &cd.ind[pulse_];
    receiveInPlace_                   = cd.receiveInPlace;

    numHomeAtoms_ = comm.atomRanges.numHomeAtoms(); // offset for data received by this rank

    // Determine receive offset for the dimension index and pulse of this halo exchange object
    int numZoneTemp   = 1;
    int numAtomsTotal = numHomeAtoms_;
    for (int i = 0; i <= dimIndex_; i++)
    {
        GMX_ASSERT(numZoneTemp <= DD_MAXIZONE, "Too many domain decomposition zones");
        int pulseMax = (i == dimIndex_) ? pulse_ : (comm.cd[i].numPulses() - 1);
        for (int p = 0; p <= pulseMax; p++)
        {
            atomOffset_                     = numAtomsTotal;
            const gmx_domdec_ind_t& indTemp = comm.cd[i].ind[p];
            numAtomsTotal += indTemp.nrecv[numZoneTemp + 1];
        }
        numZone_ = numZoneTemp;
        numZoneTemp += numZoneTemp;
    }

    int newSize = ind_->nsend[numZone_ + 1];

    // reallocates only if needed
    h_indexMap_.resize(newSize);
    // reallocate on device only if needed
    if (newSize > maxPackedBufferSize_)
    {
        reallocateDeviceBuffer(&d_indexMap_, newSize, &indexMapSize_, &indexMapSizeAlloc_, deviceContext_);
        reallocateDeviceBuffer(&d_sendBuf_, newSize, &sendBufSize_, &sendBufSizeAlloc_, deviceContext_);
        reallocateDeviceBuffer(&d_recvBuf_, newSize, &recvBufSize_, &recvBufSizeAlloc_, deviceContext_);
        maxPackedBufferSize_ = newSize;
    }

    xSendSize_ = newSize;
#if GMX_MPI
    MPI_Sendrecv(&xSendSize_,
                 sizeof(int),
                 MPI_BYTE,
                 sendRankX_,
                 0,
                 &xRecvSize_,
                 sizeof(int),
                 MPI_BYTE,
                 recvRankX_,
                 0,
                 mpi_comm_mysim_,
                 MPI_STATUS_IGNORE);
#endif
    fSendSize_ = xRecvSize_;
    fRecvSize_ = xSendSize_;

    if (!receiveInPlace_)
    {
        // Same buffers will be used for both coordinates and forces
        h_outOfPlaceSendBuffer_.resize(std::max(xSendSize_, fSendSize_));
        h_outOfPlaceRecvBuffer_.resize(std::max(xRecvSize_, fRecvSize_));
    }

    if (newSize > 0)
    {
        GMX_ASSERT(ind_->index.size() == h_indexMap_.size(),
                   "Size mismatch between domain decomposition communication index array and GPU "
                   "halo exchange index mapping array");
        std::copy(ind_->index.begin(), ind_->index.end(), h_indexMap_.begin());

        copyToDeviceBuffer(
                &d_indexMap_, h_indexMap_.data(), 0, newSize, *haloStream_, GpuApiCallBehavior::Async, nullptr);
    }

#if GMX_MPI && GMX_THREAD_MPI
    // Exchange of remote addresses from neighboring ranks is needed only with peer-to-peer copies as cudaMemcpy needs both src/dst pointer
    // MPI calls such as MPI_send doesn't worry about receiving address, that is taken care by MPI_recv call in neighboring rank
    if (supportedThreadMpiBuild)
    {
        // This rank will push data to its neighbor, so needs to know the remote receive address
        // and similarly send its receive address to other neighbour. We can do this here since
        // the pointers will not change until the next NS step.

        // Coordinates buffer:
        Float3* recvPtr = &asMpiPointer(d_x_)[atomOffset_];
        MPI_Sendrecv(&recvPtr,
                     sizeof(void*),
                     MPI_BYTE,
                     recvRankX_,
                     0,
                     &remoteXPtr_,
                     sizeof(void*),
                     MPI_BYTE,
                     sendRankX_,
                     0,
                     mpi_comm_mysim_,
                     MPI_STATUS_IGNORE);

        // Force buffer:
        recvPtr = asMpiPointer(d_recvBuf_);
        MPI_Sendrecv(&recvPtr,
                     sizeof(void*),
                     MPI_BYTE,
                     recvRankF_,
                     0,
                     &remoteFPtr_,
                     sizeof(void*),
                     MPI_BYTE,
                     sendRankF_,
                     0,
                     mpi_comm_mysim_,
                     MPI_STATUS_IGNORE);
    }
#endif

    wallcycle_sub_stop(wcycle_, WallCycleSubCounter::DDGpu);
    wallcycle_stop(wcycle_, WallCycleCounter::Domdec);
}

void GpuHaloExchange::Impl::enqueueWaitRemoteCoordinatesReadyEvent(GpuEventSynchronizer* coordinatesReadyOnDeviceEvent)
{
#if GMX_MPI
    GMX_ASSERT(coordinatesReadyOnDeviceEvent != nullptr,
               "Co-ordinate Halo exchange requires valid co-ordinate ready event");

    // Wait for event from receiving task that remote coordinates are ready, and enqueue that event to stream used
    // for subsequent data push. This avoids a race condition with the remote data being written in the previous timestep.
    // Similarly send event to task that will push data to this task.
    GpuEventSynchronizer* remoteCoordinatesReadyOnDeviceEvent;
    MPI_Sendrecv(&coordinatesReadyOnDeviceEvent,
                 sizeof(GpuEventSynchronizer*), //NOLINT(bugprone-sizeof-expression)
                 MPI_BYTE,
                 recvRankX_,
                 0,
                 &remoteCoordinatesReadyOnDeviceEvent,
                 sizeof(GpuEventSynchronizer*), //NOLINT(bugprone-sizeof-expression)
                 MPI_BYTE,
                 sendRankX_,
                 0,
                 mpi_comm_mysim_,
                 MPI_STATUS_IGNORE);
    remoteCoordinatesReadyOnDeviceEvent->enqueueWaitEvent(*haloStream_);
#else
    GMX_UNUSED_VALUE(coordinatesReadyOnDeviceEvent);
#endif
}

GpuEventSynchronizer* GpuHaloExchange::Impl::communicateHaloCoordinates(const matrix box,
                                                                        GpuEventSynchronizer* dependencyEvent)
{
    wallcycle_start(wcycle_, WallCycleCounter::LaunchGpu);

    // ensure stream waits until dependency has been satisfied
    dependencyEvent->enqueueWaitEvent(*haloStream_);

    wallcycle_sub_start(wcycle_, WallCycleSubCounter::LaunchGpuMoveX);
    launchPackXKernel(box);
    wallcycle_sub_stop(wcycle_, WallCycleSubCounter::LaunchGpuMoveX);

    wallcycle_stop(wcycle_, WallCycleCounter::LaunchGpu);

    // Consider time spent in communicateHaloData as Comm.X counter
    // TODO: We need further refinement here as communicateHaloData includes launch time for async mem copy
    wallcycle_start(wcycle_, WallCycleCounter::MoveX);

    // wait for remote co-ordinates is implicit with process-MPI as non-local stream is synchronized before MPI calls
    // and MPI_Waitall call makes sure both neighboring ranks' non-local stream is synchronized before data transfer is initiated
    // For multidimensional halo exchanges, this needs to be done for every dimIndex_, since the remote ranks will be different
    // for each. But different pulses within a dimension will communicate with the same remote ranks, so we can restrict to the first pulse.
    if (GMX_THREAD_MPI && pulse_ == 0)
    {
        enqueueWaitRemoteCoordinatesReadyEvent(dependencyEvent);
    }

    Float3* recvPtr = GMX_THREAD_MPI ? asMpiPointer(remoteXPtr_) : (asMpiPointer(d_x_) + atomOffset_);

    if (receiveInPlace_)
    {
        communicateHaloData(
                asMpiPointer(d_sendBuf_), xSendSize_, sendRankX_, recvPtr, xRecvSize_, recvRankX_);
    }
    else
    {
        communicateHaloCoordinatesOutOfPlace(d_sendBuf_, xSendSize_, sendRankX_, xRecvSize_, recvRankX_);
    }

    coordinateHaloLaunched_.markEvent(*haloStream_);

    wallcycle_stop(wcycle_, WallCycleCounter::MoveX);

    return &coordinateHaloLaunched_;
}

// The following method should be called after non-local buffer operations,
// and before the local buffer operations.
void GpuHaloExchange::Impl::communicateHaloForces(bool accumulateForces,
                                                  FixedCapacityVector<GpuEventSynchronizer*, 2>* dependencyEvents)
{

    // Consider time spent in communicateHaloData as Comm.F counter
    // TODO: We need further refinement here as communicateHaloData includes launch time for async mem copy
    wallcycle_start(wcycle_, WallCycleCounter::MoveF);

    while (!dependencyEvents->empty())
    {
        auto* dependency = dependencyEvents->back();
        dependency->enqueueWaitEvent(*haloStream_);
        dependencyEvents->pop_back();
    }

    Float3* recvPtr = asMpiPointer(GMX_THREAD_MPI ? remoteFPtr_ : d_recvBuf_);

    // Communicate halo data
    if (receiveInPlace_)
    {
        communicateHaloData(
                (asMpiPointer(d_f_) + atomOffset_), fSendSize_, sendRankF_, recvPtr, fRecvSize_, recvRankF_);
    }
    else
    {
        communicateHaloForcesOutOfPlace(d_f_, fSendSize_, sendRankF_, fRecvSize_, recvRankF_);
    }

    wallcycle_stop(wcycle_, WallCycleCounter::MoveF);

    wallcycle_start_nocount(wcycle_, WallCycleCounter::LaunchGpu);
    wallcycle_sub_start(wcycle_, WallCycleSubCounter::LaunchGpuMoveF);

    // Unpack halo buffer into force array
    if (pulse_ > 0 || dd_->ndim > 1)
    {
        // We need to accumulate rather than set, since it is possible
        // that, in this pulse/dim, a value could be written to a location
        // corresponding to the halo region of a following pulse/dim.
        accumulateForces = true;
    }

    launchUnpackFKernel(accumulateForces);

    fReadyOnDevice_.markEvent(*haloStream_);

    wallcycle_sub_stop(wcycle_, WallCycleSubCounter::LaunchGpuMoveF);
    wallcycle_stop(wcycle_, WallCycleCounter::LaunchGpu);
}

void GpuHaloExchange::Impl::communicateHaloData(Float3* sendPtr,
                                                int     sendSize,
                                                int     sendRank,
                                                Float3* recvPtr,
                                                int     recvSize,
                                                int     recvRank)
{
    if (supportedThreadMpiBuild)
    {
        // no need to explicitly sync with GMX_THREAD_MPI as all operations are
        // anyway launched in correct stream
        communicateHaloDataPeerToPeer(sendPtr, sendSize, sendRank, recvPtr, recvRank);
    }
    else
    {
        communicateHaloDataGpuAwareMpi(sendPtr, sendSize, sendRank, recvPtr, recvSize, recvRank);
    }
}

void GpuHaloExchange::Impl::communicateHaloDataGpuAwareMpi(Float3* sendPtr,
                                                           int     sendSize,
                                                           int     sendRank,
                                                           Float3* recvPtr,
                                                           int     recvSize,
                                                           int     recvRank)
{
    GMX_RELEASE_ASSERT(supportedLibMpiBuild, "Build does not support GPU-aware MPI");
    // no need to wait for haloDataReadyOnDevice event if this rank is not sending any data
    if (sendSize > 0)
    {
        // wait for halo stream to complete all outstanding
        // activities, to ensure that buffer is up-to-date in GPU memory
        // before transferring to remote rank

        // TODO: Replace stream synchronize with event synchronize
        haloStream_->synchronize();
    }

    // perform halo exchange directly in device buffers
#if GMX_MPI
    MPI_Request request;

    // recv remote data into halo region
    MPI_Irecv(recvPtr, recvSize * DIM, MPI_FLOAT, recvRank, 0, mpi_comm_mysim_, &request);

    // send data to remote halo region
    MPI_Send(sendPtr, sendSize * DIM, MPI_FLOAT, sendRank, 0, mpi_comm_mysim_);

    MPI_Wait(&request, MPI_STATUS_IGNORE);
#else
    GMX_UNUSED_VALUE(sendPtr);
    GMX_UNUSED_VALUE(sendRank);
    GMX_UNUSED_VALUE(recvPtr);
    GMX_UNUSED_VALUE(recvSize);
    GMX_UNUSED_VALUE(recvRank);
#endif
}

// Note that this coordinate and the below force methods involve
// staging data through host memory, which allows a simple
// implementation with unified codepaths for thread-MPI and
// lib-MPI. While it is possible to optimize, this path is only
// expected to be triggered in etremely over-decomposed corner cases
// which have very poor performance for other reasons.
void GpuHaloExchange::Impl::communicateHaloCoordinatesOutOfPlace(DeviceBuffer<Float3> d_sendPtr,
                                                                 int                  sendSize,
                                                                 int                  sendRank,
                                                                 int                  recvSize,
                                                                 int                  recvRank)
{
#if GMX_MPI
    MPI_Request request;
    // copy entire halo buffer to staging send buffer in host memory
    copyFromDeviceBuffer(
            h_outOfPlaceSendBuffer_.data(), &d_sendPtr, 0, sendSize, *haloStream_, GpuApiCallBehavior::Async, nullptr);
    haloStream_->synchronize();
    // exchange host staging buffers with MPI
    MPI_Irecv(h_outOfPlaceRecvBuffer_.data(), recvSize * DIM, MPI_FLOAT, recvRank, 0, mpi_comm_mysim_, &request);
    MPI_Send(h_outOfPlaceSendBuffer_.data(), sendSize * DIM, MPI_FLOAT, sendRank, 0, mpi_comm_mysim_);
    MPI_Wait(&request, MPI_STATUS_IGNORE);
    // copy sections of staging receive buffer, in turn, to final locations in device memory
    int stageBufIndex = 0;
    for (int zone = 0; zone < numZone_; zone++)
    {
        int numElements = ind_->cell2at1[zone] - ind_->cell2at0[zone];
        copyToDeviceBuffer(&d_x_,
                           &h_outOfPlaceRecvBuffer_[stageBufIndex],
                           ind_->cell2at0[zone],
                           numElements,
                           *haloStream_,
                           GpuApiCallBehavior::Async,
                           nullptr);
        stageBufIndex += numElements;
    }
    haloStream_->synchronize();
#else
    GMX_UNUSED_VALUE(sendPtr);
    GMX_UNUSED_VALUE(sendRank);
    GMX_UNUSED_VALUE(recvSize);
    GMX_UNUSED_VALUE(recvRank);
#endif
}

void GpuHaloExchange::Impl::communicateHaloForcesOutOfPlace(DeviceBuffer<Float3> d_sendPtr,
                                                            int                  sendSize,
                                                            int                  sendRank,
                                                            int                  recvSize,
                                                            int                  recvRank)
{
#if GMX_MPI
    MPI_Request request;
    // copy sections of force buffer in device memory, in turn, to host staging buffer
    int stageBufIndex = 0;
    for (int zone = 0; zone < numZone_; zone++)
    {
        int numElements = ind_->cell2at1[zone] - ind_->cell2at0[zone];
        copyFromDeviceBuffer(&h_outOfPlaceSendBuffer_[stageBufIndex],
                             &d_sendPtr,
                             ind_->cell2at0[zone],
                             numElements,
                             *haloStream_,
                             GpuApiCallBehavior::Async,
                             nullptr);
        stageBufIndex += numElements;
    }
    haloStream_->synchronize();
    // exchange host staging buffers with MPI
    MPI_Irecv(h_outOfPlaceRecvBuffer_.data(), recvSize * DIM, MPI_FLOAT, recvRank, 0, mpi_comm_mysim_, &request);
    MPI_Send(h_outOfPlaceSendBuffer_.data(), sendSize * DIM, MPI_FLOAT, sendRank, 0, mpi_comm_mysim_);
    MPI_Wait(&request, MPI_STATUS_IGNORE);
    // copy entire host staging receive buffer to device memory receive buffer
    copyToDeviceBuffer(
            &d_recvBuf_, h_outOfPlaceRecvBuffer_.data(), 0, recvSize, *haloStream_, GpuApiCallBehavior::Async, nullptr);
#else
    GMX_UNUSED_VALUE(sendPtr);
    GMX_UNUSED_VALUE(sendRank);
    GMX_UNUSED_VALUE(recvSize);
    GMX_UNUSED_VALUE(recvRank);
#endif
}

void GpuHaloExchange::Impl::communicateHaloDataPeerToPeer(Float3* sendPtr,
                                                          int     sendSize,
                                                          int     sendRank,
                                                          Float3* remotePtr,
                                                          int     recvRank)
{
    GMX_RELEASE_ASSERT(supportedThreadMpiBuild, "Build does not support peer-to-peer communication");
    // The code below can be made backend-agnostic once we add device-to-device copy functionality to DeviceBuffer
#if GMX_GPU_CUDA
    cudaError_t stat;

    // We asynchronously push data to remote rank. The remote
    // destination pointer has already been set in the init fn.  We
    // don't need to worry about overwriting data the remote ranks
    // still needs since the halo exchange is just done once per
    // timestep, for each of X and F.

    // send data to neighbor, if any data exists to send
    if (sendSize > 0)
    {
        stat = cudaMemcpyAsync(remotePtr,
                               sendPtr,
                               sendSize * DIM * sizeof(float),
                               cudaMemcpyDeviceToDevice,
                               haloStream_->stream());

        CU_RET_ERR(stat, "cudaMemcpyAsync on GPU Domdec CUDA direct data transfer failed");
    }

#    if GMX_THREAD_MPI
    // ensure pushed data has arrived before remote rank progresses
    // This rank records an event and sends it to the remote rank which has just been pushed data.
    // This rank receives event from remote rank which has pushed data here, and enqueues that event
    // to its stream.
    GpuEventSynchronizer* haloDataTransferRemote;

    GMX_ASSERT(haloDataTransferLaunched_ != nullptr,
               "Halo exchange requires valid event to synchronize data transfer initiated in "
               "remote rank");
    haloDataTransferLaunched_->markEvent(*haloStream_);

    MPI_Sendrecv(&haloDataTransferLaunched_,
                 sizeof(GpuEventSynchronizer*), //NOLINT(bugprone-sizeof-expression)
                 MPI_BYTE,
                 sendRank,
                 0,
                 &haloDataTransferRemote,
                 sizeof(GpuEventSynchronizer*), //NOLINT(bugprone-sizeof-expression)
                 MPI_BYTE,
                 recvRank,
                 0,
                 mpi_comm_mysim_,
                 MPI_STATUS_IGNORE);

    haloDataTransferRemote->enqueueWaitEvent(*haloStream_);
#    else
    GMX_UNUSED_VALUE(sendRank);
    GMX_UNUSED_VALUE(recvRank);
#    endif
#else
    GMX_UNUSED_VALUE(sendPtr);
    GMX_UNUSED_VALUE(sendSize);
    GMX_UNUSED_VALUE(sendRank);
    GMX_UNUSED_VALUE(remotePtr);
    GMX_UNUSED_VALUE(recvRank);
#endif
}

GpuEventSynchronizer* GpuHaloExchange::Impl::getForcesReadyOnDeviceEvent()
{
    return &fReadyOnDevice_;
}

/*! \brief Create GpuHaloExchange object */
GpuHaloExchange::Impl::Impl(gmx_domdec_t*        dd,
                            int                  dimIndex,
                            MPI_Comm             mpi_comm_mysim,
                            const DeviceContext& deviceContext,
                            int                  pulse,
                            gmx_wallcycle*       wcycle) :
    dd_(dd),
    sendRankX_(dd->neighbor[dimIndex][1]),
    recvRankX_(dd->neighbor[dimIndex][0]),
    sendRankF_(dd->neighbor[dimIndex][0]),
    recvRankF_(dd->neighbor[dimIndex][1]),
    usePBC_(dd->ci[dd->dim[dimIndex]] == 0),
    haloDataTransferLaunched_(GMX_THREAD_MPI ? new GpuEventSynchronizer() : nullptr),
    mpi_comm_mysim_(mpi_comm_mysim),
    deviceContext_(deviceContext),
    haloStream_(new DeviceStream(deviceContext, DeviceStreamPriority::High, false)),
    dimIndex_(dimIndex),
    pulse_(pulse),
    wcycle_(wcycle)
{
    if (usePBC_ && dd->unitCellInfo.haveScrewPBC)
    {
        gmx_fatal(FARGS, "Error: screw is not yet supported in GPU halo exchange\n");
    }

    changePinningPolicy(&h_indexMap_, gmx::PinningPolicy::PinnedIfSupported);

    allocateDeviceBuffer(&d_fShift_, 1, deviceContext_);
}

GpuHaloExchange::Impl::~Impl()
{
    freeDeviceBuffer(&d_indexMap_);
    freeDeviceBuffer(&d_sendBuf_);
    freeDeviceBuffer(&d_recvBuf_);
    freeDeviceBuffer(&d_fShift_);
}

GpuHaloExchange::GpuHaloExchange(gmx_domdec_t*        dd,
                                 int                  dimIndex,
                                 MPI_Comm             mpi_comm_mysim,
                                 const DeviceContext& deviceContext,
                                 int                  pulse,
                                 gmx_wallcycle*       wcycle) :
    impl_(new Impl(dd, dimIndex, mpi_comm_mysim, deviceContext, pulse, wcycle))
{
}

GpuHaloExchange::GpuHaloExchange(GpuHaloExchange&&) noexcept = default;

GpuHaloExchange& GpuHaloExchange::operator=(GpuHaloExchange&& other) noexcept
{
    std::swap(impl_, other.impl_);
    return *this;
}

GpuHaloExchange::~GpuHaloExchange() = default;

void GpuHaloExchange::reinitHalo(DeviceBuffer<RVec> d_coordinatesBuffer, DeviceBuffer<RVec> d_forcesBuffer)
{
    impl_->reinitHalo(d_coordinatesBuffer, d_forcesBuffer);
}

GpuEventSynchronizer* GpuHaloExchange::communicateHaloCoordinates(const matrix          box,
                                                                  GpuEventSynchronizer* dependencyEvent)
{
    return impl_->communicateHaloCoordinates(box, dependencyEvent);
}

void GpuHaloExchange::communicateHaloForces(bool accumulateForces,
                                            FixedCapacityVector<GpuEventSynchronizer*, 2>* dependencyEvents)
{
    impl_->communicateHaloForces(accumulateForces, dependencyEvents);
}

GpuEventSynchronizer* GpuHaloExchange::getForcesReadyOnDeviceEvent()
{
    return impl_->getForcesReadyOnDeviceEvent();
}
} // namespace gmx<|MERGE_RESOLUTION|>--- conflicted
+++ resolved
@@ -59,15 +59,11 @@
 
 #include "domdec_internal.h"
 
-<<<<<<< HEAD
 // NOLINTNEXTLINE(misc-redundant-expression)
 constexpr bool supportedLibMpiBuild = ((GMX_LIB_MPI != 0) && (GMX_GPU_CUDA != 0));
 // NOLINTNEXTLINE(misc-redundant-expression)
-constexpr bool supportedThreadMpiBuild = ((GMX_THREAD_MPI != 0) && (GMX_GPU_CUDA != 0));
-=======
-constexpr bool supportedLibMpiBuild    = (GMX_LIB_MPI && (GMX_GPU_CUDA || GMX_GPU_SYCL));
-constexpr bool supportedThreadMpiBuild = (GMX_THREAD_MPI && GMX_GPU_CUDA);
->>>>>>> 19cad229
+constexpr bool supportedThreadMpiBuild =
+        ((GMX_THREAD_MPI != 0) && ((GMX_GPU_CUDA != 0) || GMX_GPU_SYCL != 0));
 
 namespace gmx
 {
