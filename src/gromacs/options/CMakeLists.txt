#
# This file is part of the GROMACS molecular simulation package.
#
# Copyright (c) 2010,2012,2013,2014,2015 by the GROMACS development team.
# Copyright (c) 2016,2019,2020, by the GROMACS development team, led by
# Mark Abraham, David van der Spoel, Berk Hess, and Erik Lindahl,
# and including many others, as listed in the AUTHORS file in the
# top-level source directory and at http://www.gromacs.org.
#
# GROMACS is free software; you can redistribute it and/or
# modify it under the terms of the GNU Lesser General Public License
# as published by the Free Software Foundation; either version 2.1
# of the License, or (at your option) any later version.
#
# GROMACS is distributed in the hope that it will be useful,
# but WITHOUT ANY WARRANTY; without even the implied warranty of
# MERCHANTABILITY or FITNESS FOR A PARTICULAR PURPOSE.  See the GNU
# Lesser General Public License for more details.
#
# You should have received a copy of the GNU Lesser General Public
# License along with GROMACS; if not, see
# http://www.gnu.org/licenses, or write to the Free Software Foundation,
# Inc., 51 Franklin Street, Fifth Floor, Boston, MA  02110-1301  USA.
#
# If you want to redistribute modifications to GROMACS, please
# consider that scientific software is very special. Version
# control is crucial - bugs must be traceable. We will be happy to
# consider code for inclusion in the official distribution, but
# derived work must not be called official GROMACS. Details are found
# in the README & COPYING files - if they are missing, get the
# official version at http://www.gromacs.org.
#
# To help us fund GROMACS development, we humbly ask that you cite
# the research papers on the package. Check out http://www.gromacs.org.

# Set up the module library
<<<<<<< HEAD
add_library(options OBJECT)
target_sources(options PRIVATE
               abstractoption.cpp
               abstractsection.cpp
               basicoptions.cpp
               behaviorcollection.cpp
               filenameoption.cpp
               filenameoptionmanager.cpp
               options.cpp
               optionsassigner.cpp
               optionsection.cpp
               optionsvisitor.cpp
               timeunitmanager.cpp
               treesupport.cpp
               )
set_target_properties(options PROPERTIES POSITION_INDEPENDENT_CODE ON)

# Set up dependencies that are internal to this module
target_include_directories(options PRIVATE
                           $<BUILD_INTERFACE:${CMAKE_CURRENT_SOURCE_DIR}>)

=======
add_library(options INTERFACE)

gmx_add_libgromacs_sources(
    abstractoption.cpp
    abstractsection.cpp
    basicoptions.cpp
    behaviorcollection.cpp
    filenameoption.cpp
    filenameoptionmanager.cpp
    options.cpp
    optionsassigner.cpp
    optionsection.cpp
    optionsvisitor.cpp
    timeunitmanager.cpp
    treesupport.cpp
    )
>>>>>>> 58f5c06f

if(GMX_INSTALL_LEGACY_API)
    install(FILES
	    abstractoption.h
	    basicoptions.h
	    filenameoption.h
	    filenameoptionmanager.h
	    ioptionsbehavior.h
	    ioptionscontainer.h
	    ioptionscontainerwithsections.h
	    ivaluestore.h
	    optionfiletype.h
	    optionflags.h
	    options.h
	    timeunitmanager.h
            DESTINATION include/gromacs/options)
endif()

# Source files have the following private module dependencies.
target_link_libraries(options PRIVATE
<<<<<<< HEAD
		      )

# Public interface for modules, including dependencies and interfaces
target_include_directories(options PUBLIC
		$<BUILD_INTERFACE:${CMAKE_CURRENT_SOURCE_DIR}/include>)
target_link_libraries(options PUBLIC
		legacy_api
		)

target_link_libraries(options PRIVATE common)

# Module dependencies
# options interfaces convey transitive dependence on these modules.
target_link_libraries(options PUBLIC
                      utility
                      )
# Source files have the following private module dependencies.
# TODO: Explicitly link specific modules.
target_link_libraries(options PRIVATE legacy_modules)
=======
		)

# Public interface for modules, including dependencies and interfaces
#target_include_directories(options PUBLIC
target_include_directories(options INTERFACE
		$<BUILD_INTERFACE:${CMAKE_CURRENT_SOURCE_DIR}/include>)
#target_link_libraries(options PUBLIC
target_link_libraries(options INTERFACE
		legacy_api
		)

# TODO: when options is an OBJECT target
#target_link_libraries(options PUBLIC legacy_api)
#target_link_libraries(options PRIVATE common)

# Module dependencies
# options interfaces convey transitive dependence on these modules.
#target_link_libraries(options PUBLIC
target_link_libraries(options INTERFACE
                      utility
		)
>>>>>>> 58f5c06f

if (BUILD_TESTING)
    add_subdirectory(tests)
endif()<|MERGE_RESOLUTION|>--- conflicted
+++ resolved
@@ -34,7 +34,6 @@
 # the research papers on the package. Check out http://www.gromacs.org.
 
 # Set up the module library
-<<<<<<< HEAD
 add_library(options OBJECT)
 target_sources(options PRIVATE
                abstractoption.cpp
@@ -56,25 +55,6 @@
 target_include_directories(options PRIVATE
                            $<BUILD_INTERFACE:${CMAKE_CURRENT_SOURCE_DIR}>)
 
-=======
-add_library(options INTERFACE)
-
-gmx_add_libgromacs_sources(
-    abstractoption.cpp
-    abstractsection.cpp
-    basicoptions.cpp
-    behaviorcollection.cpp
-    filenameoption.cpp
-    filenameoptionmanager.cpp
-    options.cpp
-    optionsassigner.cpp
-    optionsection.cpp
-    optionsvisitor.cpp
-    timeunitmanager.cpp
-    treesupport.cpp
-    )
->>>>>>> 58f5c06f
-
 if(GMX_INSTALL_LEGACY_API)
     install(FILES
 	    abstractoption.h
@@ -94,7 +74,6 @@
 
 # Source files have the following private module dependencies.
 target_link_libraries(options PRIVATE
-<<<<<<< HEAD
 		      )
 
 # Public interface for modules, including dependencies and interfaces
@@ -114,29 +93,6 @@
 # Source files have the following private module dependencies.
 # TODO: Explicitly link specific modules.
 target_link_libraries(options PRIVATE legacy_modules)
-=======
-		)
-
-# Public interface for modules, including dependencies and interfaces
-#target_include_directories(options PUBLIC
-target_include_directories(options INTERFACE
-		$<BUILD_INTERFACE:${CMAKE_CURRENT_SOURCE_DIR}/include>)
-#target_link_libraries(options PUBLIC
-target_link_libraries(options INTERFACE
-		legacy_api
-		)
-
-# TODO: when options is an OBJECT target
-#target_link_libraries(options PUBLIC legacy_api)
-#target_link_libraries(options PRIVATE common)
-
-# Module dependencies
-# options interfaces convey transitive dependence on these modules.
-#target_link_libraries(options PUBLIC
-target_link_libraries(options INTERFACE
-                      utility
-		)
->>>>>>> 58f5c06f
 
 if (BUILD_TESTING)
     add_subdirectory(tests)
