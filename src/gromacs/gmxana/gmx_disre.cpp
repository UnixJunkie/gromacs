/*
 * This file is part of the GROMACS molecular simulation package.
 *
 * Copyright (c) 1991-2000, University of Groningen, The Netherlands.
 * Copyright (c) 2001-2004, The GROMACS development team.
 * Copyright (c) 2013,2014,2015,2016,2017 The GROMACS development team.
 * Copyright (c) 2018,2019,2020, by the GROMACS development team, led by
 * Mark Abraham, David van der Spoel, Berk Hess, and Erik Lindahl,
 * and including many others, as listed in the AUTHORS file in the
 * top-level source directory and at http://www.gromacs.org.
 *
 * GROMACS is free software; you can redistribute it and/or
 * modify it under the terms of the GNU Lesser General Public License
 * as published by the Free Software Foundation; either version 2.1
 * of the License, or (at your option) any later version.
 *
 * GROMACS is distributed in the hope that it will be useful,
 * but WITHOUT ANY WARRANTY; without even the implied warranty of
 * MERCHANTABILITY or FITNESS FOR A PARTICULAR PURPOSE.  See the GNU
 * Lesser General Public License for more details.
 *
 * You should have received a copy of the GNU Lesser General Public
 * License along with GROMACS; if not, see
 * http://www.gnu.org/licenses, or write to the Free Software Foundation,
 * Inc., 51 Franklin Street, Fifth Floor, Boston, MA  02110-1301  USA.
 *
 * If you want to redistribute modifications to GROMACS, please
 * consider that scientific software is very special. Version
 * control is crucial - bugs must be traceable. We will be happy to
 * consider code for inclusion in the official distribution, but
 * derived work must not be called official GROMACS. Details are found
 * in the README & COPYING files - if they are missing, get the
 * official version at http://www.gromacs.org.
 *
 * To help us fund GROMACS development, we humbly ask that you cite
 * the research papers on the package. Check out http://www.gromacs.org.
 */
#include "gmxpre.h"

#include <cmath>
#include <cstdlib>
#include <cstring>

#include <algorithm>
#include <unordered_map>

#include "gromacs/commandline/pargs.h"
#include "gromacs/commandline/viewit.h"
#include "gromacs/fileio/confio.h"
#include "gromacs/fileio/matio.h"
#include "gromacs/fileio/pdbio.h"
#include "gromacs/fileio/tpxio.h"
#include "gromacs/fileio/trxio.h"
#include "gromacs/fileio/xvgr.h"
#include "gromacs/gmxana/gmx_ana.h"
#include "gromacs/gmxana/gstat.h"
#include "gromacs/listed_forces/disre.h"
#include "gromacs/math/do_fit.h"
#include "gromacs/math/functions.h"
#include "gromacs/math/vec.h"
#include "gromacs/mdlib/force.h"
#include "gromacs/mdlib/mdatoms.h"
#include "gromacs/mdtypes/commrec.h"
#include "gromacs/mdtypes/fcdata.h"
#include "gromacs/mdtypes/inputrec.h"
#include "gromacs/mdtypes/md_enums.h"
#include "gromacs/mdtypes/mdatom.h"
#include "gromacs/pbcutil/ishift.h"
#include "gromacs/pbcutil/pbc.h"
#include "gromacs/pbcutil/rmpbc.h"
#include "gromacs/topology/index.h"
#include "gromacs/topology/mtop_util.h"
#include "gromacs/topology/topology.h"
#include "gromacs/trajectoryanalysis/topologyinformation.h"
#include "gromacs/utility/arraysize.h"
#include "gromacs/utility/fatalerror.h"
#include "gromacs/utility/futil.h"
#include "gromacs/utility/smalloc.h"

typedef struct
{
    int  n;
    real v;
} t_toppop;

static t_toppop* top  = nullptr;
static int       ntop = 0;

typedef struct
{
    int   nv, nframes;
    real  sumv, averv, maxv;
    real *aver1, *aver2, *aver_3, *aver_6;
} t_dr_result;

static void init5(int n)
{
    ntop = n;
    snew(top, ntop);
}

static void reset5()
{
    int i;

    for (i = 0; (i < ntop); i++)
    {
        top[i].n = -1;
        top[i].v = 0;
    }
}

static void add5(int ndr, real viol)
{
    int i, mini;

    mini = 0;
    for (i = 1; (i < ntop); i++)
    {
        if (top[i].v < top[mini].v)
        {
            mini = i;
        }
    }
    if (viol > top[mini].v)
    {
        top[mini].v = viol;
        top[mini].n = ndr;
    }
}

static void print5(FILE* fp)
{
    int i;

    std::sort(top, top + ntop, [](const t_toppop& a, const t_toppop& b) { return a.v > b.v; }); // reverse sort
    fprintf(fp, "Index:");
    for (i = 0; (i < ntop); i++)
    {
        fprintf(fp, " %6d", top[i].n);
    }
    fprintf(fp, "\nViol: ");
    for (i = 0; (i < ntop); i++)
    {
        fprintf(fp, " %6.3f", top[i].v);
    }
    fprintf(fp, "\n");
}

static void check_viol(FILE*                          log,
                       const InteractionList&         disres,
                       gmx::ArrayRef<const t_iparams> forceparams,
                       rvec                           x[],
                       rvec4                          f[],
                       t_pbc*                         pbc,
                       t_dr_result                    dr[],
                       int                            clust_id,
                       int                            isize,
                       const int                      index[],
                       real                           vvindex[],
                       t_disresdata*                  disresdata)
{
    int             j, nat, n, type, nviol, ndr, label;
    real            rt, mviol, tviol, viol, lam, dvdl, drt;
    rvec*           fshift;
    static gmx_bool bFirst = TRUE;

    lam   = 0;
    dvdl  = 0;
    tviol = 0;
    nviol = 0;
    mviol = 0;
    ndr   = 0;
    if (ntop)
    {
        reset5();
    }
    gmx::ArrayRef<const int> forceatoms = disres.rawIndices();
    for (j = 0; (j < isize); j++)
    {
        vvindex[j] = 0;
    }
    nat = interaction_function[F_DISRES].nratoms + 1;
    // Check internal consistency of disres.label
    // The label for a distance restraint should be at most one larger
    // than the previous label.
    int label_old = forceparams[forceatoms[0]].disres.label;
    for (gmx::index i = 0; i < forceatoms.ssize(); i += nat)
    {
        type  = forceatoms[i];
        label = forceparams[type].disres.label;
        if ((label == label_old) || (label == label_old + 1))
        {
            label_old = label;
        }
        else
        {
            gmx_fatal(FARGS,
                      "Label mismatch in distance restrains. Label for restraint %d is %d, "
                      "expected it to be either %d or %d",
                      int(i) / nat, label, label_old, label_old + 1);
        }
    }

    // Set up t_fcdata, only needed for calling ta_disres()
    t_fcdata fcd;
    fcd.disres = disresdata;

    // Get offset for label index
    label_old = forceparams[forceatoms[0]].disres.label;
    for (gmx::index i = 0; i < forceatoms.ssize();)
    {
        type  = forceatoms[i];
        n     = 0;
        label = forceparams[type].disres.label - label_old;
        if (debug)
        {
            fprintf(debug, "DISRE: ndr = %d, label = %d  i=%d, n =%d\n", ndr, label, int(i), n);
        }
        do
        {
            n += nat;
        } while (((i + n) < forceatoms.ssize())
                 && (forceparams[forceatoms[i + n]].disres.label == label + label_old));

<<<<<<< HEAD
        calc_disres_R_6(nullptr, nullptr, forceatoms.subArray(i, n), x, pbc, fcd, nullptr);
=======
        calc_disres_R_6(nullptr, nullptr, n, &forceatoms[i], x, pbc, disresdata, nullptr);
>>>>>>> c95f8de2

        if (disresdata->Rt_6[label] <= 0)
        {
            gmx_fatal(FARGS, "ndr = %d, rt_6 = %f", ndr, disresdata->Rt_6[label]);
        }

        rt = gmx::invsixthroot(disresdata->Rt_6[label]);
        dr[clust_id].aver1[ndr] += rt;
        dr[clust_id].aver2[ndr] += gmx::square(rt);
        drt = 1.0 / gmx::power3(rt);
        dr[clust_id].aver_3[ndr] += drt;
        dr[clust_id].aver_6[ndr] += disresdata->Rt_6[label];

        snew(fshift, SHIFTS);
        ta_disres(n, &forceatoms[i], forceparams.data(), x, f, fshift, pbc, lam, &dvdl, nullptr,
                  &fcd, nullptr);
        sfree(fshift);
        viol = disresdata->sumviol;

        if (viol > 0)
        {
            nviol++;
            if (ntop)
            {
                add5(forceparams[type].disres.label, viol);
            }
            if (viol > mviol)
            {
                mviol = viol;
            }
            tviol += viol;
            for (j = 0; (j < isize); j++)
            {
                if (index[j] == forceparams[type].disres.label)
                {
                    vvindex[j] = gmx::invsixthroot(disresdata->Rt_6[label]);
                }
            }
        }
        ndr++;
        i += n;
    }
    dr[clust_id].nv    = nviol;
    dr[clust_id].maxv  = mviol;
    dr[clust_id].sumv  = tviol;
    dr[clust_id].averv = tviol / ndr;
    dr[clust_id].nframes++;

    if (bFirst)
    {
        fprintf(stderr, "\nThere are %d restraints and %zu pairs\n", ndr, disres.numInteractions());
        bFirst = FALSE;
    }
    if (ntop)
    {
        print5(log);
    }
}

typedef struct
{
    int      label;
    gmx_bool bCore;
    real     up1, r, rT3, rT6, viol, violT3, violT6;
} t_dr_stats;

static void dump_dump(FILE* log, int ndr, t_dr_stats drs[])
{
    static const char* core[] = { "All restraints", "Core restraints" };
    static const char* tp[]   = { "linear", "third power", "sixth power" };
    real               viol_tot, viol_max, viol = 0;
    gmx_bool           bCore;
    int                nviol, nrestr;
    int                i, kkk;

    for (int iCore = 0; iCore < 2; iCore++)
    {
        bCore = (iCore == 1);
        for (kkk = 0; (kkk < 3); kkk++)
        {
            viol_tot = 0;
            viol_max = 0;
            nviol    = 0;
            nrestr   = 0;
            for (i = 0; (i < ndr); i++)
            {
                if (!bCore || drs[i].bCore)
                {
                    switch (kkk)
                    {
                        case 0: viol = drs[i].viol; break;
                        case 1: viol = drs[i].violT3; break;
                        case 2: viol = drs[i].violT6; break;
                        default: gmx_incons("Dumping violations");
                    }
                    viol_max = std::max(viol_max, viol);
                    if (viol > 0)
                    {
                        nviol++;
                    }
                    viol_tot += viol;
                    nrestr++;
                }
            }
            if ((nrestr > 0) || (bCore && (nrestr < ndr)))
            {
                fprintf(log, "\n");
                fprintf(log, "+++++++ %s ++++++++\n", core[bCore]);
                fprintf(log, "+++++++ Using %s averaging: ++++++++\n", tp[kkk]);
                fprintf(log, "Sum of violations: %8.3f nm\n", viol_tot);
                if (nrestr > 0)
                {
                    fprintf(log, "Average violation: %8.3f nm\n", viol_tot / nrestr);
                }
                fprintf(log, "Largest violation: %8.3f nm\n", viol_max);
                fprintf(log, "Number of violated restraints: %d/%d\n", nviol, nrestr);
            }
        }
    }
}

static void dump_viol(FILE* log, int ndr, t_dr_stats* drs, gmx_bool bLinear)
{
    int i;

    fprintf(log, "Restr. Core     Up1     <r>   <rT3>   <rT6>  <viol><violT3><violT6>\n");
    for (i = 0; (i < ndr); i++)
    {
        if (bLinear && (drs[i].viol == 0))
        {
            break;
        }
        fprintf(log, "%6d%5s%8.3f%8.3f%8.3f%8.3f%8.3f%8.3f%8.3f\n", drs[i].label,
                yesno_names[drs[i].bCore], drs[i].up1, drs[i].r, drs[i].rT3, drs[i].rT6,
                drs[i].viol, drs[i].violT3, drs[i].violT6);
    }
}

static gmx_bool is_core(int i, int isize, const int index[])
{
    int      kk;
    gmx_bool bIC = FALSE;

    for (kk = 0; !bIC && (kk < isize); kk++)
    {
        bIC = (index[kk] == i);
    }

    return bIC;
}

static void dump_stats(FILE*                          log,
                       int                            nsteps,
                       const t_disresdata&            dd,
                       const InteractionList&         disres,
                       gmx::ArrayRef<const t_iparams> ip,
                       t_dr_result*                   dr,
                       int                            isize,
                       int                            index[],
                       t_atoms*                       atoms)
{
    t_dr_stats* drs;

    fprintf(log, "\n");
    fprintf(log, "++++++++++++++ STATISTICS ++++++++++++++++++++++++\n");
    snew(drs, dd.nres);
    for (const auto entry : disres)
    {
        // Note that the restraint i can be used by multiple pairs
        const int i = entry.parameterType - dd.type_min;
        GMX_RELEASE_ASSERT(i >= 0 && i < dd.nres, "The restraint index should be in range");

        drs[i].label  = ip[entry.parameterType].disres.label;
        drs[i].bCore  = is_core(drs[i].label, isize, index);
        drs[i].up1    = ip[entry.parameterType].disres.up1;
        drs[i].r      = dr->aver1[i] / nsteps;
        drs[i].rT3    = gmx::invcbrt(dr->aver_3[i] / nsteps);
        drs[i].rT6    = gmx::invsixthroot(dr->aver_6[i] / nsteps);
        drs[i].viol   = std::max(0.0, static_cast<double>(drs[i].r - drs[i].up1));
        drs[i].violT3 = std::max(0.0, static_cast<double>(drs[i].rT3 - drs[i].up1));
        drs[i].violT6 = std::max(0.0, static_cast<double>(drs[i].rT6 - drs[i].up1));
        if (atoms)
        {
            int j1 = entry.atoms[0];
            int j2 = entry.atoms[1];
            atoms->pdbinfo[j1].bfac += drs[i].violT3 * 5;
            atoms->pdbinfo[j2].bfac += drs[i].violT3 * 5;
        }
    }
    dump_viol(log, dd.nres, drs, FALSE);

    fprintf(log, "+++ Sorted by linear averaged violations: +++\n");
    std::sort(drs, drs + dd.nres,
              [](const t_dr_stats& a, const t_dr_stats& b) { return a.viol > b.viol; }); // Reverse sort
    dump_viol(log, dd.nres, drs, TRUE);

    dump_dump(log, dd.nres, drs);

    sfree(drs);
}

static void dump_clust_stats(FILE*                          fp,
                             const t_disresdata&            dd,
                             const InteractionList&         disres,
                             gmx::ArrayRef<const t_iparams> ip,
                             t_blocka*                      clust,
                             t_dr_result                    dr[],
                             char*                          clust_name[],
                             int                            isize,
                             int                            index[])
{
    int         k, mmm = 0;
    double      sumV, maxV, sumVT3, sumVT6, maxVT3, maxVT6;
    t_dr_stats* drs;

    fprintf(fp, "\n");
    fprintf(fp, "++++++++++++++ STATISTICS ++++++++++++++++++++++\n");
    fprintf(fp, "Cluster  NFrames    SumV      MaxV     SumVT     MaxVT     SumVS     MaxVS\n");

    snew(drs, dd.nres);

    for (k = 0; (k < clust->nr); k++)
    {
        if (dr[k].nframes == 0)
        {
            continue;
        }
        if (dr[k].nframes != (clust->index[k + 1] - clust->index[k]))
        {
            gmx_fatal(FARGS,
                      "Inconsistency in cluster %s.\n"
                      "Found %d frames in trajectory rather than the expected %d\n",
                      clust_name[k], dr[k].nframes, clust->index[k + 1] - clust->index[k]);
        }
        if (!clust_name[k])
        {
            gmx_fatal(FARGS, "Inconsistency with cluster %d. Invalid name", k);
        }
        sumV = sumVT3 = sumVT6 = maxV = maxVT3 = maxVT6 = 0;

        // Use a map to process each restraint only once while looping over all pairs
        std::unordered_map<int, bool> restraintHasBeenProcessed;
        for (const auto entry : disres)
        {
            // Note that the restraint i can be used by multiple pairs
            const int i = entry.parameterType - dd.type_min;

            if (restraintHasBeenProcessed[i])
            {
                continue;
            }

            drs[i].label = ip[entry.parameterType].disres.label;
            drs[i].bCore = is_core(drs[i].label, isize, index);
            drs[i].up1   = ip[entry.parameterType].disres.up1;
            drs[i].r     = dr[k].aver1[i] / dr[k].nframes;
            if ((dr[k].aver_3[i] <= 0) || !std::isfinite(dr[k].aver_3[i]))
            {
                gmx_fatal(FARGS, "dr[%d].aver_3[%d] = %f", k, i, dr[k].aver_3[i]);
            }
            drs[i].rT3    = gmx::invcbrt(dr[k].aver_3[i] / dr[k].nframes);
            drs[i].rT6    = gmx::invsixthroot(dr[k].aver_6[i] / dr[k].nframes);
            drs[i].viol   = std::max(0.0, static_cast<double>(drs[i].r - drs[i].up1));
            drs[i].violT3 = std::max(0.0, static_cast<double>(drs[i].rT3 - drs[i].up1));
            drs[i].violT6 = std::max(0.0, static_cast<double>(drs[i].rT6 - drs[i].up1));
            sumV += drs[i].viol;
            sumVT3 += drs[i].violT3;
            sumVT6 += drs[i].violT6;
            maxV   = std::max(maxV, static_cast<double>(drs[i].viol));
            maxVT3 = std::max(maxVT3, static_cast<double>(drs[i].violT3));
            maxVT6 = std::max(maxVT6, static_cast<double>(drs[i].violT6));

            // We have processed restraint i, mark it as such
            restraintHasBeenProcessed[i] = true;
        }
        if (std::strcmp(clust_name[k], "1000") == 0)
        {
            mmm++;
        }
        fprintf(fp, "%-10s%6d%8.3f  %8.3f  %8.3f  %8.3f  %8.3f  %8.3f\n", clust_name[k],
                dr[k].nframes, sumV, maxV, sumVT3, maxVT3, sumVT6, maxVT6);
    }
    fflush(fp);
    sfree(drs);
}

static void init_dr_res(t_dr_result* dr, int ndr)
{
    snew(dr->aver1, ndr + 1);
    snew(dr->aver2, ndr + 1);
    snew(dr->aver_3, ndr + 1);
    snew(dr->aver_6, ndr + 1);
    dr->nv      = 0;
    dr->nframes = 0;
    dr->sumv    = 0;
    dr->maxv    = 0;
    dr->averv   = 0;
}

static void dump_disre_matrix(const char*                   fn,
                              t_dr_result*                  dr,
                              int                           ndr,
                              int                           nsteps,
                              const InteractionDefinitions& idef,
                              const gmx_mtop_t*             mtop,
                              real                          max_dr,
                              int                           nlevels,
                              gmx_bool                      bThird)
{
    FILE*  fp;
    int*   resnr;
    int    n_res, a_offset, mol, a;
    int    i, j, nra, tp, ri, rj, index, nlabel, label;
    int    ai, aj, *ptr;
    real **matrix, *t_res, hi, *w_dr, rav, rviol;
    t_rgb  rlo = { 1, 1, 1 };
    t_rgb  rhi = { 0, 0, 0 };
    if (fn == nullptr)
    {
        return;
    }

    snew(resnr, mtop->natoms);
    n_res    = 0;
    a_offset = 0;
    for (const gmx_molblock_t& molb : mtop->molblock)
    {
        const t_atoms& atoms = mtop->moltype[molb.type].atoms;
        for (mol = 0; mol < molb.nmol; mol++)
        {
            for (a = 0; a < atoms.nr; a++)
            {
                resnr[a_offset + a] = n_res + atoms.atom[a].resind;
            }
            n_res += atoms.nres;
            a_offset += atoms.nr;
        }
    }

    snew(t_res, n_res);
    for (i = 0; (i < n_res); i++)
    {
        t_res[i] = i + 1;
    }
    snew(matrix, n_res);
    for (i = 0; (i < n_res); i++)
    {
        snew(matrix[i], n_res);
    }
    nra = idef.il[F_DISRES].numInteractions();
    snew(ptr, nra + 1);
    index  = 0;
    nlabel = 0;
    ptr[0] = 0;
    snew(w_dr, ndr);
    int interactionIndex = 0;
    for (const auto entry : idef.il[F_DISRES])
    {
        tp    = entry.parameterType;
        label = idef.iparams[tp].disres.label;

        if (label != index)
        {
            /* Set index pointer */
            ptr[index + 1] = interactionIndex;
            if (nlabel <= 0)
            {
                gmx_fatal(FARGS, "nlabel is %d, label = %d", nlabel, label);
            }
            if (index >= ndr)
            {
                gmx_fatal(FARGS, "ndr = %d, index = %d", ndr, index);
            }
            /* Update the weight */
            w_dr[index] = 1.0 / nlabel;
            index       = label;
            nlabel      = 1;
        }
        else
        {
            nlabel++;
        }
        interactionIndex++;
    }
    printf("nlabel = %d, index = %d, ndr = %d\n", nlabel, index, ndr);
    hi = 0;
    for (i = 0; (i < ndr); i++)
    {
        for (j = ptr[i]; (j < ptr[i + 1]); j++)
        {
            tp = idef.il[F_DISRES][j].parameterType;
            ai = idef.il[F_DISRES][j].atoms[0];
            aj = idef.il[F_DISRES][j].atoms[1];

            ri = resnr[ai];
            rj = resnr[aj];
            if (bThird)
            {
                rav = gmx::invcbrt(dr->aver_3[i] / nsteps);
            }
            else
            {
                rav = dr->aver1[i] / nsteps;
            }
            if (debug)
            {
                fprintf(debug, "DR %d, atoms %d, %d, distance %g\n", i, ai, aj, rav);
            }
            rviol = std::max(0.0_real, rav - idef.iparams[tp].disres.up1);
            matrix[ri][rj] += w_dr[i] * rviol;
            matrix[rj][ri] += w_dr[i] * rviol;
            hi = std::max(hi, matrix[ri][rj]);
            hi = std::max(hi, matrix[rj][ri]);
        }
    }

    sfree(resnr);

    if (max_dr > 0)
    {
        if (hi > max_dr)
        {
            printf("Warning: the maxdr that you have specified (%g) is smaller than\nthe largest "
                   "value in your simulation (%g)\n",
                   max_dr, hi);
        }
        hi = max_dr;
    }
    printf("Highest level in the matrix will be %g\n", hi);
    fp = gmx_ffopen(fn, "w");
    write_xpm(fp, 0, "Distance Violations", "<V> (nm)", "Residue", "Residue", n_res, n_res, t_res,
              t_res, matrix, 0, hi, rlo, rhi, &nlevels);
    gmx_ffclose(fp);
}

int gmx_disre(int argc, char* argv[])
{
    const char* desc[] = {
        "[THISMODULE] computes violations of distance restraints.",
        "The program always",
        "computes the instantaneous violations rather than time-averaged,",
        "because this analysis is done from a trajectory file afterwards",
        "it does not make sense to use time averaging. However,",
        "the time averaged values per restraint are given in the log file.[PAR]",
        "An index file may be used to select specific restraints by index group label for",
        "printing.[PAR]",
        "When the optional [TT]-q[tt] flag is given a [REF].pdb[ref] file coloured by the",
        "amount of average violations.[PAR]",
        "When the [TT]-c[tt] option is given, an index file will be read",
        "containing the frames in your trajectory corresponding to the clusters",
        "(defined in another manner) that you want to analyze. For these clusters",
        "the program will compute average violations using the third power",
        "averaging algorithm and print them in the log file."
    };
    static int      ntop    = 0;
    static int      nlevels = 20;
    static real     max_dr  = 0;
    static gmx_bool bThird  = TRUE;
    t_pargs         pa[]    = {
        { "-ntop",
          FALSE,
          etINT,
          { &ntop },
          "Number of large violations that are stored in the log file every step" },
        { "-maxdr",
          FALSE,
          etREAL,
          { &max_dr },
          "Maximum distance violation in matrix output. If less than or equal to 0 the "
          "maximum will be determined by the data." },
        { "-nlevels", FALSE, etINT, { &nlevels }, "Number of levels in the matrix output" },
        { "-third",
          FALSE,
          etBOOL,
          { &bThird },
          "Use inverse third power averaging or linear for matrix output" }
    };

    FILE *       out = nullptr, *aver = nullptr, *numv = nullptr, *maxxv = nullptr, *xvg = nullptr;
    int          i, j, kkk;
    t_trxstatus* status;
    real         t;
    rvec *       x, *xav = nullptr;
    rvec4*       f;
    matrix       box;
    gmx_bool     bPDB;
    int          isize;
    int *        index = nullptr, *ind_fit = nullptr;
    char*        grpname;
    t_cluster_ndx*    clust = nullptr;
    t_dr_result       dr, *dr_clust = nullptr;
    char**            leg;
    real *            vvindex = nullptr, *w_rls = nullptr;
    t_pbc             pbc, *pbc_null;
    int               my_clust;
    FILE*             fplog;
    gmx_output_env_t* oenv;
    gmx_rmpbc_t       gpbc = nullptr;

    t_filenm fnm[] = { { efTPR, nullptr, nullptr, ffREAD }, { efTRX, "-f", nullptr, ffREAD },
                       { efXVG, "-ds", "drsum", ffWRITE },  { efXVG, "-da", "draver", ffWRITE },
                       { efXVG, "-dn", "drnum", ffWRITE },  { efXVG, "-dm", "drmax", ffWRITE },
                       { efXVG, "-dr", "restr", ffWRITE },  { efLOG, "-l", "disres", ffWRITE },
                       { efNDX, nullptr, "viol", ffOPTRD }, { efPDB, "-q", "viol", ffOPTWR },
                       { efNDX, "-c", "clust", ffOPTRD },   { efXPM, "-x", "matrix", ffOPTWR } };
#define NFILE asize(fnm)

    if (!parse_common_args(&argc, argv, PCA_CAN_TIME | PCA_CAN_VIEW, NFILE, fnm, asize(pa), pa,
                           asize(desc), desc, 0, nullptr, &oenv))
    {
        return 0;
    }

    fplog = ftp2FILE(efLOG, NFILE, fnm, "w");

    if (ntop)
    {
        init5(ntop);
    }

    t_inputrec  irInstance;
    t_inputrec* ir = &irInstance;

    gmx::TopologyInformation topInfo;
    topInfo.fillFromInputFile(ftp2fn(efTPR, NFILE, fnm));
    int          ntopatoms = topInfo.mtop()->natoms;
    AtomsDataPtr atoms;
    bPDB = opt2bSet("-q", NFILE, fnm);
    if (bPDB)
    {
        snew(xav, ntopatoms);
        snew(ind_fit, ntopatoms);
        snew(w_rls, ntopatoms);
        for (kkk = 0; (kkk < ntopatoms); kkk++)
        {
            w_rls[kkk]   = 1;
            ind_fit[kkk] = kkk;
        }

        atoms = topInfo.copyAtoms();

        if (atoms->pdbinfo == nullptr)
        {
            snew(atoms->pdbinfo, atoms->nr);
        }
        atoms->havePdbInfo = TRUE;
    }

    gmx_localtop_t top(topInfo.mtop()->ffparams);
    gmx_mtop_generate_local_top(*topInfo.mtop(), &top, ir->efep != efepNO);
    const InteractionDefinitions& idef = top.idef;

    pbc_null = nullptr;
    if (ir->pbcType != PbcType::No)
    {
        pbc_null = &pbc;
    }

    if (ftp2bSet(efNDX, NFILE, fnm))
    {
        /* TODO: Nothing is written to this file if -c is provided, but it is
         * still opened... */
        rd_index(ftp2fn(efNDX, NFILE, fnm), 1, &isize, &index, &grpname);
        xvg = xvgropen(opt2fn("-dr", NFILE, fnm), "Individual Restraints", "Time (ps)", "nm", oenv);
        snew(vvindex, isize);
        snew(leg, isize);
        for (i = 0; (i < isize); i++)
        {
            index[i]++;
            snew(leg[i], 12);
            sprintf(leg[i], "index %d", index[i]);
        }
        xvgr_legend(xvg, isize, leg, oenv);
    }
    else
    {
        isize = 0;
    }

    ir->dr_tau = 0.0;
    t_disresdata disresdata;
    init_disres(fplog, topInfo.mtop(), ir, DisResRunMode::AnalysisTool, DDRole::Master,
                NumRanks::Single, MPI_COMM_NULL, nullptr, &disresdata, nullptr, FALSE);

    int natoms = read_first_x(oenv, &status, ftp2fn(efTRX, NFILE, fnm), &t, &x, box);
    snew(f, 5 * natoms);

    init_dr_res(&dr, disresdata.nres);
    if (opt2bSet("-c", NFILE, fnm))
    {
        clust = cluster_index(fplog, opt2fn("-c", NFILE, fnm));
        snew(dr_clust, clust->clust->nr + 1);
        for (i = 0; (i <= clust->clust->nr); i++)
        {
            init_dr_res(&dr_clust[i], disresdata.nres);
        }
    }
    else
    {
        out   = xvgropen(opt2fn("-ds", NFILE, fnm), "Sum of Violations", "Time (ps)", "nm", oenv);
        aver  = xvgropen(opt2fn("-da", NFILE, fnm), "Average Violation", "Time (ps)", "nm", oenv);
        numv  = xvgropen(opt2fn("-dn", NFILE, fnm), "# Violations", "Time (ps)", "#", oenv);
        maxxv = xvgropen(opt2fn("-dm", NFILE, fnm), "Largest Violation", "Time (ps)", "nm", oenv);
    }

    auto mdAtoms = gmx::makeMDAtoms(fplog, *topInfo.mtop(), *ir, false);
    atoms2md(topInfo.mtop(), ir, -1, nullptr, ntopatoms, mdAtoms.get());
    update_mdatoms(mdAtoms->mdatoms(), ir->fepvals->init_lambda);
    if (ir->pbcType != PbcType::No)
    {
        gpbc = gmx_rmpbc_init(idef, ir->pbcType, natoms);
    }

    j = 0;
    do
    {
        if (ir->pbcType != PbcType::No)
        {
            if (ir->bPeriodicMols)
            {
                set_pbc(&pbc, ir->pbcType, box);
            }
            else
            {
                gmx_rmpbc(gpbc, natoms, box, x);
            }
        }

        if (clust)
        {
            if (j > clust->maxframe)
            {
                gmx_fatal(FARGS,
                          "There are more frames in the trajectory than in the cluster index file. "
                          "t = %8f\n",
                          t);
            }
            my_clust = clust->inv_clust[j];
            range_check(my_clust, 0, clust->clust->nr);
            check_viol(fplog, idef.il[F_DISRES], idef.iparams, x, f, pbc_null, dr_clust, my_clust,
                       isize, index, vvindex, &disresdata);
        }
        else
        {
            check_viol(fplog, idef.il[F_DISRES], idef.iparams, x, f, pbc_null, &dr, 0, isize, index,
                       vvindex, &disresdata);
        }
        if (bPDB)
        {
            reset_x(atoms->nr, ind_fit, atoms->nr, nullptr, x, w_rls);
            do_fit(atoms->nr, w_rls, x, x);
            if (j == 0)
            {
                /* Store the first frame of the trajectory as 'characteristic'
                 * for colouring with violations.
                 */
                for (kkk = 0; (kkk < atoms->nr); kkk++)
                {
                    copy_rvec(x[kkk], xav[kkk]);
                }
            }
        }
        if (!clust)
        {
            if (isize > 0)
            {
                fprintf(xvg, "%10g", t);
                for (i = 0; (i < isize); i++)
                {
                    fprintf(xvg, "  %10g", vvindex[i]);
                }
                fprintf(xvg, "\n");
            }
            fprintf(out, "%10g  %10g\n", t, dr.sumv);
            fprintf(aver, "%10g  %10g\n", t, dr.averv);
            fprintf(maxxv, "%10g  %10g\n", t, dr.maxv);
            fprintf(numv, "%10g  %10d\n", t, dr.nv);
        }
        j++;
    } while (read_next_x(oenv, status, &t, x, box));
    close_trx(status);
    if (ir->pbcType != PbcType::No)
    {
        gmx_rmpbc_done(gpbc);
    }

    if (clust)
    {
        dump_clust_stats(fplog, disresdata, idef.il[F_DISRES], idef.iparams, clust->clust, dr_clust,
                         clust->grpname, isize, index);
    }
    else
    {
        dump_stats(fplog, j, disresdata, idef.il[F_DISRES], idef.iparams, &dr, isize, index,
                   bPDB ? atoms.get() : nullptr);
        if (bPDB)
        {
            write_sto_conf(opt2fn("-q", NFILE, fnm), "Coloured by average violation in Angstrom",
                           atoms.get(), xav, nullptr, ir->pbcType, box);
        }
        dump_disre_matrix(opt2fn_null("-x", NFILE, fnm), &dr, disresdata.nres, j, idef,
                          topInfo.mtop(), max_dr, nlevels, bThird);
        xvgrclose(out);
        xvgrclose(aver);
        xvgrclose(numv);
        xvgrclose(maxxv);
        do_view(oenv, opt2fn("-dn", NFILE, fnm), "-nxy");
        do_view(oenv, opt2fn("-da", NFILE, fnm), "-nxy");
        do_view(oenv, opt2fn("-ds", NFILE, fnm), "-nxy");
        do_view(oenv, opt2fn("-dm", NFILE, fnm), "-nxy");
    }
    if (isize > 0)
    {
        xvgrclose(xvg);
        if (!clust)
        {
            do_view(oenv, opt2fn("-dr", NFILE, fnm), "-nxy");
        }
    }

    gmx_ffclose(fplog);

    return 0;
}<|MERGE_RESOLUTION|>--- conflicted
+++ resolved
@@ -223,11 +223,7 @@
         } while (((i + n) < forceatoms.ssize())
                  && (forceparams[forceatoms[i + n]].disres.label == label + label_old));
 
-<<<<<<< HEAD
-        calc_disres_R_6(nullptr, nullptr, forceatoms.subArray(i, n), x, pbc, fcd, nullptr);
-=======
-        calc_disres_R_6(nullptr, nullptr, n, &forceatoms[i], x, pbc, disresdata, nullptr);
->>>>>>> c95f8de2
+        calc_disres_R_6(nullptr, nullptr, forceatoms.subArray(i, n), x, pbc, disresdata, nullptr);
 
         if (disresdata->Rt_6[label] <= 0)
         {
