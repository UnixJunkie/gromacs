/* -*- mode: c; tab-width: 4; indent-tabs-mode: nil; c-basic-offset: 4; c-file-style: "stroustrup"; -*-
 *
 * 
 *                This source code is part of
 * 
 *                 G   R   O   M   A   C   S
 * 
 *          GROningen MAchine for Chemical Simulations
 * 
 *                        VERSION 3.2.0
 * Written by David van der Spoel, Erik Lindahl, Berk Hess, and others.
 * Copyright (c) 1991-2000, University of Groningen, The Netherlands.
 * Copyright (c) 2001-2004, The GROMACS development team,
 * check out http://www.gromacs.org for more information.

 * This program is free software; you can redistribute it and/or
 * modify it under the terms of the GNU General Public License
 * as published by the Free Software Foundation; either version 2
 * of the License, or (at your option) any later version.
 * 
 * If you want to redistribute modifications, please consider that
 * scientific software is very special. Version control is crucial -
 * bugs must be traceable. We will be happy to consider code for
 * inclusion in the official distribution, but derived work must not
 * be called official GROMACS. Details are found in the README & COPYING
 * files - if they are missing, get the official version at www.gromacs.org.
 * 
 * To help us fund GROMACS development, we humbly ask that you cite
 * the papers on the package - you can find them in the top README file.
 * 
 * For more info, check our website at http://www.gromacs.org
 * 
 * And Hey:
 * GROwing Monsters And Cloning Shrimps
 */
#ifdef HAVE_CONFIG_H
#include <config.h>
#endif

#include <math.h>
#include <string.h>
#include "sysstuff.h"
#include "typedefs.h"
#include "macros.h"
#include "smalloc.h"
#include "macros.h"
#include "physics.h"
#include "force.h"
#include "nonbonded.h"
#include "invblock.h"
#include "names.h"
#include "network.h"
#include "pbc.h"
#include "ns.h"
#include "mshift.h"
#include "txtdump.h"
#include "coulomb.h"
#include "mdrun.h"
#include "domdec.h"
#include "partdec.h"
#include "qmmm.h"
#include "copyrite.h"
#include "mtop_util.h"


#ifdef _MSC_VER
/* MSVC definition for __cpuid() */
#include <intrin.h>
#endif



t_forcerec *mk_forcerec(void)
{
  t_forcerec *fr;
  
  snew(fr,1);
  
  return fr;
}

#ifdef DEBUG
static void pr_nbfp(FILE *fp,real *nbfp,gmx_bool bBHAM,int atnr)
{
  int i,j;
  
  for(i=0; (i<atnr); i++) {
    for(j=0; (j<atnr); j++) {
      fprintf(fp,"%2d - %2d",i,j);
      if (bBHAM)
	fprintf(fp,"  a=%10g, b=%10g, c=%10g\n",BHAMA(nbfp,atnr,i,j),
		BHAMB(nbfp,atnr,i,j),BHAMC(nbfp,atnr,i,j));
      else
	fprintf(fp,"  c6=%10g, c12=%10g\n",C6(nbfp,atnr,i,j),
		C12(nbfp,atnr,i,j));
    }
  }
}
#endif

static real *mk_nbfp(const gmx_ffparams_t *idef,gmx_bool bBHAM)
{
  real *nbfp;
  int  i,j,k,atnr;
  
  atnr=idef->atnr;
  if (bBHAM) {
    snew(nbfp,3*atnr*atnr);
    for(i=k=0; (i<atnr); i++) {
      for(j=0; (j<atnr); j++,k++) {
	BHAMA(nbfp,atnr,i,j) = idef->iparams[k].bham.a;
	BHAMB(nbfp,atnr,i,j) = idef->iparams[k].bham.b;
	BHAMC(nbfp,atnr,i,j) = idef->iparams[k].bham.c;
      }
    }
  }
  else {
    snew(nbfp,2*atnr*atnr);
    for(i=k=0; (i<atnr); i++) {
      for(j=0; (j<atnr); j++,k++) {
	C6(nbfp,atnr,i,j)   = idef->iparams[k].lj.c6;
	C12(nbfp,atnr,i,j)  = idef->iparams[k].lj.c12;
      }
    }
  }
  return nbfp;
}

/* This routine sets fr->solvent_opt to the most common solvent in the 
 * system, e.g. esolSPC or esolTIP4P. It will also mark each charge group in 
 * the fr->solvent_type array with the correct type (or esolNO).
 *
 * Charge groups that fulfill the conditions but are not identical to the
 * most common one will be marked as esolNO in the solvent_type array. 
 *
 * TIP3p is identical to SPC for these purposes, so we call it
 * SPC in the arrays (Apologies to Bill Jorgensen ;-)
 * 
 * NOTE: QM particle should not
 * become an optimized solvent. Not even if there is only one charge
 * group in the Qm 
 */

typedef struct 
{
    int    model;          
    int    count;
    int    vdwtype[4];
    real   charge[4];
} solvent_parameters_t;

static void
check_solvent_cg(const gmx_moltype_t   *molt,
                 int                   cg0,
                 int                   nmol,
                 const unsigned char   *qm_grpnr,
                 const t_grps          *qm_grps,
                 t_forcerec *          fr,
                 int                   *n_solvent_parameters,
                 solvent_parameters_t  **solvent_parameters_p,
                 int                   cginfo,
                 int                   *cg_sp)
{
    const t_blocka *  excl;
    t_atom            *atom;
    int               j,k;
    int               j0,j1,nj;
    gmx_bool              perturbed;
    gmx_bool              has_vdw[4];
    gmx_bool              match;
    real              tmp_charge[4];
    int               tmp_vdwtype[4];
    int               tjA;
    gmx_bool              qm;
    solvent_parameters_t *solvent_parameters;

    /* We use a list with parameters for each solvent type. 
     * Every time we discover a new molecule that fulfills the basic 
     * conditions for a solvent we compare with the previous entries
     * in these lists. If the parameters are the same we just increment
     * the counter for that type, and otherwise we create a new type
     * based on the current molecule.
     *
     * Once we've finished going through all molecules we check which
     * solvent is most common, and mark all those molecules while we
     * clear the flag on all others.
     */   

    solvent_parameters = *solvent_parameters_p;

    /* Mark the cg first as non optimized */
    *cg_sp = -1;
    
    /* Check if this cg has no exclusions with atoms in other charge groups
     * and all atoms inside the charge group excluded.
     * We only have 3 or 4 atom solvent loops.
     */
    if (GET_CGINFO_EXCL_INTER(cginfo) ||
        !GET_CGINFO_EXCL_INTRA(cginfo))
    {
        return;
    }

    /* Get the indices of the first atom in this charge group */
    j0     = molt->cgs.index[cg0];
    j1     = molt->cgs.index[cg0+1];
    
    /* Number of atoms in our molecule */
    nj     = j1 - j0;

    if (debug) {
        fprintf(debug,
                "Moltype '%s': there are %d atoms in this charge group\n",
                *molt->name,nj);
    }
    
    /* Check if it could be an SPC (3 atoms) or TIP4p (4) water,
     * otherwise skip it.
     */
    if (nj<3 || nj>4)
    {
        return;
    }
    
    /* Check if we are doing QM on this group */
    qm = FALSE; 
    if (qm_grpnr != NULL)
    {
        for(j=j0 ; j<j1 && !qm; j++)
        {
            qm = (qm_grpnr[j] < qm_grps->nr - 1);
        }
    }
    /* Cannot use solvent optimization with QM */
    if (qm)
    {
        return;
    }
    
    atom = molt->atoms.atom;

    /* Still looks like a solvent, time to check parameters */
    
    /* If it is perturbed (free energy) we can't use the solvent loops,
     * so then we just skip to the next molecule.
     */   
    perturbed = FALSE; 
    
    for(j=j0; j<j1 && !perturbed; j++)
    {
        perturbed = PERTURBED(atom[j]);
    }
    
    if (perturbed)
    {
        return;
    }
    
    /* Now it's only a question if the VdW and charge parameters 
     * are OK. Before doing the check we compare and see if they are 
     * identical to a possible previous solvent type.
     * First we assign the current types and charges.    
     */
    for(j=0; j<nj; j++)
    {
        tmp_vdwtype[j] = atom[j0+j].type;
        tmp_charge[j]  = atom[j0+j].q;
    } 
    
    /* Does it match any previous solvent type? */
    for(k=0 ; k<*n_solvent_parameters; k++)
    {
        match = TRUE;
        
        
        /* We can only match SPC with 3 atoms and TIP4p with 4 atoms */
        if( (solvent_parameters[k].model==esolSPC   && nj!=3)  ||
            (solvent_parameters[k].model==esolTIP4P && nj!=4) )
            match = FALSE;
        
        /* Check that types & charges match for all atoms in molecule */
        for(j=0 ; j<nj && match==TRUE; j++)
        {			
            if (tmp_vdwtype[j] != solvent_parameters[k].vdwtype[j])
            {
                match = FALSE;
            }
            if(tmp_charge[j] != solvent_parameters[k].charge[j])
            {
                match = FALSE;
            }
        }
        if (match == TRUE)
        {
            /* Congratulations! We have a matched solvent.
             * Flag it with this type for later processing.
             */
            *cg_sp = k;
            solvent_parameters[k].count += nmol;

            /* We are done with this charge group */
            return;
        }
    }
    
    /* If we get here, we have a tentative new solvent type.
     * Before we add it we must check that it fulfills the requirements
     * of the solvent optimized loops. First determine which atoms have
     * VdW interactions.   
     */
    for(j=0; j<nj; j++) 
    {
        has_vdw[j] = FALSE;
        tjA        = tmp_vdwtype[j];
        
        /* Go through all other tpes and see if any have non-zero
         * VdW parameters when combined with this one.
         */   
        for(k=0; k<fr->ntype && (has_vdw[j]==FALSE); k++)
        {
            /* We already checked that the atoms weren't perturbed,
             * so we only need to check state A now.
             */ 
            if (fr->bBHAM) 
            {
                has_vdw[j] = (has_vdw[j] || 
                              (BHAMA(fr->nbfp,fr->ntype,tjA,k) != 0.0) ||
                              (BHAMB(fr->nbfp,fr->ntype,tjA,k) != 0.0) ||
                              (BHAMC(fr->nbfp,fr->ntype,tjA,k) != 0.0));
            }
            else
            {
                /* Standard LJ */
                has_vdw[j] = (has_vdw[j] || 
                              (C6(fr->nbfp,fr->ntype,tjA,k)  != 0.0) ||
                              (C12(fr->nbfp,fr->ntype,tjA,k) != 0.0));
            }
        }
    }
    
    /* Now we know all we need to make the final check and assignment. */
    if (nj == 3)
    {
        /* So, is it an SPC?
         * For this we require thatn all atoms have charge, 
         * the charges on atom 2 & 3 should be the same, and only
         * atom 1 should have VdW.
         */
        if (has_vdw[0] == TRUE && 
            has_vdw[1] == FALSE &&
            has_vdw[2] == FALSE &&
            tmp_charge[0]  != 0 &&
            tmp_charge[1]  != 0 &&
            tmp_charge[2]  == tmp_charge[1])
        {
            srenew(solvent_parameters,*n_solvent_parameters+1);
            solvent_parameters[*n_solvent_parameters].model = esolSPC;
            solvent_parameters[*n_solvent_parameters].count = nmol;
            for(k=0;k<3;k++)
            {
                solvent_parameters[*n_solvent_parameters].vdwtype[k] = tmp_vdwtype[k];
                solvent_parameters[*n_solvent_parameters].charge[k]  = tmp_charge[k];
            }

            *cg_sp = *n_solvent_parameters;
            (*n_solvent_parameters)++;
        }
    }
    else if (nj==4)
    {
        /* Or could it be a TIP4P?
         * For this we require thatn atoms 2,3,4 have charge, but not atom 1. 
         * Only atom 1 should have VdW.
         */
        if(has_vdw[0] == TRUE && 
           has_vdw[1] == FALSE &&
           has_vdw[2] == FALSE &&
           has_vdw[3] == FALSE &&
           tmp_charge[0]  == 0 &&
           tmp_charge[1]  != 0 &&
           tmp_charge[2]  == tmp_charge[1] &&
           tmp_charge[3]  != 0)
        {
            srenew(solvent_parameters,*n_solvent_parameters+1);
            solvent_parameters[*n_solvent_parameters].model = esolTIP4P;
            solvent_parameters[*n_solvent_parameters].count = nmol;
            for(k=0;k<4;k++)
            {
                solvent_parameters[*n_solvent_parameters].vdwtype[k] = tmp_vdwtype[k];
                solvent_parameters[*n_solvent_parameters].charge[k]  = tmp_charge[k];
            }
            
            *cg_sp = *n_solvent_parameters;
            (*n_solvent_parameters)++;
        }
    }

    *solvent_parameters_p = solvent_parameters;
}

static void
check_solvent(FILE *                fp,
              const gmx_mtop_t *    mtop,
              t_forcerec *          fr,
              cginfo_mb_t           *cginfo_mb)
{
    const t_block *   cgs;
    const t_block *   mols;
    const gmx_moltype_t *molt;
    int               mb,mol,cg_mol,at_offset,cg_offset,am,cgm,i,nmol_ch,nmol;
    int               n_solvent_parameters;
    solvent_parameters_t *solvent_parameters;
    int               **cg_sp;
    int               bestsp,bestsol;

    if (debug)
    {
        fprintf(debug,"Going to determine what solvent types we have.\n");
    }

    mols = &mtop->mols;

    n_solvent_parameters = 0;
    solvent_parameters = NULL;
    /* Allocate temporary array for solvent type */
    snew(cg_sp,mtop->nmolblock);

    cg_offset = 0;
    at_offset = 0;
    for(mb=0; mb<mtop->nmolblock; mb++)
    {
        molt = &mtop->moltype[mtop->molblock[mb].type];
        cgs  = &molt->cgs;
        /* Here we have to loop over all individual molecules
         * because we need to check for QMMM particles.
         */
        snew(cg_sp[mb],cginfo_mb[mb].cg_mod);
        nmol_ch = cginfo_mb[mb].cg_mod/cgs->nr;
        nmol    = mtop->molblock[mb].nmol/nmol_ch;
        for(mol=0; mol<nmol_ch; mol++)
        {
            cgm = mol*cgs->nr;
            am  = mol*cgs->index[cgs->nr];
            for(cg_mol=0; cg_mol<cgs->nr; cg_mol++)
            {
                check_solvent_cg(molt,cg_mol,nmol,
                                 mtop->groups.grpnr[egcQMMM] ?
                                 mtop->groups.grpnr[egcQMMM]+at_offset+am : 0,
                                 &mtop->groups.grps[egcQMMM],
                                 fr,
                                 &n_solvent_parameters,&solvent_parameters,
                                 cginfo_mb[mb].cginfo[cgm+cg_mol],
                                 &cg_sp[mb][cgm+cg_mol]);
            }
        }
        cg_offset += cgs->nr;
        at_offset += cgs->index[cgs->nr];
    }

    /* Puh! We finished going through all charge groups.
     * Now find the most common solvent model.
     */   
    
    /* Most common solvent this far */
    bestsp = -2;
    for(i=0;i<n_solvent_parameters;i++)
    {
        if (bestsp == -2 ||
            solvent_parameters[i].count > solvent_parameters[bestsp].count)
        {
            bestsp = i;
        }
    }
    
    if (bestsp >= 0)
    {
        bestsol = solvent_parameters[bestsp].model;
    }
    else
    {
        bestsol = esolNO;
    }
    
#ifdef DISABLE_WATER_NLIST
	bestsol = esolNO;
#endif

    fr->nWatMol = 0;
    for(mb=0; mb<mtop->nmolblock; mb++)
    {
        cgs = &mtop->moltype[mtop->molblock[mb].type].cgs;
        nmol = (mtop->molblock[mb].nmol*cgs->nr)/cginfo_mb[mb].cg_mod;
        for(i=0; i<cginfo_mb[mb].cg_mod; i++)
        {
            if (cg_sp[mb][i] == bestsp)
            {
                SET_CGINFO_SOLOPT(cginfo_mb[mb].cginfo[i],bestsol);
                fr->nWatMol += nmol;
            }
            else
            {
                SET_CGINFO_SOLOPT(cginfo_mb[mb].cginfo[i],esolNO);
            }
        }
        sfree(cg_sp[mb]);
    }
    sfree(cg_sp);
    
    if (bestsol != esolNO && fp!=NULL)
    {
        fprintf(fp,"\nEnabling %s-like water optimization for %d molecules.\n\n",
                esol_names[bestsol],
                solvent_parameters[bestsp].count);
    }

    sfree(solvent_parameters);
    fr->solvent_opt = bestsol;
}

static cginfo_mb_t *init_cginfo_mb(FILE *fplog,const gmx_mtop_t *mtop,
                                   t_forcerec *fr,gmx_bool bNoSolvOpt,
                                   gmx_bool *bExcl_IntraCGAll_InterCGNone)
{
    const t_block *cgs;
    const t_blocka *excl;
    const gmx_moltype_t *molt;
    const gmx_molblock_t *molb;
    cginfo_mb_t *cginfo_mb;
    int  *cginfo;
    int  cg_offset,a_offset,cgm,am;
    int  mb,m,ncg_tot,cg,a0,a1,gid,ai,j,aj,excl_nalloc;
    gmx_bool bId,*bExcl,bExclIntraAll,bExclInter;

    ncg_tot = ncg_mtop(mtop);
    snew(cginfo_mb,mtop->nmolblock);

    *bExcl_IntraCGAll_InterCGNone = TRUE;

    excl_nalloc = 10;
    snew(bExcl,excl_nalloc);
    cg_offset = 0;
    a_offset  = 0;
    for(mb=0; mb<mtop->nmolblock; mb++)
    {
        molb = &mtop->molblock[mb];
        molt = &mtop->moltype[molb->type];
        cgs  = &molt->cgs;
        excl = &molt->excls;

        /* Check if the cginfo is identical for all molecules in this block.
         * If so, we only need an array of the size of one molecule.
         * Otherwise we make an array of #mol times #cgs per molecule.
         */
        bId = TRUE;
        am = 0;
        for(m=0; m<molb->nmol; m++)
        {
            am = m*cgs->index[cgs->nr];
            for(cg=0; cg<cgs->nr; cg++)
            {
                a0 = cgs->index[cg];
                a1 = cgs->index[cg+1];
                if (ggrpnr(&mtop->groups,egcENER,a_offset+am+a0) !=
                    ggrpnr(&mtop->groups,egcENER,a_offset   +a0))
                {
                    bId = FALSE;
                }
                if (mtop->groups.grpnr[egcQMMM] != NULL)
                {
                    for(ai=a0; ai<a1; ai++)
                    {
                        if (mtop->groups.grpnr[egcQMMM][a_offset+am+ai] !=
                            mtop->groups.grpnr[egcQMMM][a_offset   +ai])
                        {
                            bId = FALSE;
                        }
                    }
                }
            }
        }

        cginfo_mb[mb].cg_start = cg_offset;
        cginfo_mb[mb].cg_end   = cg_offset + molb->nmol*cgs->nr;
        cginfo_mb[mb].cg_mod   = (bId ? 1 : molb->nmol)*cgs->nr;
        snew(cginfo_mb[mb].cginfo,cginfo_mb[mb].cg_mod);
        cginfo = cginfo_mb[mb].cginfo;

        for(m=0; m<(bId ? 1 : molb->nmol); m++)
        {
            cgm = m*cgs->nr;
            am  = m*cgs->index[cgs->nr];
            for(cg=0; cg<cgs->nr; cg++)
            {
                a0 = cgs->index[cg];
                a1 = cgs->index[cg+1];

                /* Store the energy group in cginfo */
                gid = ggrpnr(&mtop->groups,egcENER,a_offset+am+a0);
                SET_CGINFO_GID(cginfo[cgm+cg],gid);
                
                /* Check the intra/inter charge group exclusions */
                if (a1-a0 > excl_nalloc) {
                    excl_nalloc = a1 - a0;
                    srenew(bExcl,excl_nalloc);
                }
                /* bExclIntraAll: all intra cg interactions excluded
                 * bExclInter:    any inter cg interactions excluded
                 */
                bExclIntraAll = TRUE;
                bExclInter    = FALSE;
                for(ai=a0; ai<a1; ai++) {
                    /* Clear the exclusion list for atom ai */
                    for(aj=a0; aj<a1; aj++) {
                        bExcl[aj-a0] = FALSE;
                    }
                    /* Loop over all the exclusions of atom ai */
                    for(j=excl->index[ai]; j<excl->index[ai+1]; j++)
                    {
                        aj = excl->a[j];
                        if (aj < a0 || aj >= a1)
                        {
                            bExclInter = TRUE;
                        }
                        else
                        {
                            bExcl[aj-a0] = TRUE;
                        }
                    }
                    /* Check if ai excludes a0 to a1 */
                    for(aj=a0; aj<a1; aj++)
                    {
                        if (!bExcl[aj-a0])
                        {
                            bExclIntraAll = FALSE;
                        }
                    }
                }
                if (bExclIntraAll)
                {
                    SET_CGINFO_EXCL_INTRA(cginfo[cgm+cg]);
                }
                if (bExclInter)
                {
                    SET_CGINFO_EXCL_INTER(cginfo[cgm+cg]);
                }
                if (a1 - a0 > MAX_CHARGEGROUP_SIZE)
                {
                    /* The size in cginfo is currently only read with DD */
                    gmx_fatal(FARGS,"A charge group has size %d which is larger than the limit of %d atoms",a1-a0,MAX_CHARGEGROUP_SIZE);
                }
                SET_CGINFO_NATOMS(cginfo[cgm+cg],a1-a0);

                if (!bExclIntraAll || bExclInter)
                {
                    *bExcl_IntraCGAll_InterCGNone = FALSE;
                }
            }
        }
        cg_offset += molb->nmol*cgs->nr;
        a_offset  += molb->nmol*cgs->index[cgs->nr];
    }
    sfree(bExcl);
    
    /* the solvent optimizer is called after the QM is initialized,
     * because we don't want to have the QM subsystemto become an
     * optimized solvent
     */

    check_solvent(fplog,mtop,fr,cginfo_mb);
    
    if (getenv("GMX_NO_SOLV_OPT"))
    {
        if (fplog)
        {
            fprintf(fplog,"Found environment variable GMX_NO_SOLV_OPT.\n"
                    "Disabling all solvent optimization\n");
        }
        fr->solvent_opt = esolNO;
    }
    if (bNoSolvOpt)
    {
        fr->solvent_opt = esolNO;
    }
    if (!fr->solvent_opt)
    {
        for(mb=0; mb<mtop->nmolblock; mb++)
        {
            for(cg=0; cg<cginfo_mb[mb].cg_mod; cg++)
            {
                SET_CGINFO_SOLOPT(cginfo_mb[mb].cginfo[cg],esolNO);
            }
        }
    }
    
    return cginfo_mb;
}

static int *cginfo_expand(int nmb,cginfo_mb_t *cgi_mb)
{
    int ncg,mb,cg;
    int *cginfo;

    ncg = cgi_mb[nmb-1].cg_end;
    snew(cginfo,ncg);
    mb = 0;
    for(cg=0; cg<ncg; cg++)
    {
        while (cg >= cgi_mb[mb].cg_end)
        {
            mb++;
        }
        cginfo[cg] =
            cgi_mb[mb].cginfo[(cg - cgi_mb[mb].cg_start) % cgi_mb[mb].cg_mod];
    }

    return cginfo;
}

static void set_chargesum(FILE *log,t_forcerec *fr,const gmx_mtop_t *mtop)
{
    double qsum;
    int    mb,nmol,i;
    const t_atoms *atoms;
    
    qsum = 0;
    for(mb=0; mb<mtop->nmolblock; mb++)
    {
        nmol  = mtop->molblock[mb].nmol;
        atoms = &mtop->moltype[mtop->molblock[mb].type].atoms;
        for(i=0; i<atoms->nr; i++)
        {
            qsum += nmol*atoms->atom[i].q;
        }
    }
    fr->qsum[0] = qsum;
    if (fr->efep != efepNO)
    {
        qsum = 0;
        for(mb=0; mb<mtop->nmolblock; mb++)
        {
            nmol  = mtop->molblock[mb].nmol;
            atoms = &mtop->moltype[mtop->molblock[mb].type].atoms;
            for(i=0; i<atoms->nr; i++)
            {
                qsum += nmol*atoms->atom[i].qB;
            }
            fr->qsum[1] = qsum;
        }
    }
    else
    {
        fr->qsum[1] = fr->qsum[0];
    }
    if (log) {
        if (fr->efep == efepNO)
            fprintf(log,"System total charge: %.3f\n",fr->qsum[0]);
        else
            fprintf(log,"System total charge, top. A: %.3f top. B: %.3f\n",
                    fr->qsum[0],fr->qsum[1]);
    }
}

void update_forcerec(FILE *log,t_forcerec *fr,matrix box)
{
    if (fr->eeltype == eelGRF)
    {
        calc_rffac(NULL,fr->eeltype,fr->epsilon_r,fr->epsilon_rf,
                   fr->rcoulomb,fr->temp,fr->zsquare,box,
                   &fr->kappa,&fr->k_rf,&fr->c_rf);
    }
}

void set_avcsixtwelve(FILE *fplog,t_forcerec *fr,const gmx_mtop_t *mtop)
{
    const t_atoms *atoms;
    const t_blocka *excl;
    int    mb,nmol,nmolc,i,j,tpi,tpj,j1,j2,k,n,nexcl,q;
#if (defined SIZEOF_LONG_LONG_INT) && (SIZEOF_LONG_LONG_INT >= 8)    
    long long int  npair,npair_ij,tmpi,tmpj;
#else
    double npair, npair_ij,tmpi,tmpj;
#endif
    double csix,ctwelve;
    int    ntp,*typecount;
    gmx_bool   bBHAM;
    real   *nbfp;

    ntp = fr->ntype;
    bBHAM = fr->bBHAM;
    nbfp = fr->nbfp;
    
    for(q=0; q<(fr->efep==efepNO ? 1 : 2); q++) {
        csix = 0;
        ctwelve = 0;
        npair = 0;
        nexcl = 0;
        if (!fr->n_tpi) {
            /* Count the types so we avoid natoms^2 operations */
            snew(typecount,ntp);
            for(mb=0; mb<mtop->nmolblock; mb++) {
                nmol  = mtop->molblock[mb].nmol;
                atoms = &mtop->moltype[mtop->molblock[mb].type].atoms;
                for(i=0; i<atoms->nr; i++) {
                    if (q == 0)
                    {
                        tpi = atoms->atom[i].type;
                    }
                    else
                    {
                        tpi = atoms->atom[i].typeB;
                    }
                    typecount[tpi] += nmol;
                }
            }
            for(tpi=0; tpi<ntp; tpi++) {
                for(tpj=tpi; tpj<ntp; tpj++) {
                    tmpi = typecount[tpi];
                    tmpj = typecount[tpj];
                    if (tpi != tpj)
                    {
                        npair_ij = tmpi*tmpj;
                    }
                    else
                    {
                        npair_ij = tmpi*(tmpi - 1)/2;
                    }
                    if (bBHAM) {
                        csix    += npair_ij*BHAMC(nbfp,ntp,tpi,tpj);
                    } else {
                        csix    += npair_ij*   C6(nbfp,ntp,tpi,tpj);
                        ctwelve += npair_ij*  C12(nbfp,ntp,tpi,tpj);
                    }
                    npair += npair_ij;
                }
            }
            sfree(typecount);
            /* Subtract the excluded pairs.
             * The main reason for substracting exclusions is that in some cases
             * some combinations might never occur and the parameters could have
             * any value. These unused values should not influence the dispersion
             * correction.
             */
            for(mb=0; mb<mtop->nmolblock; mb++) {
                nmol  = mtop->molblock[mb].nmol;
                atoms = &mtop->moltype[mtop->molblock[mb].type].atoms;
                excl  = &mtop->moltype[mtop->molblock[mb].type].excls;
                for(i=0; (i<atoms->nr); i++) {
                    if (q == 0)
                    {
                        tpi = atoms->atom[i].type;
                    }
                    else
                    {
                        tpi = atoms->atom[i].typeB;
                    }
                    j1  = excl->index[i];
                    j2  = excl->index[i+1];
                    for(j=j1; j<j2; j++) {
                        k = excl->a[j];
                        if (k > i)
                        {
                            if (q == 0)
                            {
                                tpj = atoms->atom[k].type;
                            }
                            else
                            {
                                tpj = atoms->atom[k].typeB;
                            }
                            if (bBHAM) {
                                csix -= nmol*BHAMC(nbfp,ntp,tpi,tpj);
                            } else {
                                csix    -= nmol*C6 (nbfp,ntp,tpi,tpj);
                                ctwelve -= nmol*C12(nbfp,ntp,tpi,tpj);
                            }
                            nexcl += nmol;
                        }
                    }
                }
            }
        } else {
            /* Only correct for the interaction of the test particle
             * with the rest of the system.
             */
            atoms = &mtop->moltype[mtop->molblock[mtop->nmolblock-1].type].atoms;
            if (q == 0)
            {
                tpi = atoms->atom[atoms->nr-1].type;
            }
            else
            {
                tpi = atoms->atom[atoms->nr-1].typeB;
            }
            npair = 0;
            for(mb=0; mb<mtop->nmolblock; mb++) {
                nmol  = mtop->molblock[mb].nmol;
                atoms = &mtop->moltype[mtop->molblock[mb].type].atoms;
                for(j=0; j<atoms->nr; j++) {
                    nmolc = nmol;
                    /* Remove the interaction of the test charge group
                     * with itself.
                     */
                    if (mb == mtop->nmolblock-1 && j >= atoms->nr - fr->n_tpi)
                    {
                        nmolc--;
                    }
                    if (q == 0)
                    {
                        tpj = atoms->atom[j].type;
                    }
                    else
                    {
                        tpj = atoms->atom[j].typeB;
                    }
                    if (bBHAM)
                    {
                        csix    += nmolc*BHAMC(nbfp,ntp,tpi,tpj);
                    }
                    else
                    {
                        csix    += nmolc*C6 (nbfp,ntp,tpi,tpj);
                        ctwelve += nmolc*C12(nbfp,ntp,tpi,tpj);
                    }
                    npair += nmolc;
                }
            }
        }
        if (npair - nexcl <= 0 && fplog) {
            fprintf(fplog,"\nWARNING: There are no atom pairs for dispersion correction\n\n");
            csix     = 0;
            ctwelve  = 0;
        } else {
            csix    /= npair - nexcl;
            ctwelve /= npair - nexcl;
        }
        if (debug) {
            fprintf(debug,"Counted %d exclusions\n",nexcl);
            fprintf(debug,"Average C6 parameter is: %10g\n",(double)csix);
            fprintf(debug,"Average C12 parameter is: %10g\n",(double)ctwelve);
        }
        fr->avcsix[q]    = csix;
        fr->avctwelve[q] = ctwelve;
    }
    if (fplog != NULL)
    {
        if (fr->eDispCorr == edispcAllEner ||
            fr->eDispCorr == edispcAllEnerPres)
        {
            fprintf(fplog,"Long Range LJ corr.: <C6> %10.4e, <C12> %10.4e\n",
                    fr->avcsix[0],fr->avctwelve[0]);
        }
        else
        {
            fprintf(fplog,"Long Range LJ corr.: <C6> %10.4e\n",fr->avcsix[0]);
        }
    }
}


static void set_bham_b_max(FILE *fplog,t_forcerec *fr,
                           const gmx_mtop_t *mtop)
{
    const t_atoms *at1,*at2;
    int  mt1,mt2,i,j,tpi,tpj,ntypes;
    real b,bmin;
    real *nbfp;

    if (fplog)
    {
        fprintf(fplog,"Determining largest Buckingham b parameter for table\n");
    }
    nbfp   = fr->nbfp;
    ntypes = fr->ntype;
    
    bmin           = -1;
    fr->bham_b_max = 0;
    for(mt1=0; mt1<mtop->nmoltype; mt1++)
    {
        at1 = &mtop->moltype[mt1].atoms;
        for(i=0; (i<at1->nr); i++)
        {
            tpi = at1->atom[i].type;
            if (tpi >= ntypes)
                gmx_fatal(FARGS,"Atomtype[%d] = %d, maximum = %d",i,tpi,ntypes);
            
            for(mt2=mt1; mt2<mtop->nmoltype; mt2++)
            {
                at2 = &mtop->moltype[mt2].atoms;
                for(j=0; (j<at2->nr); j++) {
                    tpj = at2->atom[j].type;
                    if (tpj >= ntypes)
                    {
                        gmx_fatal(FARGS,"Atomtype[%d] = %d, maximum = %d",j,tpj,ntypes);
                    }
                    b = BHAMB(nbfp,ntypes,tpi,tpj);
                    if (b > fr->bham_b_max)
                    {
                        fr->bham_b_max = b;
                    }
                    if ((b < bmin) || (bmin==-1))
                    {
                        bmin = b;
                    }
                }
            }
        }
    }
    if (fplog)
    {
        fprintf(fplog,"Buckingham b parameters, min: %g, max: %g\n",
                bmin,fr->bham_b_max);
    }
}

static void make_nbf_tables(FILE *fp,const output_env_t oenv,
                            t_forcerec *fr,real rtab,
			    const t_commrec *cr,
			    const char *tabfn,char *eg1,char *eg2,
			    t_nblists *nbl)
{
  char buf[STRLEN];
  int i,j;
  void *      p_tmp;

  if (tabfn == NULL) {
    if (debug)
      fprintf(debug,"No table file name passed, can not read table, can not do non-bonded interactions\n");
    return;
  }
    
  sprintf(buf,"%s",tabfn);
  if (eg1 && eg2)
    /* Append the two energy group names */
    sprintf(buf + strlen(tabfn) - strlen(ftp2ext(efXVG)) - 1,"_%s_%s.%s",
	    eg1,eg2,ftp2ext(efXVG));
  nbl->tab = make_tables(fp,oenv,fr,MASTER(cr),buf,rtab,0);
  /* Copy the contents of the table to separate coulomb and LJ tables too,
   * to improve cache performance.
   */

  /* For performance reasons we want
   * the table data to be aligned to 16-byte. This is accomplished
   * by allocating 16 bytes extra to a temporary pointer, and then
   * calculating an aligned pointer. This new pointer must not be
   * used in a free() call, but thankfully we're sloppy enough not
   * to do this...
   */
  
  /* 8 fp entries per vdw table point, n+1 points, and 16 bytes extra to align it. */
  p_tmp = malloc(8*(nbl->tab.n+1)*sizeof(real)+16);
  
  /* align it - size_t has the same same as a pointer */
  nbl->vdwtab = (real *) (((size_t) p_tmp + 16) & (~((size_t) 15)));  

  /* 4 fp entries per coul table point, n+1 points, and 16 bytes extra to align it. */
  p_tmp = malloc(4*(nbl->tab.n+1)*sizeof(real)+16);
  
  /* align it - size_t has the same same as a pointer */
  nbl->coultab = (real *) (((size_t) p_tmp + 16) & (~((size_t) 15)));  

  
  for(i=0; i<=nbl->tab.n; i++) {
    for(j=0; j<4; j++)
      nbl->coultab[4*i+j] = nbl->tab.tab[12*i+j];
    for(j=0; j<8; j++)
      nbl->vdwtab [8*i+j] = nbl->tab.tab[12*i+4+j];
  }
}

static void count_tables(int ftype1,int ftype2,const gmx_mtop_t *mtop,
                         int *ncount,int **count)
{
    const gmx_moltype_t *molt;
    const t_ilist *il;
    int mt,ftype,stride,i,j,tabnr;
    
    for(mt=0; mt<mtop->nmoltype; mt++)
    {
        molt = &mtop->moltype[mt];
        for(ftype=0; ftype<F_NRE; ftype++)
        {
            if (ftype == ftype1 || ftype == ftype2) {
                il = &molt->ilist[ftype];
                stride = 1 + NRAL(ftype);
                for(i=0; i<il->nr; i+=stride) {
                    tabnr = mtop->ffparams.iparams[il->iatoms[i]].tab.table;
                    if (tabnr < 0)
                        gmx_fatal(FARGS,"A bonded table number is smaller than 0: %d\n",tabnr);
                    if (tabnr >= *ncount) {
                        srenew(*count,tabnr+1);
                        for(j=*ncount; j<tabnr+1; j++)
                            (*count)[j] = 0;
                        *ncount = tabnr+1;
                    }
                    (*count)[tabnr]++;
                }
            }
        }
    }
}

static bondedtable_t *make_bonded_tables(FILE *fplog,
                                         int ftype1,int ftype2,
                                         const gmx_mtop_t *mtop,
                                         const char *basefn,const char *tabext)
{
    int  i,ncount,*count;
    char tabfn[STRLEN];
    bondedtable_t *tab;
    
    tab = NULL;
    
    ncount = 0;
    count = NULL;
    count_tables(ftype1,ftype2,mtop,&ncount,&count);
    
    if (ncount > 0) {
        snew(tab,ncount);
        for(i=0; i<ncount; i++) {
            if (count[i] > 0) {
                sprintf(tabfn,"%s",basefn);
                sprintf(tabfn + strlen(basefn) - strlen(ftp2ext(efXVG)) - 1,"_%s%d.%s",
                        tabext,i,ftp2ext(efXVG));
                tab[i] = make_bonded_table(fplog,tabfn,NRAL(ftype1)-2);
            }
        }
        sfree(count);
    }
  
    return tab;
}

void forcerec_set_ranges(t_forcerec *fr,
                         int ncg_home,int ncg_force,
                         int natoms_force,
                         int natoms_force_constr,int natoms_f_novirsum)
{
    fr->cg0 = 0;
    fr->hcg = ncg_home;

    /* fr->ncg_force is unused in the standard code,
     * but it can be useful for modified code dealing with charge groups.
     */
    fr->ncg_force           = ncg_force;
    fr->natoms_force        = natoms_force;
    fr->natoms_force_constr = natoms_force_constr;

    if (fr->natoms_force_constr > fr->nalloc_force)
    {
        fr->nalloc_force = over_alloc_dd(fr->natoms_force_constr);

        if (fr->bTwinRange)
        {
            srenew(fr->f_twin,fr->nalloc_force);
        }
    }

    if (fr->bF_NoVirSum)
    {
        fr->f_novirsum_n = natoms_f_novirsum;
        if (fr->f_novirsum_n > fr->f_novirsum_nalloc)
        {
            fr->f_novirsum_nalloc = over_alloc_dd(fr->f_novirsum_n);
            srenew(fr->f_novirsum_alloc,fr->f_novirsum_nalloc);
        }
    }
    else
    {
        fr->f_novirsum_n = 0;
    }
}

static real cutoff_inf(real cutoff)
{
    if (cutoff == 0)
    {
        cutoff = GMX_CUTOFF_INF;
    }

    return cutoff;
}

gmx_bool can_use_allvsall(const t_inputrec *ir, const gmx_mtop_t *mtop,
                      gmx_bool bPrintNote,t_commrec *cr,FILE *fp)
{
    gmx_bool bAllvsAll;

    bAllvsAll =
        (
         ir->rlist==0            &&
         ir->rcoulomb==0         &&
         ir->rvdw==0             &&
         ir->ePBC==epbcNONE      &&
         ir->vdwtype==evdwCUT    &&
         ir->coulombtype==eelCUT &&
         ir->efep==efepNO        &&
         (ir->implicit_solvent == eisNO || 
          (ir->implicit_solvent==eisGBSA && (ir->gb_algorithm==egbSTILL || 
                                             ir->gb_algorithm==egbHCT   || 
                                             ir->gb_algorithm==egbOBC))) &&
         getenv("GMX_NO_ALLVSALL") == NULL
            );
    
    if (bAllvsAll && ir->opts.ngener > 1)
    {
        const char *note="NOTE: Can not use all-vs-all force loops, because there are multiple energy monitor groups; you might get significantly higher performance when using only a single energy monitor group.\n";

        if (bPrintNote)
        {
            if (MASTER(cr))
            {
                fprintf(stderr,"\n%s\n",note);
            }
            if (fp != NULL)
            {
                fprintf(fp,"\n%s\n",note);
            }
        }
        bAllvsAll = FALSE;
    }

    if(bAllvsAll && fp && MASTER(cr))
    {
        fprintf(fp,"\nUsing accelerated all-vs-all kernels.\n\n");
    }
    
    return bAllvsAll;
}


/* Return 1 if SSE2 support is present, otherwise 0. */
static int 
forcerec_check_sse2()
{
#if ( defined(GMX_IA32_SSE2) || defined(GMX_X86_64_SSE2) || defined(GMX_IA32_SSE) || defined(GMX_X86_64_SSE)|| defined(GMX_SSE2) )
	unsigned int level;
	unsigned int _eax,_ebx,_ecx,_edx;
	int status;
	int CPUInfo[4];
	
	level = 1;
#ifdef _MSC_VER
	__cpuid(CPUInfo,1);
	
	_eax=CPUInfo[0];
	_ebx=CPUInfo[1];
	_ecx=CPUInfo[2];
	_edx=CPUInfo[3];
	
#elif defined(__x86_64__)
	/* GCC 64-bit inline asm */
	__asm__ ("push %%rbx\n\tcpuid\n\tpop %%rbx\n"                 \
			 : "=a" (_eax), "=S" (_ebx), "=c" (_ecx), "=d" (_edx) \
			 : "0" (level));
#elif defined(__i386__)
	__asm__ ("push %%ebx\n\tcpuid\n\tpop %%ebx\n"                 \
			 : "=a" (_eax), "=S" (_ebx), "=c" (_ecx), "=d" (_edx) \
			 : "0" (level));
#else
	_eax=_ebx=_ecx=_edx=0;
#endif
    
	/* Features:                                                                                                       
	 *                                                                                                                 
	 * SSE      Bit 25 of edx should be set                                                                            
	 * SSE2     Bit 26 of edx should be set                                                                            
	 * SSE3     Bit  0 of ecx should be set                                                                            
	 * SSE4.1   Bit 19 of ecx should be set                                                                            
	 */
	status =  (_edx & (1 << 26)) != 0;
    
#else
    status = 0;
#endif
	/* Return SSE2 status */
	return status;
}




void init_forcerec(FILE *fp,
                   const output_env_t oenv,
                   t_forcerec *fr,
                   t_fcdata   *fcd,
                   const t_inputrec *ir,
                   const gmx_mtop_t *mtop,
                   const t_commrec  *cr,
                   matrix     box,
                   gmx_bool       bMolEpot,
                   const char *tabfn,
                   const char *tabpfn,
                   const char *tabbfn,
                   gmx_bool       bNoSolvOpt,
                   real       print_force)
{
    int     i,j,m,natoms,ngrp,negp_pp,negptable,egi,egj;
    real    rtab;
    char    *env;
    double  dbl;
    rvec    box_size;
    const t_block *cgs;
    gmx_bool    bGenericKernelOnly;
    gmx_bool    bTab,bSep14tab,bNormalnblists;
    t_nblists *nbl;
    int     *nm_ind,egp_flags;
    
    fr->bDomDec = DOMAINDECOMP(cr);

    natoms = mtop->natoms;

    if (check_box(ir->ePBC,box))
    {
        gmx_fatal(FARGS,check_box(ir->ePBC,box));
    }
    
    /* Test particle insertion ? */
    if (EI_TPI(ir->eI)) {
        /* Set to the size of the molecule to be inserted (the last one) */
        /* Because of old style topologies, we have to use the last cg
         * instead of the last molecule type.
         */
        cgs = &mtop->moltype[mtop->molblock[mtop->nmolblock-1].type].cgs;
        fr->n_tpi = cgs->index[cgs->nr] - cgs->index[cgs->nr-1];
        if (fr->n_tpi != mtop->mols.index[mtop->mols.nr] - mtop->mols.index[mtop->mols.nr-1]) {
            gmx_fatal(FARGS,"The molecule to insert can not consist of multiple charge groups.\nMake it a single charge group.");
        }
    } else {
        fr->n_tpi = 0;
    }
    
    /* Copy the user determined parameters */
    fr->userint1 = ir->userint1;
    fr->userint2 = ir->userint2;
    fr->userint3 = ir->userint3;
    fr->userint4 = ir->userint4;
    fr->userreal1 = ir->userreal1;
    fr->userreal2 = ir->userreal2;
    fr->userreal3 = ir->userreal3;
    fr->userreal4 = ir->userreal4;
    
    /* Shell stuff */
    fr->fc_stepsize = ir->fc_stepsize;
    
    /* Free energy */
<<<<<<< HEAD
    fr->efep       = ir->efep;
    fr->sc_alphavdw = ir->fepvals->sc_alpha;
    if (ir->fepvals->bScCoul) {
        fr->sc_alphacoul = ir->fepvals->sc_alpha;
    } else {
        fr->sc_alphacoul = 0;
    }
    fr->sc_power   = ir->fepvals->sc_power;
    fr->sc_sigma6  = pow(ir->fepvals->sc_sigma,6);
=======
    fr->efep          = ir->efep;
    fr->sc_alpha      = ir->sc_alpha;
    fr->sc_power      = ir->sc_power;
    fr->sc_sigma6_def = pow(ir->sc_sigma,6);
    fr->sc_sigma6_min = pow(ir->sc_sigma_min,6);
    env = getenv("GMX_SCSIGMA_MIN");
    if (env != NULL)
    {
        dbl = 0;
        sscanf(env,"%lf",&dbl);
        fr->sc_sigma6_min = pow(dbl,6);
        if (fp)
        {
            fprintf(fp,"Setting the minimum soft core sigma to %g nm\n",dbl);
        }
    }

    bGenericKernelOnly = FALSE;
    if (getenv("GMX_NB_GENERIC") != NULL)
    {
        if (fp != NULL)
        {
            fprintf(fp,
                    "Found environment variable GMX_NB_GENERIC.\n"
                    "Disabling interaction-specific nonbonded kernels.\n\n");
        }
        bGenericKernelOnly = TRUE;
        bNoSolvOpt         = TRUE;
    }
>>>>>>> be66ba7f
    
    fr->UseOptimizedKernels = (getenv("GMX_NOOPTIMIZEDKERNELS") == NULL);
    if(fp && fr->UseOptimizedKernels==FALSE)
    {
        fprintf(fp,
                "\nFound environment variable GMX_NOOPTIMIZEDKERNELS.\n"
                "Disabling SSE/SSE2/Altivec/ia64/Power6/Bluegene specific kernels.\n\n");
    }    

#if ( defined(GMX_IA32_SSE2) || defined(GMX_X86_64_SSE2) || defined(GMX_IA32_SSE) || defined(GMX_X86_64_SSE)|| defined(GMX_SSE2) )
    if( forcerec_check_sse2() == 0 )
    {
        fr->UseOptimizedKernels = FALSE;
    }
#endif
    
    /* Check if we can/should do all-vs-all kernels */
    fr->bAllvsAll       = can_use_allvsall(ir,mtop,FALSE,NULL,NULL);
    fr->AllvsAll_work   = NULL;
    fr->AllvsAll_workgb = NULL;

    
    
    /* Neighbour searching stuff */
    fr->bGrid      = (ir->ns_type == ensGRID);
    fr->ePBC       = ir->ePBC;
    fr->bMolPBC    = ir->bPeriodicMols;
    fr->rc_scaling = ir->refcoord_scaling;
    copy_rvec(ir->posres_com,fr->posres_com);
    copy_rvec(ir->posres_comB,fr->posres_comB);
    fr->rlist      = cutoff_inf(ir->rlist);
    fr->rlistlong  = cutoff_inf(ir->rlistlong);
    fr->eeltype    = ir->coulombtype;
    fr->vdwtype    = ir->vdwtype;
    
    fr->bTwinRange = fr->rlistlong > fr->rlist;
    fr->bEwald     = (EEL_PME(fr->eeltype) || fr->eeltype==eelEWALD);
    
    fr->reppow     = mtop->ffparams.reppow;
    fr->bvdwtab    = (fr->vdwtype != evdwCUT ||
                      !gmx_within_tol(fr->reppow,12.0,10*GMX_DOUBLE_EPS));
    fr->bcoultab   = (!(fr->eeltype == eelCUT || EEL_RF(fr->eeltype)) ||
                      fr->eeltype == eelRF_ZERO);
    
    if (getenv("GMX_FORCE_TABLES"))
    {
        fr->bvdwtab  = TRUE;
        fr->bcoultab = TRUE;
    }
    
    if (fp) {
        fprintf(fp,"Table routines are used for coulomb: %s\n",bool_names[fr->bcoultab]);
        fprintf(fp,"Table routines are used for vdw:     %s\n",bool_names[fr->bvdwtab ]);
    }
    
    /* Tables are used for direct ewald sum */
    if(fr->bEwald)
    {
        if (EEL_PME(ir->coulombtype))
        {
            if (fp)
                fprintf(fp,"Will do PME sum in reciprocal space.\n");
            please_cite(fp,"Essman95a");
            
            if (ir->ewald_geometry == eewg3DC)
            {
                if (fp)
                {
                    fprintf(fp,"Using the Ewald3DC correction for systems with a slab geometry.\n");
                }
                please_cite(fp,"In-Chul99a");
            }
        }
        fr->ewaldcoeff=calc_ewaldcoeff(ir->rcoulomb, ir->ewald_rtol);
        init_ewald_tab(&(fr->ewald_table), cr, ir, fp);
        if (fp)
        {
            fprintf(fp,"Using a Gaussian width (1/beta) of %g nm for Ewald\n",
                    1/fr->ewaldcoeff);
        }
    }
    
    /* Electrostatics */
    fr->epsilon_r  = ir->epsilon_r;
    fr->epsilon_rf = ir->epsilon_rf;
    fr->fudgeQQ    = mtop->ffparams.fudgeQQ;
    fr->rcoulomb_switch = ir->rcoulomb_switch;
    fr->rcoulomb        = cutoff_inf(ir->rcoulomb);
    
    /* Parameters for generalized RF */
    fr->zsquare = 0.0;
    fr->temp    = 0.0;
    
    if (fr->eeltype == eelGRF)
    {
        init_generalized_rf(fp,mtop,ir,fr);
    }
    else if (EEL_FULL(fr->eeltype) || (fr->eeltype == eelSHIFT) || 
             (fr->eeltype == eelUSER) || (fr->eeltype == eelSWITCH))
    {
        /* We must use the long range cut-off for neighboursearching...
         * An extra range of e.g. 0.1 nm (half the size of a charge group)
         * is necessary for neighboursearching. This allows diffusion 
         * into the cut-off range (between neighborlist updates), 
         * and gives more accurate forces because all atoms within the short-range
         * cut-off rc must be taken into account, while the ns criterium takes
         * only those with the center of geometry within the cut-off.
         * (therefore we have to add half the size of a charge group, plus
         * something to account for diffusion if we have nstlist > 1)
         */
        for(m=0; (m<DIM); m++)
            box_size[m]=box[m][m];
        
        if (fr->eeltype == eelPPPM && fr->phi == NULL)
            snew(fr->phi,natoms);
        
        if ((fr->eeltype==eelPPPM) || (fr->eeltype==eelPOISSON) || 
            (fr->eeltype == eelSHIFT && fr->rcoulomb > fr->rcoulomb_switch))
            set_shift_consts(fp,fr->rcoulomb_switch,fr->rcoulomb,box_size,fr);
    }
    
    fr->bF_NoVirSum = (EEL_FULL(fr->eeltype) ||
                       gmx_mtop_ftype_count(mtop,F_POSRES) > 0 ||
                       IR_ELEC_FIELD(*ir));
    
    /* Mask that says whether or not this NBF list should be computed */
    /*  if (fr->bMask == NULL) {
        ngrp = ir->opts.ngener*ir->opts.ngener;
        snew(fr->bMask,ngrp);*/
    /* Defaults to always */
    /*    for(i=0; (i<ngrp); i++)
          fr->bMask[i] = TRUE;
          }*/
    
    if (ncg_mtop(mtop) > fr->cg_nalloc && !DOMAINDECOMP(cr)) {
        /* Count the total number of charge groups */
        fr->cg_nalloc = ncg_mtop(mtop);
        srenew(fr->cg_cm,fr->cg_nalloc);
    }
    if (fr->shift_vec == NULL)
        snew(fr->shift_vec,SHIFTS);
    
    if (fr->fshift == NULL)
        snew(fr->fshift,SHIFTS);
    
    if (fr->nbfp == NULL) {
        fr->ntype = mtop->ffparams.atnr;
        fr->bBHAM = (mtop->ffparams.functype[0] == F_BHAM);
        fr->nbfp  = mk_nbfp(&mtop->ffparams,fr->bBHAM);
    }
    
    /* Copy the energy group exclusions */
    fr->egp_flags = ir->opts.egp_flags;
    
    /* Van der Waals stuff */
    fr->rvdw        = cutoff_inf(ir->rvdw);
    fr->rvdw_switch = ir->rvdw_switch;
    if ((fr->vdwtype != evdwCUT) && (fr->vdwtype != evdwUSER) && !fr->bBHAM) {
        if (fr->rvdw_switch >= fr->rvdw)
            gmx_fatal(FARGS,"rvdw_switch (%f) must be < rvdw (%f)",
                      fr->rvdw_switch,fr->rvdw);
        if (fp)
            fprintf(fp,"Using %s Lennard-Jones, switch between %g and %g nm\n",
                    (fr->eeltype==eelSWITCH) ? "switched":"shifted",
                    fr->rvdw_switch,fr->rvdw);
    } 
    
    if (fr->bBHAM && (fr->vdwtype == evdwSHIFT || fr->vdwtype == evdwSWITCH))
        gmx_fatal(FARGS,"Switch/shift interaction not supported with Buckingham");
    
    if (fp)
        fprintf(fp,"Cut-off's:   NS: %g   Coulomb: %g   %s: %g\n",
                fr->rlist,fr->rcoulomb,fr->bBHAM ? "BHAM":"LJ",fr->rvdw);
    
    fr->eDispCorr = ir->eDispCorr;
    if (ir->eDispCorr != edispcNO)
    {
        set_avcsixtwelve(fp,fr,mtop);
    }
    
    if (fr->bBHAM)
    {
        set_bham_b_max(fp,fr,mtop);
    }

    fr->bGB = (ir->implicit_solvent == eisGBSA);
	fr->gb_epsilon_solvent = ir->gb_epsilon_solvent;

    /* Copy the GBSA data (radius, volume and surftens for each
     * atomtype) from the topology atomtype section to forcerec.
     */
    snew(fr->atype_radius,fr->ntype);
    snew(fr->atype_vol,fr->ntype);
    snew(fr->atype_surftens,fr->ntype);
    snew(fr->atype_gb_radius,fr->ntype);
    snew(fr->atype_S_hct,fr->ntype);

    if (mtop->atomtypes.nr > 0)
    {
        for(i=0;i<fr->ntype;i++)
            fr->atype_radius[i] =mtop->atomtypes.radius[i];
        for(i=0;i<fr->ntype;i++)
            fr->atype_vol[i] = mtop->atomtypes.vol[i];
        for(i=0;i<fr->ntype;i++)
            fr->atype_surftens[i] = mtop->atomtypes.surftens[i];
        for(i=0;i<fr->ntype;i++)
            fr->atype_gb_radius[i] = mtop->atomtypes.gb_radius[i];
        for(i=0;i<fr->ntype;i++)
            fr->atype_S_hct[i] = mtop->atomtypes.S_hct[i];
    }  
	
	/* Generate the GB table if needed */
	if(fr->bGB)
	{
#ifdef GMX_DOUBLE
		fr->gbtabscale=2000;
#else
		fr->gbtabscale=500;
#endif
		
		fr->gbtabr=100;
		fr->gbtab=make_gb_table(fp,oenv,fr,tabpfn,fr->gbtabscale);

        init_gb(&fr->born,cr,fr,ir,mtop,ir->rgbradii,ir->gb_algorithm);

        /* Copy local gb data (for dd, this is done in dd_partition_system) */
        if (!DOMAINDECOMP(cr))
        {
            make_local_gb(cr,fr->born,ir->gb_algorithm);
        }
    }

    /* Set the charge scaling */
    if (fr->epsilon_r != 0)
        fr->epsfac = ONE_4PI_EPS0/fr->epsilon_r;
    else
        /* eps = 0 is infinite dieletric: no coulomb interactions */
        fr->epsfac = 0;
    
    /* Reaction field constants */
    if (EEL_RF(fr->eeltype))
        calc_rffac(fp,fr->eeltype,fr->epsilon_r,fr->epsilon_rf,
                   fr->rcoulomb,fr->temp,fr->zsquare,box,
                   &fr->kappa,&fr->k_rf,&fr->c_rf);
    
    set_chargesum(fp,fr,mtop);
    
    /* if we are using LR electrostatics, and they are tabulated,
     * the tables will contain modified coulomb interactions.
     * Since we want to use the non-shifted ones for 1-4
     * coulombic interactions, we must have an extra set of tables.
     */
    
    /* Construct tables.
     * A little unnecessary to make both vdw and coul tables sometimes,
     * but what the heck... */
    
    bTab = fr->bcoultab || fr->bvdwtab;

    bSep14tab = ((!bTab || fr->eeltype!=eelCUT || fr->vdwtype!=evdwCUT ||
                  fr->bBHAM) &&
                 (gmx_mtop_ftype_count(mtop,F_LJ14) > 0 ||
                  gmx_mtop_ftype_count(mtop,F_LJC14_Q) > 0 ||
                  gmx_mtop_ftype_count(mtop,F_LJC_PAIRS_NB) > 0));

    negp_pp = ir->opts.ngener - ir->nwall;
    negptable = 0;
    if (!bTab) {
        bNormalnblists = TRUE;
        fr->nnblists = 1;
    } else {
        bNormalnblists = (ir->eDispCorr != edispcNO);
        for(egi=0; egi<negp_pp; egi++) {
            for(egj=egi;  egj<negp_pp; egj++) {
                egp_flags = ir->opts.egp_flags[GID(egi,egj,ir->opts.ngener)];
                if (!(egp_flags & EGP_EXCL)) {
                    if (egp_flags & EGP_TABLE) {
                        negptable++;
                    } else {
                        bNormalnblists = TRUE;
                    }
                }
            }
        }
        if (bNormalnblists) {
            fr->nnblists = negptable + 1;
        } else {
            fr->nnblists = negptable;
        }
        if (fr->nnblists > 1)
            snew(fr->gid2nblists,ir->opts.ngener*ir->opts.ngener);
    }
    snew(fr->nblists,fr->nnblists);
    
    /* This code automatically gives table length tabext without cut-off's,
     * in that case grompp should already have checked that we do not need
     * normal tables and we only generate tables for 1-4 interactions.
     */
    rtab = ir->rlistlong + ir->tabext;

    if (bTab) {
        /* make tables for ordinary interactions */
        if (bNormalnblists) {
            make_nbf_tables(fp,oenv,fr,rtab,cr,tabfn,NULL,NULL,&fr->nblists[0]);
            if (!bSep14tab)
                fr->tab14 = fr->nblists[0].tab;
            m = 1;
        } else {
            m = 0;
        }
        if (negptable > 0) {
            /* Read the special tables for certain energy group pairs */
            nm_ind = mtop->groups.grps[egcENER].nm_ind;
            for(egi=0; egi<negp_pp; egi++) {
                for(egj=egi;  egj<negp_pp; egj++) {
                    egp_flags = ir->opts.egp_flags[GID(egi,egj,ir->opts.ngener)];
                    if ((egp_flags & EGP_TABLE) && !(egp_flags & EGP_EXCL)) {
                        nbl = &(fr->nblists[m]);
                        if (fr->nnblists > 1) {
                            fr->gid2nblists[GID(egi,egj,ir->opts.ngener)] = m;
                        }
                        /* Read the table file with the two energy groups names appended */
                        make_nbf_tables(fp,oenv,fr,rtab,cr,tabfn,
                                        *mtop->groups.grpname[nm_ind[egi]],
                                        *mtop->groups.grpname[nm_ind[egj]],
                                        &fr->nblists[m]);
                        m++;
                    } else if (fr->nnblists > 1) {
                        fr->gid2nblists[GID(egi,egj,ir->opts.ngener)] = 0;
                    }
                }
            }
        }
    }
    if (bSep14tab)
    {
        /* generate extra tables with plain Coulomb for 1-4 interactions only */
        fr->tab14 = make_tables(fp,oenv,fr,MASTER(cr),tabpfn,rtab,
                                GMX_MAKETABLES_14ONLY);
    }
    
    /* Wall stuff */
    fr->nwall = ir->nwall;
    if (ir->nwall && ir->wall_type==ewtTABLE)
    {
        make_wall_tables(fp,oenv,ir,tabfn,&mtop->groups,fr);
    }
    
    if (fcd && tabbfn) {
        fcd->bondtab  = make_bonded_tables(fp,
                                           F_TABBONDS,F_TABBONDSNC,
                                           mtop,tabbfn,"b");
        fcd->angletab = make_bonded_tables(fp,
                                           F_TABANGLES,-1,
                                           mtop,tabbfn,"a");
        fcd->dihtab   = make_bonded_tables(fp,
                                           F_TABDIHS,-1,
                                           mtop,tabbfn,"d");
    } else {
        if (debug)
            fprintf(debug,"No fcdata or table file name passed, can not read table, can not do bonded interactions\n");
    }
    
    if (ir->eDispCorr != edispcNO)
    {
        calc_enervirdiff(fp,ir->eDispCorr,fr);
    }

    /* QM/MM initialization if requested
     */
    if (ir->bQMMM)
    {
        fprintf(stderr,"QM/MM calculation requested.\n");
    }
    
    fr->bQMMM      = ir->bQMMM;   
    fr->qr         = mk_QMMMrec();
    
    /* Set all the static charge group info */
    fr->cginfo_mb = init_cginfo_mb(fp,mtop,fr,bNoSolvOpt,
                                   &fr->bExcl_IntraCGAll_InterCGNone);
    if (DOMAINDECOMP(cr)) {
        fr->cginfo = NULL;
    } else {
        fr->cginfo = cginfo_expand(mtop->nmolblock,fr->cginfo_mb);
    }
    
    if (!DOMAINDECOMP(cr))
    {
        /* When using particle decomposition, the effect of the second argument,
         * which sets fr->hcg, is corrected later in do_md and init_em.
         */
        forcerec_set_ranges(fr,ncg_mtop(mtop),ncg_mtop(mtop),
                            mtop->natoms,mtop->natoms,mtop->natoms);
    }
    
    fr->print_force = print_force;


    /* coarse load balancing vars */
    fr->t_fnbf=0.;
    fr->t_wait=0.;
    fr->timesteps=0;
    
    /* Initialize neighbor search */
    init_ns(fp,cr,&fr->ns,fr,mtop,box);
    
    if (cr->duty & DUTY_PP)
        gmx_setup_kernels(fp,bGenericKernelOnly);
}

#define pr_real(fp,r) fprintf(fp,"%s: %e\n",#r,r)
#define pr_int(fp,i)  fprintf((fp),"%s: %d\n",#i,i)
#define pr_bool(fp,b) fprintf((fp),"%s: %s\n",#b,bool_names[b])

void pr_forcerec(FILE *fp,t_forcerec *fr,t_commrec *cr)
{
  int i;

  pr_real(fp,fr->rlist);
  pr_real(fp,fr->rcoulomb);
  pr_real(fp,fr->fudgeQQ);
  pr_bool(fp,fr->bGrid);
  pr_bool(fp,fr->bTwinRange);
  /*pr_int(fp,fr->cg0);
    pr_int(fp,fr->hcg);*/
  for(i=0; i<fr->nnblists; i++)
    pr_int(fp,fr->nblists[i].tab.n);
  pr_real(fp,fr->rcoulomb_switch);
  pr_real(fp,fr->rcoulomb);
  
  fflush(fp);
}<|MERGE_RESOLUTION|>--- conflicted
+++ resolved
@@ -1343,7 +1343,6 @@
     fr->fc_stepsize = ir->fc_stepsize;
     
     /* Free energy */
-<<<<<<< HEAD
     fr->efep       = ir->efep;
     fr->sc_alphavdw = ir->fepvals->sc_alpha;
     if (ir->fepvals->bScCoul) {
@@ -1352,13 +1351,8 @@
         fr->sc_alphacoul = 0;
     }
     fr->sc_power   = ir->fepvals->sc_power;
-    fr->sc_sigma6  = pow(ir->fepvals->sc_sigma,6);
-=======
-    fr->efep          = ir->efep;
-    fr->sc_alpha      = ir->sc_alpha;
-    fr->sc_power      = ir->sc_power;
-    fr->sc_sigma6_def = pow(ir->sc_sigma,6);
-    fr->sc_sigma6_min = pow(ir->sc_sigma_min,6);
+    fr->sc_sigma6_def = pow(ir->fepvals->sc_sigma,6);
+    fr->sc_sigma6_min = pow(ir->fepvals->sc_sigma_min,6);
     env = getenv("GMX_SCSIGMA_MIN");
     if (env != NULL)
     {
@@ -1383,7 +1377,6 @@
         bGenericKernelOnly = TRUE;
         bNoSolvOpt         = TRUE;
     }
->>>>>>> be66ba7f
     
     fr->UseOptimizedKernels = (getenv("GMX_NOOPTIMIZEDKERNELS") == NULL);
     if(fp && fr->UseOptimizedKernels==FALSE)
