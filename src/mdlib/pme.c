--- conflicted
+++ resolved
@@ -4276,13 +4276,8 @@
                     inc_nrnb(nrnb,eNR_SOLVEPME,loop_count);
                 }
             }
-<<<<<<< HEAD
-            
-            if (flags & GMX_PME_CALC_F)
-=======
 
             if (bCalcF)
->>>>>>> ba83dea5
             {
                 /* do 3d-invfft */
                 if (thread == 0)
