--- conflicted
+++ resolved
@@ -266,17 +266,6 @@
             md->f_nre++;
         }
     }
-    md->f_nre=0;
-    for(i=0; i<F_NRE; i++)
-    {
-        if (md->bEner[i])
-        {
-            /* FIXME: The constness should not be cast away */
-            /*ener_nm[f_nre]=(char *)interaction_function[i].longname;*/
-            ener_nm[md->f_nre]=interaction_function[i].longname;
-            md->f_nre++;
-        }
-    }
 
     md->epc = ir->epc;
     for (i=0;i<DIM;i++) 
@@ -487,7 +476,8 @@
                         grpnms[2*(i*md->nNHC+j)+1]=strdup(buf);
                     }
                 }
-                md->itc=get_ebin_space(md->ebin,md->mde_n,(const char **)grpnms,unit_invtime);
+                md->itc=get_ebin_space(md->ebin,md->mde_n,
+                                       (const char **)grpnms,unit_invtime);
                 if (md->bMTTK) 
                 {
                     for(i=0; (i<md->nTCP); i++) 
@@ -575,7 +565,7 @@
     {
         md->fp_dhdl = fp_dhdl;
     }
-    md->dhdl_derivatives = (ir->dhdl_derivatives==dhdlderivativesYES);
+    //md->dhdl_derivatives = (ir->dhdl_derivatives==dhdlderivativesYES);
     return md;
 }
 
@@ -586,11 +576,8 @@
     const char *dhdl="dH/d\\lambda",*deltag="\\DeltaH",*lambda="\\lambda",
           *remain="remaining";
     char title[STRLEN],label_x[STRLEN],label_y[STRLEN];
-<<<<<<< HEAD
     int  i,np,nps,nsets,nsets_de,nsetsbegin;
     t_lambda *fep;
-=======
->>>>>>> 8d886773
     char **setname;
     char buf[STRLEN];
     int nsets_dhdl = 0;
@@ -664,9 +651,9 @@
         s+=1;
     }
     
-    if (fep->n_lambda > 0) 
-    {
-        /* state for the fep_vals */
+    if ((fep->n_lambda > 0) && (fep->elmcmove > elmcmoveNO))
+    {
+        /* state for the fep_vals, if we have alchemical sampling */
         sprintf(buf,"%s","Alchemical state");
         setname[s] = strdup(buf);
         s+=1;
@@ -683,9 +670,7 @@
 
     if (fep->n_lambda > 0)
     {
-        int nsets,s,nsi=0;
         /* g_bar has to determine the lambda values used in this simulation
-<<<<<<< HEAD
          * from this xvg legend.
          */
 
@@ -709,21 +694,6 @@
             }
             sprintf(&buf[nps-1],")");  /* -1 to overwrite the last comma */
             setname[s] = strdup(buf);
-=======
-         * from this xvg legend.  */
-        nsets = ( (ir->dhdl_derivatives==dhdlderivativesYES) ? 1 : 0) + 
-                  ir->n_flambda;
-        snew(setname,nsets);
-        if (ir->dhdl_derivatives == dhdlderivativesYES)
-        {
-            sprintf(buf,"%s %s %g",dhdl,lambda,ir->init_lambda);
-            setname[nsi++] = strdup(buf);
-        }
-        for(s=0; s<ir->n_flambda; s++)
-        {
-            sprintf(buf,"%s %s %g",deltag,lambda,ir->flambda[s]);
-            setname[nsi++] = strdup(buf);
->>>>>>> 8d886773
         }
         if (ir->epc!=epcNO) {
             np = sprintf(buf,"pV (%s)",unit_energy);        
@@ -974,12 +944,14 @@
     {
         fprintf(md->fp_dhdl,"%.4f ",time);
         /* the current free energy state */
-        fprintf(md->fp_dhdl,"%4d",state->fep_state);
-
+        
+        /* print the current state if we are doing expanded ensemble */
+        if (fepvals->elmcmove > elmcmoveNO) {
+            fprintf(md->fp_dhdl,"%4d",state->fep_state);
+        }
         /* total energy (for if the temperature changes */
         if (fepvals->bPrintEnergy) 
         {
-<<<<<<< HEAD
             store_energy = enerd->term[F_ETOT];
             fprintf(md->fp_dhdl," %.4f ",store_energy);
         }
@@ -987,17 +959,6 @@
         for (i=0;i<efptNR;i++) 
         {
             if (fepvals->separate_dvdl[i])
-=======
-            fprintf(md->fp_dhdl,"%.4f", time);
-
-            if (md->dhdl_derivatives)
-            {
-                fprintf(md->fp_dhdl," %g", enerd->term[F_DVDL]+ 
-                                           enerd->term[F_DKDL]+
-                                           enerd->term[F_DHDL_CON]);
-            }
-            for(i=1; i<enerd->n_lambda; i++)
->>>>>>> 8d886773
             {
                 fprintf(md->fp_dhdl," %.4f",enerd->term[F_DVDL_REMAIN+i]); /* assumes F_DVDL_REMAIN is first */
             }
