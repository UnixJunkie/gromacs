/*
 * This file is part of the GROMACS molecular simulation package.
 *
 * Copyright (c) 2013,2014,2015, by the GROMACS development team, led by
 * Mark Abraham, David van der Spoel, Berk Hess, and Erik Lindahl,
 * and including many others, as listed in the AUTHORS file in the
 * top-level source directory and at http://www.gromacs.org.
 *
 * GROMACS is free software; you can redistribute it and/or
 * modify it under the terms of the GNU Lesser General Public License
 * as published by the Free Software Foundation; either version 2.1
 * of the License, or (at your option) any later version.
 *
 * GROMACS is distributed in the hope that it will be useful,
 * but WITHOUT ANY WARRANTY; without even the implied warranty of
 * MERCHANTABILITY or FITNESS FOR A PARTICULAR PURPOSE.  See the GNU
 * Lesser General Public License for more details.
 *
 * You should have received a copy of the GNU Lesser General Public
 * License along with GROMACS; if not, see
 * http://www.gnu.org/licenses, or write to the Free Software Foundation,
 * Inc., 51 Franklin Street, Fifth Floor, Boston, MA  02110-1301  USA.
 *
 * If you want to redistribute modifications to GROMACS, please
 * consider that scientific software is very special. Version
 * control is crucial - bugs must be traceable. We will be happy to
 * consider code for inclusion in the official distribution, but
 * derived work must not be called official GROMACS. Details are found
 * in the README & COPYING files - if they are missing, get the
 * official version at http://www.gromacs.org.
 *
 * To help us fund GROMACS development, we humbly ask that you cite
 * the research papers on the package. Check out http://www.gromacs.org.
 */
/*! \internal \file
 * \brief
 * Implements classes in moduletest.h.
 *
 * \author Mark Abraham <mark.j.abraham@gmail.com>
 * \ingroup module_mdrun_integration_tests
 */
#include "gmxpre.h"

#include "moduletest.h"

#include "config.h"

#include <cstdio>

#include "gromacs/gmxpreprocess/grompp.h"
#include "gromacs/legacyheaders/gmx_detect_hardware.h"
#include "gromacs/options/basicoptions.h"
#include "gromacs/options/ioptionscontainer.h"
#include "gromacs/utility/basedefinitions.h"
#include "gromacs/utility/basenetwork.h"
#include "gromacs/utility/gmxmpi.h"
#include "gromacs/utility/textwriter.h"
#include "programs/mdrun/mdrun_main.h"

#include "testutils/cmdlinetest.h"
#include "testutils/integrationtests.h"
#include "testutils/testoptions.h"

namespace gmx
{
namespace test
{

/********************************************************************
 * MdrunTestFixture
 */

namespace
{

#if defined(GMX_THREAD_MPI) || defined(DOXYGEN)
//! Number of tMPI threads for child mdrun call.
int g_numThreads = 1;
#endif
#if defined(GMX_OPENMP) || defined(DOXYGEN)
//! Number of OpenMP threads for child mdrun call.
int g_numOpenMPThreads = 1;
#endif
//! \cond
GMX_TEST_OPTIONS(MdrunTestOptions, options)
{
    GMX_UNUSED_VALUE(options);
#ifdef GMX_THREAD_MPI
    options->addOption(IntegerOption("nt").store(&g_numThreads)
                           .description("Number of thread-MPI threads/ranks for child mdrun calls"));
#endif
#ifdef GMX_OPENMP
    options->addOption(IntegerOption("nt_omp").store(&g_numOpenMPThreads)
                           .description("Number of OpenMP threads for child mdrun calls"));
#endif
}
//! \endcond

}

SimulationRunner::SimulationRunner(IntegrationTestFixture *fixture) :
    fixture_(fixture),
    topFileName_(),
    groFileName_(),
    fullPrecisionTrajectoryFileName_(),
    ndxFileName_(),
    mdpInputFileName_(fixture_->fileManager_.getTemporaryFilePath("input.mdp")),
    mdpOutputFileName_(fixture_->fileManager_.getTemporaryFilePath("output.mdp")),
    tprFileName_(fixture_->fileManager_.getTemporaryFilePath(".tpr")),
    logFileName_(fixture_->fileManager_.getTemporaryFilePath(".log")),
    edrFileName_(fixture_->fileManager_.getTemporaryFilePath(".edr")),
    nsteps_(-2)
{
#ifdef GMX_LIB_MPI
    GMX_RELEASE_ASSERT(gmx_mpi_initialized(), "MPI system not initialized for mdrun tests");
#endif
}

// TODO The combination of defaulting to Verlet cut-off scheme, NVE,
// and verlet-buffer-tolerance = -1 gives a grompp error. If we keep
// things that way, this function should be renamed. For now,
// force the use of the group scheme.
void
SimulationRunner::useEmptyMdpFile()
{
    // TODO When removing the group scheme, update actual and potential users of useEmptyMdpFile
    useStringAsMdpFile("cutoff-scheme = Group\n");
}

void
SimulationRunner::useStringAsMdpFile(const char *mdpString)
{
    useStringAsMdpFile(std::string(mdpString));
}

void
SimulationRunner::useStringAsMdpFile(const std::string &mdpString)
{
    gmx::TextWriter::writeFileFromString(mdpInputFileName_, mdpString);
}

void
SimulationRunner::useStringAsNdxFile(const char *ndxString)
{
    gmx::TextWriter::writeFileFromString(ndxFileName_, ndxString);
}

void
SimulationRunner::useTopGroAndNdxFromDatabase(const char *name)
{
    topFileName_ = fixture_->fileManager_.getInputFilePath((std::string(name) + ".top").c_str());
    groFileName_ = fixture_->fileManager_.getInputFilePath((std::string(name) + ".gro").c_str());
    ndxFileName_ = fixture_->fileManager_.getInputFilePath((std::string(name) + ".ndx").c_str());
}

void
SimulationRunner::useGroFromDatabase(const char *name)
{
    groFileName_ = fixture_->fileManager_.getInputFilePath((std::string(name) + ".gro").c_str());
}

int
SimulationRunner::callGromppOnThisRank()
{
    CommandLine caller;
    caller.append("grompp");
    caller.addOption("-f", mdpInputFileName_);
    caller.addOption("-n", ndxFileName_);
    caller.addOption("-p", topFileName_);
    caller.addOption("-c", groFileName_);

    caller.addOption("-po", mdpOutputFileName_);
    caller.addOption("-o", tprFileName_);

    return gmx_grompp(caller.argc(), caller.argv());
}

int
SimulationRunner::callGrompp()
{
    int returnValue = 0;
#ifdef GMX_LIB_MPI
    // When compiled with external MPI, we're trying to run mdrun with
    // MPI, but we need to make sure that we only do grompp on one
    // rank
    if (0 == gmx_node_rank())
#endif
    {
        returnValue = callGromppOnThisRank();
    }
#ifdef GMX_LIB_MPI
    // Make sure rank zero has written the .tpr file before other
    // ranks try to read it. Thread-MPI and serial do this just fine
    // on their own.
    MPI_Barrier(MPI_COMM_WORLD);
#endif
    return returnValue;
}

int
SimulationRunner::callMdrun(const CommandLine &callerRef)
{
    /* Conforming to style guide by not passing a non-const reference
       to this function. Passing a non-const reference might make it
       easier to write code that incorrectly re-uses callerRef after
       the call to this function. */

    CommandLine caller(callerRef);
    caller.addOption("-s", tprFileName_);

    caller.addOption("-g", logFileName_);
    caller.addOption("-e", edrFileName_);
    caller.addOption("-o", fullPrecisionTrajectoryFileName_);
    caller.addOption("-x", reducedPrecisionTrajectoryFileName_);

    caller.addOption("-deffnm", fixture_->fileManager_.getTemporaryFilePath("state"));

    if (nsteps_ > -2)
    {
        caller.addOption("-nsteps", nsteps_);
    }

<<<<<<< HEAD
#ifdef GMX_MPI
#  if GMX_GPU != GMX_GPU_NONE
#    ifdef GMX_THREAD_MPI
    int         numGpusNeeded = g_numThreads;
#    else   /* Must be real MPI */
    int         numGpusNeeded = gmx_node_num();
#    endif
    std::string gpuIdString(numGpusNeeded, '0');
    caller.addOption("-gpu_id", gpuIdString.c_str());
#  endif
#endif

=======
>>>>>>> ad8209b5
#ifdef GMX_THREAD_MPI
    caller.addOption("-ntmpi", g_numThreads);
#endif

#ifdef GMX_OPENMP
    caller.addOption("-ntomp", g_numOpenMPThreads);
#endif

#if defined GMX_GPU
    /* TODO Ideally, with real MPI, we could call
     * gmx_collect_hardware_mpi() here and find out how many nodes
     * mdrun will run on. For now, we assume that we're running on one
     * node regardless of the number of ranks, because that's true in
     * Jenkins and for most developers running the tests. */
    int numberOfNodes = 1;
#if defined GMX_THREAD_MPI
    /* Can't use gmx_node_num() because it is only valid after spawn of thread-MPI threads */
    int numberOfRanks = g_numThreads;
#elif defined GMX_LIB_MPI
    int numberOfRanks = gmx_node_num();
#else
    int numberOfRanks = 1;
#endif
    if (numberOfRanks > numberOfNodes && !gmx_multiple_gpu_per_node_supported())
    {
        if (gmx_node_rank() == 0)
        {
            fprintf(stderr, "GROMACS in this build configuration cannot run on more than one GPU per node,\n so with %d ranks and %d nodes, this test will disable GPU support", numberOfRanks, numberOfNodes);
        }
        caller.addOption("-nb", "cpu");
    }
#endif
    return gmx_mdrun(caller.argc(), caller.argv());
}

int
SimulationRunner::callMdrun()
{
    CommandLine caller;
    caller.append("mdrun");
    return callMdrun(caller);
}

// ====

MdrunTestFixtureBase::MdrunTestFixtureBase()
{
#ifdef GMX_LIB_MPI
    GMX_RELEASE_ASSERT(gmx_mpi_initialized(), "MPI system not initialized for mdrun tests");
#endif
}

MdrunTestFixtureBase::~MdrunTestFixtureBase()
{
}

// ====

MdrunTestFixture::MdrunTestFixture() : runner_(this)
{
}

MdrunTestFixture::~MdrunTestFixture()
{
}

} // namespace test
} // namespace gmx<|MERGE_RESOLUTION|>--- conflicted
+++ resolved
@@ -48,7 +48,7 @@
 #include <cstdio>
 
 #include "gromacs/gmxpreprocess/grompp.h"
-#include "gromacs/legacyheaders/gmx_detect_hardware.h"
+#include "gromacs/hardware/detecthardware.h"
 #include "gromacs/options/basicoptions.h"
 #include "gromacs/options/ioptionscontainer.h"
 #include "gromacs/utility/basedefinitions.h"
@@ -220,7 +220,6 @@
         caller.addOption("-nsteps", nsteps_);
     }
 
-<<<<<<< HEAD
 #ifdef GMX_MPI
 #  if GMX_GPU != GMX_GPU_NONE
 #    ifdef GMX_THREAD_MPI
@@ -233,8 +232,6 @@
 #  endif
 #endif
 
-=======
->>>>>>> ad8209b5
 #ifdef GMX_THREAD_MPI
     caller.addOption("-ntmpi", g_numThreads);
 #endif
