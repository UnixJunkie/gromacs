/*
 * 
 *                This source code is part of
 * 
 *                 G   R   O   M   A   C   S
 * 
 *          GROningen MAchine for Chemical Simulations
 * 
 *                        VERSION 3.2.0
 * Written by David van der Spoel, Erik Lindahl, Berk Hess, and others.
 * Copyright (c) 1991-2000, University of Groningen, The Netherlands.
 * Copyright (c) 2001-2004, The GROMACS development team,
 * check out http://www.gromacs.org for more information.

 * This program is free software; you can redistribute it and/or
 * modify it under the terms of the GNU General Public License
 * as published by the Free Software Foundation; either version 2
 * of the License, or (at your option) any later version.
 * 
 * If you want to redistribute modifications, please consider that
 * scientific software is very special. Version control is crucial -
 * bugs must be traceable. We will be happy to consider code for
 * inclusion in the official distribution, but derived work must not
 * be called official GROMACS. Details are found in the README & COPYING
 * files - if they are missing, get the official version at www.gromacs.org.
 * 
 * To help us fund GROMACS development, we humbly ask that you cite
 * the papers on the package - you can find them in the top README file.
 * 
 * For more info, check our website at http://www.gromacs.org
 * 
 * And Hey:
 * GROningen Mixture of Alchemy and Childrens' Stories
 */
#ifdef HAVE_CONFIG_H
#include <config.h>
#endif

#include <limits.h>
#include <math.h>
#include <stdio.h>
#include <stdlib.h>
#include <string.h>
#include "statutil.h"
#include "xdrf.h"
#include "string2.h"
<<<<<<< HEAD
#include "history.h"
=======
#include "futil.h"
#include "gmx_fatal.h"

>>>>>>> 162c2295

#if 0
#ifdef HAVE_FSEEKO
#  define gmx_fseek(A,B,C) fseeko(A,B,C)
#  define gmx_ftell(A) ftello(A)
#  define gmx_off_t off_t
#else
#  define gmx_fseek(A,B,C) fseek(A,B,C)
#  define gmx_ftell(A) ftell(A)
#  define gmx_off_t int
#endif
#endif


/* This is just for clarity - it can never be anything but 4! */
#define XDR_INT_SIZE 4

/* same order as the definition of xdr_datatype */
const char *xdr_datatype_names[] =
{
    "int",
    "float",
    "double",
    "large int",
    "char",
    "string"
};


#ifdef GMX_FORTRAN

/* NOTE: DO NOT USE THESE ANYWHERE IN GROMACS ITSELF. 
   These are necessary for the backward-compatile io routines for 3d party
   tools */
#define MAXID 256
static FILE *xdrfiles[MAXID];
static XDR *xdridptr[MAXID];
static char xdrmodes[MAXID];
static unsigned int cnt;
#ifdef GMX_THREADS
/* we need this because of the global variables above for FORTRAN binding. 
   The I/O operations are going to be slow. */
static tMPI_Thread_mutex_t xdr_fortran_mutex=TMPI_THREAD_MUTEX_INITIALIZER;
#endif

static void xdr_fortran_lock(void)
{
#ifdef GMX_THREADS
    tMPI_Thread_mutex_lock(&xdr_fortran_mutex);
#endif
}
static void xdr_fortran_unlock(void)
{
#ifdef GMX_THREADS
    tMPI_Thread_mutex_unlock(&xdr_fortran_mutex);
#endif
}



/* the open&close prototypes */
static int xdropen(XDR *xdrs, const char *filename, const char *type);
static int xdrclose(XDR *xdrs);

typedef void (* F77_FUNC(xdrfproc,XDRFPROC))(int *, void *, int *);

int ftocstr(char *ds, int dl, char *ss, int sl)
    /* dst, src ptrs */
    /* dst max len */
    /* src len */
{
    char *p;

    p = ss + sl;
    while ( --p >= ss && *p == ' ' );
    sl = p - ss + 1;
    dl--;
    ds[0] = 0;
    if (sl > dl)
      return 1;
    while (sl--)
      (*ds++ = *ss++);
    *ds = '\0';
    return 0;
}


int ctofstr(char *ds, int dl, char *ss)
     /* dest space */
     /* max dest length */
     /* src string (0-term) */
{
    while (dl && *ss) {
	*ds++ = *ss++;
	dl--;
    }
    while (dl--)
	*ds++ = ' ';
    return 0;
}

void
F77_FUNC(xdrfbool,XDRFBOOL)(int *xdrid, int *pb, int *ret) 
{
        xdr_fortran_lock();
	*ret = xdr_bool(xdridptr[*xdrid], pb);
	cnt += XDR_INT_SIZE;
        xdr_fortran_unlock();
}

void
F77_FUNC(xdrfchar,XDRFCHAR)(int *xdrid, char *cp, int *ret)
{
        xdr_fortran_lock();
	*ret = xdr_char(xdridptr[*xdrid], cp);
	cnt += sizeof(char);
        xdr_fortran_unlock();
}

void
F77_FUNC(xdrfdouble,XDRFDOUBLE)(int *xdrid, double *dp, int *ret)
{
        xdr_fortran_lock();
	*ret = xdr_double(xdridptr[*xdrid], dp);
	cnt += sizeof(double);
        xdr_fortran_unlock();
}

void
F77_FUNC(xdrffloat,XDRFFLOAT)(int *xdrid, float *fp, int *ret)
{
        xdr_fortran_lock();
	*ret = xdr_float(xdridptr[*xdrid], fp);
	cnt += sizeof(float);
        xdr_fortran_unlock();
}

void
F77_FUNC(xdrfint,XDRFINT)(int *xdrid, int *ip, int *ret)
{
        xdr_fortran_lock();
	*ret = xdr_int(xdridptr[*xdrid], ip);
	cnt += XDR_INT_SIZE;
        xdr_fortran_unlock();
}

void
F77_FUNC(xdrfshort,XDRFSHORT)(int *xdrid, short *sp, int *ret)
{
        xdr_fortran_lock();
	*ret = xdr_short(xdridptr[*xdrid], sp);
  	cnt += sizeof(sp);
        xdr_fortran_unlock();
}

void
F77_FUNC(xdrfuchar,XDRFUCHAR)(int *xdrid, unsigned char *ucp, int *ret)
{
        xdr_fortran_lock();
	*ret = xdr_u_char(xdridptr[*xdrid], (u_char *)ucp);
	cnt += sizeof(char);
        xdr_fortran_unlock();
}


void
F77_FUNC(xdrfushort,XDRFUSHORT)(int *xdrid, unsigned short *usp, int *ret)
{
        xdr_fortran_lock();
	*ret = xdr_u_short(xdridptr[*xdrid], (unsigned short *)usp);
	cnt += sizeof(unsigned short);
        xdr_fortran_unlock();
}

void 
F77_FUNC(xdrf3dfcoord,XDRF3DFCOORD)(int *xdrid, float *fp, int *size, float *precision, int *ret)
{
        xdr_fortran_lock();
	*ret = xdr3dfcoord(xdridptr[*xdrid], fp, size, precision);
        xdr_fortran_unlock();
}

void
F77_FUNC(xdrfstring,XDRFSTRING)(int *xdrid, char * sp_ptr,
				int *maxsize, int *ret, int sp_len)
{
	char *tsp;

        xdr_fortran_lock();
	tsp = (char*) malloc((size_t)(((sp_len) + 1) * sizeof(char)));
	if (tsp == NULL) {
	    *ret = -1;
	    return;
	}
	if (ftocstr(tsp, *maxsize+1, sp_ptr, sp_len)) {
	    *ret = -1;
	    free(tsp);
            xdr_fortran_unlock();
	    return;
	}
        *ret = xdr_string(xdridptr[*xdrid], (char **) &tsp, (unsigned int) *maxsize);
	ctofstr( sp_ptr, sp_len , tsp);
	cnt += *maxsize;
	free(tsp);
        xdr_fortran_unlock();
}

void
F77_FUNC(xdrfwrapstring,XDRFWRAPSTRING)(int *xdrid, char *sp_ptr,
					int *ret, int sp_len)
{
	char *tsp;
	int maxsize;

        xdr_fortran_lock();
	maxsize = (sp_len) + 1;
	tsp = (char*) malloc((size_t)(maxsize * sizeof(char)));
	if (tsp == NULL) {
	    *ret = -1;
	    return;
            xdr_fortran_unlock();
	}
	if (ftocstr(tsp, maxsize, sp_ptr, sp_len)) {
	    *ret = -1;
	    free(tsp);
	    return;
            xdr_fortran_unlock();
	}
	*ret = xdr_string(xdridptr[*xdrid], (char **) &tsp, (u_int)maxsize);
	ctofstr( sp_ptr, sp_len, tsp);
	cnt += maxsize;
	free(tsp);
        xdr_fortran_unlock();
}

void
F77_FUNC(xdrfopaque,XDRFOPAQUE)(int *xdrid, caddr_t *cp, int *ccnt, int *ret)
{
        xdr_fortran_lock();
	*ret = xdr_opaque(xdridptr[*xdrid], (caddr_t)*cp, (u_int)*ccnt);
	cnt += *ccnt;
        xdr_fortran_unlock();
}

void
F77_FUNC(xdrfsetpos,XDRFSETPOS)(int *xdrid, int *pos, int *ret)
{
        xdr_fortran_lock();
	*ret = xdr_setpos(xdridptr[*xdrid], (u_int) *pos);
        xdr_fortran_unlock();
}


void
F77_FUNC(xdrf,XDRF)(int *xdrid, int *pos)
{
        xdr_fortran_lock();
	*pos = xdr_getpos(xdridptr[*xdrid]);
        xdr_fortran_unlock();
}

void
F77_FUNC(xdrfvector,XDRFVECTOR)(int *xdrid, char *cp, int *size, F77_FUNC(xdrfproc,XDRFPROC) elproc, int *ret) 
{
	int lcnt;
	cnt = 0;
        xdr_fortran_lock();
	for (lcnt = 0; lcnt < *size; lcnt++) {
		elproc(xdrid, (cp+cnt) , ret);
	}
        xdr_fortran_unlock();
}


void
F77_FUNC(xdrfclose,XDRFCLOSE)(int *xdrid, int *ret)
{
        xdr_fortran_lock();
	*ret = xdrclose(xdridptr[*xdrid]);
	cnt = 0;
        xdr_fortran_unlock();
}

void
F77_FUNC(xdrfopen,XDRFOPEN)(int *xdrid, char *fp_ptr, char *mode_ptr,
			    int *ret, int fp_len, int mode_len)
{
	char fname[512];
	char fmode[3];

        xdr_fortran_lock();
	if (ftocstr(fname, sizeof(fname), fp_ptr, fp_len)) {
		*ret = 0;
	}
	if (ftocstr(fmode, sizeof(fmode), mode_ptr,
			mode_len)) {
		*ret = 0;
	}

	*xdrid = xdropen(NULL, fname, fmode);
	if (*xdrid == 0)
		*ret = 0;
	else 
		*ret = 1;	
        xdr_fortran_unlock();
}

/*__________________________________________________________________________
 |
 | xdropen - open xdr file
 |
 | This versions differs from xdrstdio_create, because I need to know
 | the state of the file (read or write)  and the file descriptor
 | so I can close the file (something xdr_destroy doesn't do).
 |
 | It assumes xdr_fortran_mutex is locked.
 |
 | NOTE: THIS FUNCTION IS NOW OBSOLETE AND ONLY PROVIDED FOR BACKWARD
 |       COMPATIBILITY OF 3D PARTY TOOLS. IT SHOULD NOT BE USED ANYWHERE 
 |       IN GROMACS ITSELF. 
*/

int xdropen(XDR *xdrs, const char *filename, const char *type) {
    static int init_done = 0;
    enum xdr_op lmode;
    int xdrid;
    char newtype[5];

<<<<<<< HEAD
=======

#ifdef GMX_THREADS
    if (!tMPI_Thread_mutex_trylock( &xdr_fortran_mutex ))  
    {
        tMPI_Thread_mutex_unlock( &xdr_fortran_mutex );
        gmx_incons("xdropen called without locked mutex. NEVER call this function.");
    }
#endif 

>>>>>>> 162c2295
    if (init_done == 0) {
        for (xdrid = 1; xdrid < MAXID; xdrid++) {
            xdridptr[xdrid] = NULL;
        }
        init_done = 1;
    }
    xdrid = 1;
    while (xdrid < MAXID && xdridptr[xdrid] != NULL) {
        xdrid++;
    }
    if (xdrid == MAXID) {
        return 0;
    }
    if (*type == 'w' || *type == 'W')
    {
        xdrmodes[xdrid] = 'w';
        strcpy(newtype, "wb+");
        lmode = XDR_ENCODE;
    }
    else if (*type == 'a' || *type == 'A')
    {
        xdrmodes[xdrid] = 'a';
        strcpy(newtype, "ab+");
        lmode = XDR_ENCODE;
    }
    else if (gmx_strncasecmp(type, "r+", 2) == 0)
    {
        xdrmodes[xdrid] = 'a';
        strcpy(newtype, "rb+");
        lmode = XDR_ENCODE;
    }
    else
    {
        xdrmodes[xdrid] = 'r';
        strcpy(newtype, "rb");
        lmode = XDR_DECODE;
    }
    xdrfiles[xdrid] = fopen(filename, newtype);

    if (xdrfiles[xdrid] == NULL) {
        xdrs = NULL;
        return 0;
    }
<<<<<<< HEAD

    /* next test isn't usefull in the case of C language
=======
    
    /* next test isn't useful in the case of C language
>>>>>>> 162c2295
     * but is used for the Fortran interface
     * (C users are expected to pass the address of an already allocated
     * XDR staructure)
     */
    if (xdrs == NULL) {
        xdridptr[xdrid] = (XDR *) malloc((size_t)sizeof(XDR));
        xdrstdio_create(xdridptr[xdrid], xdrfiles[xdrid], lmode);
    } else {
        xdridptr[xdrid] = xdrs;
        xdrstdio_create(xdrs, xdrfiles[xdrid], lmode);
    }

    histopenfile(xdrfiles[xdrid],filename, newtype);
    return xdrid;
}
/*_________________________________________________________________________
 |
 | xdrclose - close a xdr file
 |
 | This will flush the xdr buffers, and destroy the xdr stream.
 | It also closes the associated file descriptor (this is *not*
 | done by xdr_destroy).
 |
 | It assumes xdr_fortran_mutex is locked.
 |
 | NOTE: THIS FUNCTION IS NOW OBSOLETE AND ONLY PROVIDED FOR BACKWARD
 |       COMPATIBILITY OF 3D PARTY TOOLS. IT SHOULD NOT BE USED ANYWHERE 
 |       IN GROMACS ITSELF. 
*/
 
int xdrclose(XDR *xdrs) {
    int xdrid;
    int rc = 0;

#ifdef GMX_THREADS
    if (!tMPI_Thread_mutex_trylock( &xdr_fortran_mutex ))  
    {
        tMPI_Thread_mutex_unlock( &xdr_fortran_mutex );
        gmx_incons("xdropen called without locked mutex. NEVER call this function");
    }
#endif

    if (xdrs == NULL) {
        fprintf(stderr, "xdrclose: passed a NULL pointer\n");
        exit(1);
    }

    for (xdrid = 1; xdrid < MAXID && rc==0; xdrid++) {
        if (xdridptr[xdrid] == xdrs) {

            xdr_destroy(xdrs);
            histclosefile(&xdrfiles[xdrid]);
            rc = fclose(xdrfiles[xdrid]);
            xdridptr[xdrid] = NULL;
            return !rc; /* xdr routines return 0 when ok */
        }
    } 
    fprintf(stderr, "xdrclose: no such open xdr file\n");
    exit(1);

    /* to make some compilers happy: */
    return 0;    
}

#endif /* GMX_FORTRAN */


/*___________________________________________________________________________
 |
 | what follows are the C routine to read/write compressed coordinates together
 | with some routines to assist in this task (those are marked
 | static and cannot be called from user programs)
*/
#define MAXABS INT_MAX-2

#ifndef MIN
#define MIN(x,y) ((x) < (y) ? (x):(y))
#endif
#ifndef MAX
#define MAX(x,y) ((x) > (y) ? (x):(y))
#endif
#ifndef SQR
#define SQR(x) ((x)*(x))
#endif
static const int magicints[] = {
    0, 0, 0, 0, 0, 0, 0, 0, 0,
    8, 10, 12, 16, 20, 25, 32, 40, 50, 64,
    80, 101, 128, 161, 203, 256, 322, 406, 512, 645,
    812, 1024, 1290, 1625, 2048, 2580, 3250, 4096, 5060, 6501,
    8192, 10321, 13003, 16384, 20642, 26007, 32768, 41285, 52015, 65536,
    82570, 104031, 131072, 165140, 208063, 262144, 330280, 416127, 524287, 660561,
    832255, 1048576, 1321122, 1664510, 2097152, 2642245, 3329021, 4194304, 5284491, 6658042,
    8388607, 10568983, 13316085, 16777216 };

#define FIRSTIDX 9
/* note that magicints[FIRSTIDX-1] == 0 */
#define LASTIDX (sizeof(magicints) / sizeof(*magicints))


/*____________________________________________________________________________
 |
 | sendbits - encode num into buf using the specified number of bits
 |
 | This routines appends the value of num to the bits already present in
 | the array buf. You need to give it the number of bits to use and you
 | better make sure that this number of bits is enough to hold the value
 | Also num must be positive.
 |
*/

static void sendbits(int buf[], int num_of_bits, int num) {
    
    unsigned int cnt, lastbyte;
    int lastbits;
    unsigned char * cbuf;
    
    cbuf = ((unsigned char *)buf) + 3 * sizeof(*buf);
    cnt = (unsigned int) buf[0];
    lastbits = buf[1];
    lastbyte =(unsigned int) buf[2];
    while (num_of_bits >= 8) {
	lastbyte = (lastbyte << 8) | ((num >> (num_of_bits -8)) /* & 0xff*/);
	cbuf[cnt++] = lastbyte >> lastbits;
	num_of_bits -= 8;
    }
    if (num_of_bits > 0) {
	lastbyte = (lastbyte << num_of_bits) | num;
	lastbits += num_of_bits;
	if (lastbits >= 8) {
	    lastbits -= 8;
	    cbuf[cnt++] = lastbyte >> lastbits;
	}
    }
    buf[0] = cnt;
    buf[1] = lastbits;
    buf[2] = lastbyte;
    if (lastbits>0) {
	cbuf[cnt] = lastbyte << (8 - lastbits);
    }
}

/*_________________________________________________________________________
 |
 | sizeofint - calculate bitsize of an integer
 |
 | return the number of bits needed to store an integer with given max size
 |
*/

static int sizeofint(const int size) {
    int num = 1;
    int num_of_bits = 0;
    
    while (size >= num && num_of_bits < 32) {
	num_of_bits++;
	num <<= 1;
    }
    return num_of_bits;
}

/*___________________________________________________________________________
 |
 | sizeofints - calculate 'bitsize' of compressed ints
 |
 | given the number of small unsigned integers and the maximum value
 | return the number of bits needed to read or write them with the
 | routines receiveints and sendints. You need this parameter when
 | calling these routines. Note that for many calls I can use
 | the variable 'smallidx' which is exactly the number of bits, and
 | So I don't need to call 'sizeofints for those calls.
*/

static int sizeofints( const int num_of_ints, unsigned int sizes[]) {
    int i, num;
	int bytes[32];
    unsigned int num_of_bytes, num_of_bits, bytecnt, tmp;
    num_of_bytes = 1;
    bytes[0] = 1;
    num_of_bits = 0;
    for (i=0; i < num_of_ints; i++) {	
	tmp = 0;
	for (bytecnt = 0; bytecnt < num_of_bytes; bytecnt++) {
	    tmp = bytes[bytecnt] * sizes[i] + tmp;
	    bytes[bytecnt] = tmp & 0xff;
	    tmp >>= 8;
	}
	while (tmp != 0) {
	    bytes[bytecnt++] = tmp & 0xff;
	    tmp >>= 8;
	}
	num_of_bytes = bytecnt;
    }
    num = 1;
    num_of_bytes--;
    while (bytes[num_of_bytes] >= num) {
	num_of_bits++;
	num *= 2;
    }
    return num_of_bits + num_of_bytes * 8;

}
    
/*____________________________________________________________________________
 |
 | sendints - send a small set of small integers in compressed format
 |
 | this routine is used internally by xdr3dfcoord, to send a set of
 | small integers to the buffer. 
 | Multiplication with fixed (specified maximum ) sizes is used to get
 | to one big, multibyte integer. Allthough the routine could be
 | modified to handle sizes bigger than 16777216, or more than just
 | a few integers, this is not done, because the gain in compression
 | isn't worth the effort. Note that overflowing the multiplication
 | or the byte buffer (32 bytes) is unchecked and causes bad results.
 |
 */
 
static void sendints(int buf[], const int num_of_ints, const int num_of_bits,
	unsigned int sizes[], unsigned int nums[]) {

    int i, num_of_bytes, bytecnt;
    unsigned int bytes[32], tmp;

    tmp = nums[0];
    num_of_bytes = 0;
    do {
	bytes[num_of_bytes++] = tmp & 0xff;
	tmp >>= 8;
    } while (tmp != 0);

    for (i = 1; i < num_of_ints; i++) {
	if (nums[i] >= sizes[i]) {
	    fprintf(stderr,"major breakdown in sendints num %u doesn't "
		    "match size %u\n", nums[i], sizes[i]);
	    exit(1);
	}
	/* use one step multiply */    
	tmp = nums[i];
	for (bytecnt = 0; bytecnt < num_of_bytes; bytecnt++) {
	    tmp = bytes[bytecnt] * sizes[i] + tmp;
	    bytes[bytecnt] = tmp & 0xff;
	    tmp >>= 8;
	}
	while (tmp != 0) {
	    bytes[bytecnt++] = tmp & 0xff;
	    tmp >>= 8;
	}
	num_of_bytes = bytecnt;
    }
    if (num_of_bits >= num_of_bytes * 8) {
	for (i = 0; i < num_of_bytes; i++) {
	    sendbits(buf, 8, bytes[i]);
	}
	sendbits(buf, num_of_bits - num_of_bytes * 8, 0);
    } else {
	for (i = 0; i < num_of_bytes-1; i++) {
	    sendbits(buf, 8, bytes[i]);
	}
	sendbits(buf, num_of_bits- (num_of_bytes -1) * 8, bytes[i]);
    }
}


/*___________________________________________________________________________
 |
 | receivebits - decode number from buf using specified number of bits
 | 
 | extract the number of bits from the array buf and construct an integer
 | from it. Return that value.
 |
*/

static int receivebits(int buf[], int num_of_bits) {

    int cnt, num, lastbits; 
    unsigned int lastbyte;
    unsigned char * cbuf;
    int mask = (1 << num_of_bits) -1;

    cbuf = ((unsigned char *)buf) + 3 * sizeof(*buf);
    cnt = buf[0];
    lastbits = (unsigned int) buf[1];
    lastbyte = (unsigned int) buf[2];
    
    num = 0;
    while (num_of_bits >= 8) {
	lastbyte = ( lastbyte << 8 ) | cbuf[cnt++];
	num |=  (lastbyte >> lastbits) << (num_of_bits - 8);
	num_of_bits -=8;
    }
    if (num_of_bits > 0) {
	if (lastbits < num_of_bits) {
	    lastbits += 8;
	    lastbyte = (lastbyte << 8) | cbuf[cnt++];
	}
	lastbits -= num_of_bits;
	num |= (lastbyte >> lastbits) & ((1 << num_of_bits) -1);
    }
    num &= mask;
    buf[0] = cnt;
    buf[1] = lastbits;
    buf[2] = lastbyte;
    return num; 
}

/*____________________________________________________________________________
 |
 | receiveints - decode 'small' integers from the buf array
 |
 | this routine is the inverse from sendints() and decodes the small integers
 | written to buf by calculating the remainder and doing divisions with
 | the given sizes[]. You need to specify the total number of bits to be
 | used from buf in num_of_bits.
 |
*/

static void receiveints(int buf[], const int num_of_ints, int num_of_bits,
	unsigned int sizes[], int nums[]) {
    int bytes[32];
    int i, j, num_of_bytes, p, num;
    
    bytes[1] = bytes[2] = bytes[3] = 0;
    num_of_bytes = 0;
    while (num_of_bits > 8) {
	bytes[num_of_bytes++] = receivebits(buf, 8);
	num_of_bits -= 8;
    }
    if (num_of_bits > 0) {
	bytes[num_of_bytes++] = receivebits(buf, num_of_bits);
    }
    for (i = num_of_ints-1; i > 0; i--) {
	num = 0;
	for (j = num_of_bytes-1; j >=0; j--) {
	    num = (num << 8) | bytes[j];
	    p = num / sizes[i];
	    bytes[j] = p;
	    num = num - p * sizes[i];
	}
	nums[i] = num;
    }
    nums[0] = bytes[0] | (bytes[1] << 8) | (bytes[2] << 16) | (bytes[3] << 24);
}
    
/*____________________________________________________________________________
 |
 | xdr3dfcoord - read or write compressed 3d coordinates to xdr file.
 |
 | this routine reads or writes (depending on how you opened the file with
 | xdropen() ) a large number of 3d coordinates (stored in *fp).
 | The number of coordinates triplets to write is given by *size. On
 | read this number may be zero, in which case it reads as many as were written
 | or it may specify the number if triplets to read (which should match the
 | number written).
 | Compression is achieved by first converting all floating numbers to integer
 | using multiplication by *precision and rounding to the nearest integer.
 | Then the minimum and maximum value are calculated to determine the range.
 | The limited range of integers so found, is used to compress the coordinates.
 | In addition the differences between succesive coordinates is calculated.
 | If the difference happens to be 'small' then only the difference is saved,
 | compressing the data even more. The notion of 'small' is changed dynamically
 | and is enlarged or reduced whenever needed or possible.
 | Extra compression is achieved in the case of GROMOS and coordinates of
 | water molecules. GROMOS first writes out the Oxygen position, followed by
 | the two hydrogens. In order to make the differences smaller (and thereby
 | compression the data better) the order is changed into first one hydrogen
 | then the oxygen, followed by the other hydrogen. This is rather special, but
 | it shouldn't harm in the general case.
 |
 */
 
int xdr3dfcoord(XDR *xdrs, float *fp, int *size, float *precision) 
{
    int *ip = NULL;
    int *buf = NULL;
    gmx_bool bRead;
        
    /* preallocate a small buffer and ip on the stack - if we need more
       we can always malloc(). This is faster for small values of size: */
    int prealloc_size=3*16;
    int prealloc_ip[3*16], prealloc_buf[3*20];
    int we_should_free=0;

    int minint[3], maxint[3], mindiff, *lip, diff;
    int lint1, lint2, lint3, oldlint1, oldlint2, oldlint3, smallidx;
    int minidx, maxidx;
    unsigned sizeint[3], sizesmall[3], bitsizeint[3], size3, *luip;
    int flag, k;
    int smallnum, smaller, larger, i, is_small, is_smaller, run, prevrun;
    float *lfp, lf;
    int tmp, *thiscoord,  prevcoord[3];
    unsigned int tmpcoord[30];

    int bufsize, xdrid, lsize;
    unsigned int bitsize;
    float inv_precision;
    int errval = 1;
    int rc;
	
    bRead = (xdrs->x_op == XDR_DECODE);
    bitsizeint[0] = bitsizeint[1] = bitsizeint[2] = 0;
    prevcoord[0]  = prevcoord[1]  = prevcoord[2]  = 0;
   
    if (!bRead)
    {
	/* xdrs is open for writing */

	if (xdr_int(xdrs, size) == 0)
	    return 0;
	size3 = *size * 3;
	/* when the number of coordinates is small, don't try to compress; just
	 * write them as floats using xdr_vector
	 */
	if (*size <= 9 ) {
            return (xdr_vector(xdrs, (char *) fp, (unsigned int)size3, 
                    (unsigned int)sizeof(*fp), (xdrproc_t)xdr_float));
	}
	
	if(xdr_float(xdrs, precision) == 0)
            return 0;

        if (size3 <= prealloc_size)
        {
            ip=prealloc_ip;
            buf=prealloc_buf;
        }
        else
        {
            we_should_free=1;
	    bufsize = size3 * 1.2;
	    ip = (int *)malloc((size_t)(size3 * sizeof(*ip)));
	    buf = (int *)malloc((size_t)(bufsize * sizeof(*buf)));
	    if (ip == NULL || buf==NULL) 
            {
		fprintf(stderr,"malloc failed\n");
		exit(1);
	    }
        }
	/* buf[0-2] are special and do not contain actual data */
	buf[0] = buf[1] = buf[2] = 0;
	minint[0] = minint[1] = minint[2] = INT_MAX;
	maxint[0] = maxint[1] = maxint[2] = INT_MIN;
	prevrun = -1;
	lfp = fp;
	lip = ip;
	mindiff = INT_MAX;
	oldlint1 = oldlint2 = oldlint3 = 0;
	while(lfp < fp + size3 ) {
	    /* find nearest integer */
	    if (*lfp >= 0.0)
		lf = *lfp * *precision + 0.5;
	    else
		lf = *lfp * *precision - 0.5;
	    if (fabs(lf) > MAXABS) {
		/* scaling would cause overflow */
		errval = 0;
	    }
	    lint1 = lf;
	    if (lint1 < minint[0]) minint[0] = lint1;
	    if (lint1 > maxint[0]) maxint[0] = lint1;
	    *lip++ = lint1;
	    lfp++;
	    if (*lfp >= 0.0)
		lf = *lfp * *precision + 0.5;
	    else
		lf = *lfp * *precision - 0.5;
	    if (fabs(lf) > MAXABS) {
		/* scaling would cause overflow */
		errval = 0;
	    }
	    lint2 = lf;
	    if (lint2 < minint[1]) minint[1] = lint2;
	    if (lint2 > maxint[1]) maxint[1] = lint2;
	    *lip++ = lint2;
	    lfp++;
	    if (*lfp >= 0.0)
		lf = *lfp * *precision + 0.5;
	    else
		lf = *lfp * *precision - 0.5;
	    if (fabs(lf) > MAXABS) {
		/* scaling would cause overflow */
		errval = 0;
	    }
	    lint3 = lf;
	    if (lint3 < minint[2]) minint[2] = lint3;
	    if (lint3 > maxint[2]) maxint[2] = lint3;
	    *lip++ = lint3;
	    lfp++;
	    diff = abs(oldlint1-lint1)+abs(oldlint2-lint2)+abs(oldlint3-lint3);
	    if (diff < mindiff && lfp > fp + 3)
		mindiff = diff;
	    oldlint1 = lint1;
	    oldlint2 = lint2;
	    oldlint3 = lint3;
	}
	if ( (xdr_int(xdrs, &(minint[0])) == 0) ||
		 (xdr_int(xdrs, &(minint[1])) == 0) ||
		 (xdr_int(xdrs, &(minint[2])) == 0) ||
	     (xdr_int(xdrs, &(maxint[0])) == 0) ||
		 (xdr_int(xdrs, &(maxint[1])) == 0) ||
		 (xdr_int(xdrs, &(maxint[2])) == 0))
	{
            if (we_should_free)
            {
                free(ip);
                free(buf);
            }
            return 0;
	}
	
	if ((float)maxint[0] - (float)minint[0] >= MAXABS ||
		(float)maxint[1] - (float)minint[1] >= MAXABS ||
		(float)maxint[2] - (float)minint[2] >= MAXABS) {
	    /* turning value in unsigned by subtracting minint
	     * would cause overflow
	     */
	    errval = 0;
	}
	sizeint[0] = maxint[0] - minint[0]+1;
	sizeint[1] = maxint[1] - minint[1]+1;
	sizeint[2] = maxint[2] - minint[2]+1;
	
	/* check if one of the sizes is to big to be multiplied */
	if ((sizeint[0] | sizeint[1] | sizeint[2] ) > 0xffffff) {
	    bitsizeint[0] = sizeofint(sizeint[0]);
	    bitsizeint[1] = sizeofint(sizeint[1]);
	    bitsizeint[2] = sizeofint(sizeint[2]);
	    bitsize = 0; /* flag the use of large sizes */
	} else {
	    bitsize = sizeofints(3, sizeint);
	}
	lip = ip;
	luip = (unsigned int *) ip;
	smallidx = FIRSTIDX;
	while (smallidx < LASTIDX && magicints[smallidx] < mindiff) {
	    smallidx++;
	}
	if(xdr_int(xdrs, &smallidx) == 0)
        {
            if (we_should_free)
            {
                free(ip);
                free(buf);
            }
            return 0;
        }
		
	maxidx = MIN(LASTIDX, smallidx + 8) ;
	minidx = maxidx - 8; /* often this equal smallidx */
	smaller = magicints[MAX(FIRSTIDX, smallidx-1)] / 2;
	smallnum = magicints[smallidx] / 2;
	sizesmall[0] = sizesmall[1] = sizesmall[2] = magicints[smallidx];
	larger = magicints[maxidx] / 2;
	i = 0;
	while (i < *size) {
	    is_small = 0;
	    thiscoord = (int *)(luip) + i * 3;
	    if (smallidx < maxidx && i >= 1 &&
		    abs(thiscoord[0] - prevcoord[0]) < larger &&
		    abs(thiscoord[1] - prevcoord[1]) < larger &&
		    abs(thiscoord[2] - prevcoord[2]) < larger) {
		is_smaller = 1;
	    } else if (smallidx > minidx) {
		is_smaller = -1;
	    } else {
		is_smaller = 0;
	    }
	    if (i + 1 < *size) {
		if (abs(thiscoord[0] - thiscoord[3]) < smallnum &&
			abs(thiscoord[1] - thiscoord[4]) < smallnum &&
			abs(thiscoord[2] - thiscoord[5]) < smallnum) {
		    /* interchange first with second atom for better
		     * compression of water molecules
		     */
		    tmp = thiscoord[0]; thiscoord[0] = thiscoord[3];
			thiscoord[3] = tmp;
		    tmp = thiscoord[1]; thiscoord[1] = thiscoord[4];
			thiscoord[4] = tmp;
		    tmp = thiscoord[2]; thiscoord[2] = thiscoord[5];
			thiscoord[5] = tmp;
		    is_small = 1;
		}
    
	    }
	    tmpcoord[0] = thiscoord[0] - minint[0];
	    tmpcoord[1] = thiscoord[1] - minint[1];
	    tmpcoord[2] = thiscoord[2] - minint[2];
	    if (bitsize == 0) {
		sendbits(buf, bitsizeint[0], tmpcoord[0]);
		sendbits(buf, bitsizeint[1], tmpcoord[1]);
		sendbits(buf, bitsizeint[2], tmpcoord[2]);
	    } else {
		sendints(buf, 3, bitsize, sizeint, tmpcoord);
	    }
	    prevcoord[0] = thiscoord[0];
	    prevcoord[1] = thiscoord[1];
	    prevcoord[2] = thiscoord[2];
	    thiscoord = thiscoord + 3;
	    i++;
	    
	    run = 0;
	    if (is_small == 0 && is_smaller == -1)
		is_smaller = 0;
	    while (is_small && run < 8*3) {
		if (is_smaller == -1 && (
			SQR(thiscoord[0] - prevcoord[0]) +
			SQR(thiscoord[1] - prevcoord[1]) +
			SQR(thiscoord[2] - prevcoord[2]) >= smaller * smaller)) {
		    is_smaller = 0;
		}

		tmpcoord[run++] = thiscoord[0] - prevcoord[0] + smallnum;
		tmpcoord[run++] = thiscoord[1] - prevcoord[1] + smallnum;
		tmpcoord[run++] = thiscoord[2] - prevcoord[2] + smallnum;
		
		prevcoord[0] = thiscoord[0];
		prevcoord[1] = thiscoord[1];
		prevcoord[2] = thiscoord[2];

		i++;
		thiscoord = thiscoord + 3;
		is_small = 0;
		if (i < *size &&
			abs(thiscoord[0] - prevcoord[0]) < smallnum &&
			abs(thiscoord[1] - prevcoord[1]) < smallnum &&
			abs(thiscoord[2] - prevcoord[2]) < smallnum) {
		    is_small = 1;
		}
	    }
	    if (run != prevrun || is_smaller != 0) {
		prevrun = run;
		sendbits(buf, 1, 1); /* flag the change in run-length */
		sendbits(buf, 5, run+is_smaller+1);
	    } else {
		sendbits(buf, 1, 0); /* flag the fact that runlength did not change */
	    }
	    for (k=0; k < run; k+=3) {
		sendints(buf, 3, smallidx, sizesmall, &tmpcoord[k]);	
	    }
	    if (is_smaller != 0) {
		smallidx += is_smaller;
		if (is_smaller < 0) {
		    smallnum = smaller;
		    smaller = magicints[smallidx-1] / 2;
		} else {
		    smaller = smallnum;
		    smallnum = magicints[smallidx] / 2;
		}
		sizesmall[0] = sizesmall[1] = sizesmall[2] = magicints[smallidx];
	    }
	}
	if (buf[1] != 0) buf[0]++;
		/* buf[0] holds the length in bytes */
	if(xdr_int(xdrs, &(buf[0])) == 0)
        {
            if (we_should_free)
            {
                free(ip);
                free(buf);
            }
            return 0;
        }

	
        rc=errval * (xdr_opaque(xdrs, (char *)&(buf[3]), (unsigned int)buf[0]));
        if (we_should_free)
        {
            free(ip);
            free(buf);
        }
        return rc;
	
    } else {
	
	/* xdrs is open for reading */
	
	if (xdr_int(xdrs, &lsize) == 0) 
	    return 0;
	if (*size != 0 && lsize != *size) {
	    fprintf(stderr, "wrong number of coordinates in xdr3dfcoord; "
		    "%d arg vs %d in file", *size, lsize);
	}
	*size = lsize;
	size3 = *size * 3;
	if (*size <= 9) {
	    *precision = -1;
            return (xdr_vector(xdrs, (char *) fp, (unsigned int)size3, 
                    (unsigned int)sizeof(*fp), (xdrproc_t)xdr_float));
	}
	if(xdr_float(xdrs, precision) == 0)
		return 0;

        if (size3 <= prealloc_size)
        {
            ip=prealloc_ip;
            buf=prealloc_buf;
        }
        else
        {
            we_should_free=1;
	    bufsize = size3 * 1.2;
	    ip = (int *)malloc((size_t)(size3 * sizeof(*ip)));
	    buf = (int *)malloc((size_t)(bufsize * sizeof(*buf)));
	    if (ip == NULL || buf==NULL) 
            {
		fprintf(stderr,"malloc failed\n");
		exit(1);
	    }
        }

	buf[0] = buf[1] = buf[2] = 0;
	
	if ( (xdr_int(xdrs, &(minint[0])) == 0) ||
		 (xdr_int(xdrs, &(minint[1])) == 0) ||
		 (xdr_int(xdrs, &(minint[2])) == 0) ||
		 (xdr_int(xdrs, &(maxint[0])) == 0) ||
		 (xdr_int(xdrs, &(maxint[1])) == 0) ||
		 (xdr_int(xdrs, &(maxint[2])) == 0))
	{
            if (we_should_free)
            {
                free(ip);
                free(buf);
            }
            return 0;
	}
			
	sizeint[0] = maxint[0] - minint[0]+1;
	sizeint[1] = maxint[1] - minint[1]+1;
	sizeint[2] = maxint[2] - minint[2]+1;
	
	/* check if one of the sizes is to big to be multiplied */
	if ((sizeint[0] | sizeint[1] | sizeint[2] ) > 0xffffff) {
	    bitsizeint[0] = sizeofint(sizeint[0]);
	    bitsizeint[1] = sizeofint(sizeint[1]);
	    bitsizeint[2] = sizeofint(sizeint[2]);
	    bitsize = 0; /* flag the use of large sizes */
	} else {
	    bitsize = sizeofints(3, sizeint);
	}
	
	if (xdr_int(xdrs, &smallidx) == 0)	
        {
            if (we_should_free)
            {
                free(ip);
                free(buf);
            }
            return 0;
        }

	maxidx = MIN(LASTIDX, smallidx + 8) ;
	minidx = maxidx - 8; /* often this equal smallidx */
	smaller = magicints[MAX(FIRSTIDX, smallidx-1)] / 2;
	smallnum = magicints[smallidx] / 2;
	sizesmall[0] = sizesmall[1] = sizesmall[2] = magicints[smallidx] ;
	larger = magicints[maxidx];

    	/* buf[0] holds the length in bytes */

	if (xdr_int(xdrs, &(buf[0])) == 0)
        {
            if (we_should_free)
            {
                free(ip);
                free(buf);
            }
            return 0;
        }


	if (xdr_opaque(xdrs, (char *)&(buf[3]), (unsigned int)buf[0]) == 0)
        {
            if (we_should_free)
            {
                free(ip);
                free(buf);
            }
            return 0;
        }



	buf[0] = buf[1] = buf[2] = 0;
	
	lfp = fp;
	inv_precision = 1.0 / * precision;
	run = 0;
	i = 0;
	lip = ip;
	while ( i < lsize ) {
	    thiscoord = (int *)(lip) + i * 3;

	    if (bitsize == 0) {
		thiscoord[0] = receivebits(buf, bitsizeint[0]);
		thiscoord[1] = receivebits(buf, bitsizeint[1]);
		thiscoord[2] = receivebits(buf, bitsizeint[2]);
	    } else {
		receiveints(buf, 3, bitsize, sizeint, thiscoord);
	    }
	    
	    i++;
	    thiscoord[0] += minint[0];
	    thiscoord[1] += minint[1];
	    thiscoord[2] += minint[2];
	    
	    prevcoord[0] = thiscoord[0];
	    prevcoord[1] = thiscoord[1];
	    prevcoord[2] = thiscoord[2];
	    
	   
	    flag = receivebits(buf, 1);
	    is_smaller = 0;
	    if (flag == 1) {
		run = receivebits(buf, 5);
		is_smaller = run % 3;
		run -= is_smaller;
		is_smaller--;
	    }
	    if (run > 0) {
		thiscoord += 3;
		for (k = 0; k < run; k+=3) {
		    receiveints(buf, 3, smallidx, sizesmall, thiscoord);
		    i++;
		    thiscoord[0] += prevcoord[0] - smallnum;
		    thiscoord[1] += prevcoord[1] - smallnum;
		    thiscoord[2] += prevcoord[2] - smallnum;
		    if (k == 0) {
			/* interchange first with second atom for better
			 * compression of water molecules
			 */
			tmp = thiscoord[0]; thiscoord[0] = prevcoord[0];
				prevcoord[0] = tmp;
			tmp = thiscoord[1]; thiscoord[1] = prevcoord[1];
				prevcoord[1] = tmp;
			tmp = thiscoord[2]; thiscoord[2] = prevcoord[2];
				prevcoord[2] = tmp;
			*lfp++ = prevcoord[0] * inv_precision;
			*lfp++ = prevcoord[1] * inv_precision;
			*lfp++ = prevcoord[2] * inv_precision;
		    } else {
			prevcoord[0] = thiscoord[0];
			prevcoord[1] = thiscoord[1];
			prevcoord[2] = thiscoord[2];
		    }
		    *lfp++ = thiscoord[0] * inv_precision;
		    *lfp++ = thiscoord[1] * inv_precision;
		    *lfp++ = thiscoord[2] * inv_precision;
		}
	    } else {
		*lfp++ = thiscoord[0] * inv_precision;
		*lfp++ = thiscoord[1] * inv_precision;
		*lfp++ = thiscoord[2] * inv_precision;		
	    }
	    smallidx += is_smaller;
	    if (is_smaller < 0) {
		smallnum = smaller;
		if (smallidx > FIRSTIDX) {
		    smaller = magicints[smallidx - 1] /2;
		} else {
		    smaller = 0;
		}
	    } else if (is_smaller > 0) {
		smaller = smallnum;
		smallnum = magicints[smallidx] / 2;
	    }
	    sizesmall[0] = sizesmall[1] = sizesmall[2] = magicints[smallidx] ;
	}
    }
    if (we_should_free)
    {
        free(ip);
        free(buf);
    }
    return 1;
}



/******************************************************************

  XTC files have a relatively simple structure.
  They have a header of 16 bytes and the rest are
  the compressed coordinates of the files. Due to the
  compression 00 is not present in the coordinates.
  The first 4 bytes of the header are the magic number
  1995 (0x000007CB). If we find this number we are guaranteed
  to be in the header, due to the presence of so many zeros.
  The second 4 bytes are the number of atoms in the frame, and is
  assumed to be constant. The third 4 bytes are the frame number.
  The last 4 bytes are a floating point representation of the time.

********************************************************************/

/* Must match definition in xtcio.c */
#ifndef XTC_MAGIC
#define XTC_MAGIC 1995
#endif

static const int header_size = 16;

/* Check if we are at the header start.
   At the same time it will also read 1 int */
static int xtc_at_header_start(FILE *fp, XDR *xdrs,
			       int natoms, int * timestep, float * time){
  int i_inp[3];
  float f_inp[10];
  int i;
  gmx_off_t off;


  if((off = gmx_ftell(fp)) < 0){
    return -1;
  }
  /* read magic natoms and timestep */
  for(i = 0;i<3;i++){
    if(!xdr_int(xdrs, &(i_inp[i]))){
      gmx_fseek(fp,off+XDR_INT_SIZE,SEEK_SET);
      return -1;
    }    
  }
  /* quick return */
  if(i_inp[0] != XTC_MAGIC){
    if(gmx_fseek(fp,off+XDR_INT_SIZE,SEEK_SET)){
      return -1;
    }
    return 0;
  }
  /* read time and box */
  for(i = 0;i<10;i++){
    if(!xdr_float(xdrs, &(f_inp[i]))){
      gmx_fseek(fp,off+XDR_INT_SIZE,SEEK_SET);
      return -1;
    }    
  }
  /* Make a rigourous check to see if we are in the beggining of a header
     Hopefully there are no ambiguous cases */
  /* This check makes use of the fact that the box matrix has 3 zeroes on the upper
     right triangle and that the first element must be nonzero unless the entire matrix is zero
  */
  if(i_inp[1] == natoms && 
     ((f_inp[1] != 0 && f_inp[6] == 0) ||
      (f_inp[1] == 0 && f_inp[5] == 0 && f_inp[9] == 0))){
    if(gmx_fseek(fp,off+XDR_INT_SIZE,SEEK_SET)){
      return -1;
    }
    *time = f_inp[0];
    *timestep = i_inp[2];
    return 1;
  }
  if(gmx_fseek(fp,off+XDR_INT_SIZE,SEEK_SET)){
    return -1;
  }
  return 0;         
}

static int 
xtc_get_next_frame_number(FILE *fp, XDR *xdrs, int natoms)
{
    gmx_off_t off;
    int step;  
    float time;
    int ret;

    if((off = gmx_ftell(fp)) < 0){
      return -1;
    }

    /* read one int just to make sure we dont read this frame but the next */
    xdr_int(xdrs,&step);
    while(1){
      ret = xtc_at_header_start(fp,xdrs,natoms,&step,&time);
      if(ret == 1){
	if(gmx_fseek(fp,off,SEEK_SET)){
	  return -1;
	}
	return step;
      }else if(ret == -1){
	if(gmx_fseek(fp,off,SEEK_SET)){
	  return -1;
	}
      }
    }
    return -1;
}


static float xtc_get_next_frame_time(FILE *fp, XDR *xdrs, int natoms,
                                     gmx_bool * bOK)
{
    gmx_off_t off;
    float time;
    int step;
    int ret;
    *bOK = 0;

    if ((off = gmx_ftell(fp)) < 0)
    {
        return -1;
    }
    /* read one int just to make sure we dont read this frame but the next */
    xdr_int(xdrs, &step);
    while (1)
    {
        ret = xtc_at_header_start(fp, xdrs, natoms, &step, &time);
        if (ret == 1)
        {
            *bOK = 1;
            if (gmx_fseek(fp,off,SEEK_SET))
            {
                *bOK = 0;
                return -1;
            }
            return time;
        }
        else if (ret == -1)
        {
            if (gmx_fseek(fp,off,SEEK_SET))
            {
                return -1;
            }
            return -1;
        }
    }
    return -1;
}


static float 
xtc_get_current_frame_time(FILE *fp, XDR *xdrs, int natoms, gmx_bool * bOK)
{
    gmx_off_t off;
    int step;  
    float time;
    int ret;
    *bOK = 0;

    if ((off = gmx_ftell(fp)) < 0)
    {
        return -1;
    }

    while (1)
    {
        ret = xtc_at_header_start(fp, xdrs, natoms, &step, &time);
        if (ret == 1)
        {
            *bOK = 1;
            if (gmx_fseek(fp,off,SEEK_SET))
            {
                *bOK = 0;
                return -1;
            }
            return time;
        }
        else if (ret == -1)
        {
            if (gmx_fseek(fp,off,SEEK_SET))
            {
                return -1;
            }
            return -1;
        }
        else if (ret == 0)
        {
            /*Go back.*/
            if (gmx_fseek(fp,-2*XDR_INT_SIZE,SEEK_CUR))
            {
                return -1;
            }
        }
    }
    return -1;
}

/* Currently not used, just for completeness */
static int 
xtc_get_current_frame_number(FILE *fp,XDR *xdrs,int natoms, gmx_bool * bOK)
{
    gmx_off_t off;
    int ret;  
    int step;
    float time;
    *bOK = 0;
    
    if((off = gmx_ftell(fp)) < 0){
      return -1;
    }


    while(1){
      ret = xtc_at_header_start(fp,xdrs,natoms,&step,&time);
      if(ret == 1){
	*bOK = 1;
	if(gmx_fseek(fp,off,SEEK_SET)){
		*bOK = 0;
	  return -1;
	}
	return step;
      }else if(ret == -1){
	if(gmx_fseek(fp,off,SEEK_SET)){
	  return -1;
	}
	return -1;
		  
      }else if(ret == 0){
		  /*Go back.*/
		  if(gmx_fseek(fp,-2*XDR_INT_SIZE,SEEK_CUR)){
			  return -1;
		  }
      }
    }
    return -1;
}



static gmx_off_t xtc_get_next_frame_start(FILE *fp, XDR *xdrs, int natoms)
{
    int inp;
    gmx_off_t res;
    int ret;
    int step;
    float time;
    /* read one int just to make sure we dont read this frame but the next */
    xdr_int(xdrs,&step);
    while(1)
    {
      ret = xtc_at_header_start(fp,xdrs,natoms,&step,&time);
      if(ret == 1){
	if((res = gmx_ftell(fp)) >= 0){
	  return res - XDR_INT_SIZE;
	}else{
	  return res;
	}
      }else if(ret == -1){
	return -1;
      }
    }
    return -1;
}



float 
xdr_xtc_estimate_dt(FILE *fp, XDR *xdrs, int natoms, gmx_bool * bOK)
{
  float  res;
  float  tinit;
  gmx_off_t off;
  
  if((off   = gmx_ftell(fp)) < 0){
    return -1;
  }
  
    tinit = xtc_get_current_frame_time(fp,xdrs,natoms,bOK);
    
    *bOK = 1;
    
    if(!(*bOK))
    {
        return -1;
    }
    
    res = xtc_get_next_frame_time(fp,xdrs,natoms,bOK);
    
    if(!(*bOK))
    {
        return -1;
    }
    
    res -= tinit;
    if(gmx_fseek(fp,off,SEEK_SET)){
      *bOK = 0;
      return -1;
    }
    return res;
}


int 
xdr_xtc_seek_frame(int frame, FILE *fp, XDR *xdrs, int natoms)
{
    gmx_off_t low = 0;
    gmx_off_t high,pos;

    
    /* round to 4 bytes */
    int fr;
    gmx_off_t  offset;
    if(gmx_fseek(fp,0,SEEK_END)){
      return -1;
    }

    if((high = gmx_ftell(fp)) < 0){
      return -1;
    }
    
    /* round to 4 bytes  */
    high /= XDR_INT_SIZE;
    high *= XDR_INT_SIZE;
    offset = ((high/2)/XDR_INT_SIZE)*XDR_INT_SIZE;
    
    if(gmx_fseek(fp,offset,SEEK_SET)){
      return -1;
    }
    
    while(1)
    {
        fr = xtc_get_next_frame_number(fp,xdrs,natoms);
        if(fr < 0)
        {
            return -1;
        }
        if(fr != frame && abs(low-high) > header_size)
        {
            if(fr < frame)
            {
                low = offset;      
            }
            else
            {
                high = offset;      
            }
            /* round to 4 bytes */
            offset = (((high+low)/2)/4)*4;
            
            if(gmx_fseek(fp,offset,SEEK_SET)){
	      return -1;
	    }
        }
        else
        {
            break;
        }
    }
    if(offset <= header_size)
    {
        offset = low;
    }
    
    if(gmx_fseek(fp,offset,SEEK_SET)){
      return -1;
    }

    if((pos = xtc_get_next_frame_start(fp,xdrs,natoms))< 0){
    /* we probably hit an end of file */
      return -1;
    }
    
    if(gmx_fseek(fp,pos,SEEK_SET)){
      return -1;
    }
    
    return 0;
}

     

int xdr_xtc_seek_time(real time, FILE *fp, XDR *xdrs, int natoms)
{
    float t;
    float dt;
    gmx_bool bOK;
    gmx_off_t low = 0;
    gmx_off_t high, offset, pos;
    int res;
    int dt_sign = 0;

    if (gmx_fseek(fp,0,SEEK_END))
    {
        return -1;
    }

    if ((high = gmx_ftell(fp)) < 0)
    {
        return -1;
    }
    /* round to int  */
    high /= XDR_INT_SIZE;
    high *= XDR_INT_SIZE;
    offset = ((high / 2) / XDR_INT_SIZE) * XDR_INT_SIZE;

    if (gmx_fseek(fp,offset,SEEK_SET))
    {
        return -1;
    }

    
    /*
     * No need to call xdr_xtc_estimate_dt here - since xdr_xtc_estimate_dt is called first thing in the loop
    dt = xdr_xtc_estimate_dt(fp, xdrs, natoms, &bOK);

    if (!bOK)
    {
        return -1;
    }
    */

    while (1)
    {
        dt = xdr_xtc_estimate_dt(fp, xdrs, natoms, &bOK);
        if (!bOK)
        {
            return -1;
        }
        else
        {
            if (dt > 0)
            {
                if (dt_sign == -1)
                {
                    /* Found a place in the trajectory that has positive time step while
                     other has negative time step */
                    return -2;
                }
                dt_sign = 1;
            }
            else if (dt < 0)
            {
                if (dt_sign == 1)
                {
                    /* Found a place in the trajectory that has positive time step while
                     other has negative time step */
                    return -2;
                }
                dt_sign = -1;
            }
        }
        t = xtc_get_next_frame_time(fp, xdrs, natoms, &bOK);
        if (!bOK)
        {
            return -1;
        }

        /* If we are before the target time and the time step is positive or 0, or we have
         after the target time and the time step is negative, or the difference between 
         the current time and the target time is bigger than dt and above all the distance between high
         and low is bigger than 1 frame, then do another step of binary search. Otherwise stop and check
         if we reached the solution */
        if ((((t < time && dt_sign >= 0) || (t > time && dt_sign == -1)) || ((t
            - time) >= dt && dt_sign >= 0)
            || ((time - t) >= -dt && dt_sign < 0)) && (abs(low - high)
            > header_size))
        {
            if (dt >= 0 && dt_sign != -1)
            {
                if (t < time)
                {
                    low = offset;
                }
                else
                {
                    high = offset;
                }
            }
            else if (dt <= 0 && dt_sign == -1)
            {
                if (t >= time)
                {
                    low = offset;
                }
                else
                {
                    high = offset;
                }
            }
            else
            {
                /* We should never reach here */
                return -1;
            }
            /* round to 4 bytes and subtract header*/
            offset = (((high + low) / 2) / XDR_INT_SIZE) * XDR_INT_SIZE;
            if (gmx_fseek(fp,offset,SEEK_SET))
            {
                return -1;
            }
        }
        else
        {
            if (abs(low - high) <= header_size)
            {
                break;
            }
            /* re-estimate dt */
            if (xdr_xtc_estimate_dt(fp, xdrs, natoms, &bOK) != dt)
            {
                if (bOK)
                {
                    dt = xdr_xtc_estimate_dt(fp, xdrs, natoms, &bOK);
                }
            }
            if (t >= time && t - time < dt)
            {
                break;
            }
        }
    }

    if (offset <= header_size)
    {
        offset = low;
    }

    gmx_fseek(fp,offset,SEEK_SET);

    if ((pos = xtc_get_next_frame_start(fp, xdrs, natoms)) < 0)
    {
        return -1;
    }

    if (gmx_fseek(fp,pos,SEEK_SET))
    {
        return -1;
    }
    return 0;
}

float 
xdr_xtc_get_last_frame_time(FILE *fp, XDR *xdrs, int natoms, gmx_bool * bOK)
{
    float  time;
    gmx_off_t  off;
    int res;
    *bOK = 1;
    off = gmx_ftell(fp);  
    if(off < 0){
      *bOK = 0;
      return -1;
    }
    
    if( (res = gmx_fseek(fp,-3*XDR_INT_SIZE,SEEK_END)) != 0){
      *bOK = 0;
      return -1;
    }

    time = xtc_get_current_frame_time(fp, xdrs, natoms, bOK);
    if(!(*bOK)){
      return -1;
    }
    
    if( (res = gmx_fseek(fp,off,SEEK_SET)) != 0){
      *bOK = 0;
      return -1;
    } 
    return time;
}


int
xdr_xtc_get_last_frame_number(FILE *fp, XDR *xdrs, int natoms, gmx_bool * bOK)
{
    int    frame;
    gmx_off_t  off;
    int res;
    *bOK = 1;
    
    if((off = gmx_ftell(fp)) < 0){
      *bOK = 0;
      return -1;
    }

    
    if(gmx_fseek(fp,-3*XDR_INT_SIZE,SEEK_END)){
      *bOK = 0;
      return -1;
    }

    frame = xtc_get_current_frame_number(fp, xdrs, natoms, bOK);
    if(!bOK){
      return -1;
    }


    if(gmx_fseek(fp,off,SEEK_SET)){
      *bOK = 0;
      return -1;
    }    

    return frame;
}<|MERGE_RESOLUTION|>--- conflicted
+++ resolved
@@ -44,13 +44,9 @@
 #include "statutil.h"
 #include "xdrf.h"
 #include "string2.h"
-<<<<<<< HEAD
 #include "history.h"
-=======
-#include "futil.h"
 #include "gmx_fatal.h"
 
->>>>>>> 162c2295
 
 #if 0
 #ifdef HAVE_FSEEKO
@@ -379,8 +375,6 @@
     int xdrid;
     char newtype[5];
 
-<<<<<<< HEAD
-=======
 
 #ifdef GMX_THREADS
     if (!tMPI_Thread_mutex_trylock( &xdr_fortran_mutex ))  
@@ -390,19 +384,18 @@
     }
 #endif 
 
->>>>>>> 162c2295
     if (init_done == 0) {
-        for (xdrid = 1; xdrid < MAXID; xdrid++) {
-            xdridptr[xdrid] = NULL;
-        }
-        init_done = 1;
+	for (xdrid = 1; xdrid < MAXID; xdrid++) {
+	    xdridptr[xdrid] = NULL;
+	}
+	init_done = 1;
     }
     xdrid = 1;
     while (xdrid < MAXID && xdridptr[xdrid] != NULL) {
-        xdrid++;
+	xdrid++;
     }
     if (xdrid == MAXID) {
-        return 0;
+	return 0;
     }
     if (*type == 'w' || *type == 'W')
     {
@@ -429,28 +422,23 @@
         lmode = XDR_DECODE;
     }
     xdrfiles[xdrid] = fopen(filename, newtype);
-
+	
     if (xdrfiles[xdrid] == NULL) {
-        xdrs = NULL;
-        return 0;
-    }
-<<<<<<< HEAD
-
-    /* next test isn't usefull in the case of C language
-=======
+	xdrs = NULL;
+	return 0;
+    }
     
     /* next test isn't useful in the case of C language
->>>>>>> 162c2295
      * but is used for the Fortran interface
      * (C users are expected to pass the address of an already allocated
      * XDR staructure)
      */
     if (xdrs == NULL) {
-        xdridptr[xdrid] = (XDR *) malloc((size_t)sizeof(XDR));
-        xdrstdio_create(xdridptr[xdrid], xdrfiles[xdrid], lmode);
+	xdridptr[xdrid] = (XDR *) malloc((size_t)sizeof(XDR));
+	xdrstdio_create(xdridptr[xdrid], xdrfiles[xdrid], lmode);
     } else {
-        xdridptr[xdrid] = xdrs;
-        xdrstdio_create(xdrs, xdrfiles[xdrid], lmode);
+	xdridptr[xdrid] = xdrs;
+	xdrstdio_create(xdrs, xdrfiles[xdrid], lmode);
     }
 
     histopenfile(xdrfiles[xdrid],filename, newtype);
@@ -484,23 +472,22 @@
 #endif
 
     if (xdrs == NULL) {
-        fprintf(stderr, "xdrclose: passed a NULL pointer\n");
-        exit(1);
-    }
-
+	fprintf(stderr, "xdrclose: passed a NULL pointer\n");
+	exit(1);
+    }
     for (xdrid = 1; xdrid < MAXID && rc==0; xdrid++) {
-        if (xdridptr[xdrid] == xdrs) {
-
-            xdr_destroy(xdrs);
+	if (xdridptr[xdrid] == xdrs) {
+	    
+	    xdr_destroy(xdrs);
             histclosefile(&xdrfiles[xdrid]);
-            rc = fclose(xdrfiles[xdrid]);
-            xdridptr[xdrid] = NULL;
-            return !rc; /* xdr routines return 0 when ok */
-        }
+	    rc = fclose(xdrfiles[xdrid]);
+	    xdridptr[xdrid] = NULL;
+	    return !rc; /* xdr routines return 0 when ok */
+	}
     } 
     fprintf(stderr, "xdrclose: no such open xdr file\n");
     exit(1);
-
+    
     /* to make some compilers happy: */
     return 0;    
 }
