--- conflicted
+++ resolved
@@ -22,16 +22,12 @@
 # machine with no git. 
 #
 # NOTE: when releasing the "-dev" suffix needs to be stripped off!
-<<<<<<< HEAD
 set(PROJECT_VERSION "5.0-dev")
-=======
-set(PROJECT_VERSION "4.6.2-dev")
 # The version number of the regressiontest tarball against which this
 # git branch can be tested. Normally, this will be the version of the
 # last patch release. Comment the next line out for branches leading
 # to a major/minor release.
 set(REGRESSIONTEST_VERSION "4.6.1")
->>>>>>> 873b9854
 set(CUSTOM_VERSION_STRING ""
     CACHE STRING "Custom version string (if empty, use hard-coded default)")
 mark_as_advanced(CUSTOM_VERSION_STRING)
