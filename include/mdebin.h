/*
 * 
 *                This source code is part of
 * 
 *                 G   R   O   M   A   C   S
 * 
 *          GROningen MAchine for Chemical Simulations
 * 
 *                        VERSION 3.2.0
 * Written by David van der Spoel, Erik Lindahl, Berk Hess, and others.
 * Copyright (c) 1991-2000, University of Groningen, The Netherlands.
 * Copyright (c) 2001-2004, The GROMACS development team,
 * check out http://www.gromacs.org for more information.

 * This program is free software; you can redistribute it and/or
 * modify it under the terms of the GNU General Public License
 * as published by the Free Software Foundation; either version 2
 * of the License, or (at your option) any later version.
 * 
 * If you want to redistribute modifications, please consider that
 * scientific software is very special. Version control is crucial -
 * bugs must be traceable. We will be happy to consider code for
 * inclusion in the official distribution, but derived work must not
 * be called official GROMACS. Details are found in the README & COPYING
 * files - if they are missing, get the official version at www.gromacs.org.
 * 
 * To help us fund GROMACS development, we humbly ask that you cite
 * the papers on the package - you can find them in the top README file.
 * 
 * For more info, check our website at http://www.gromacs.org
 * 
 * And Hey:
 * Gromacs Runs On Most of All Computer Systems
 */

#ifndef _mdebin_h
#define _mdebin_h

#include "typedefs.h"
#include "sysstuff.h"
#include "ebin.h"
#include "enxio.h"
#include "types/state.h"

#ifdef __cplusplus
extern "C" {
#endif

/* The functions & data structures here determine the content for outputting  
   the .edr file; the file format and actual writing is done with functions
   defined in enxio.h */

/* forward declaration */
typedef struct t_mde_delta_h_coll t_mde_delta_h_coll;

/* This is the collection of energy averages collected during mdrun, and to 
   be written out to the .edr file. */
typedef struct {
  double delta_t;
  t_ebin *ebin;
  int    ie,iconrmsd,ib,ivol,idens,ipv,ienthalpy;
  int    isvir,ifvir,ipres,ivir,isurft,ipc,itemp,itc,itcb,iu,imu;
  int    ivcos,ivisc;
  int    nE,nEg,nEc,nTC,nTCP,nU,nNHC;
  int    *igrp;
  char   **grpnms;
  int    mde_n,mdeb_n;
  real   *tmp_r;
  rvec   *tmp_v;
  gmx_bool   bConstr;
  gmx_bool   bConstrVir;
  gmx_bool   bTricl;
  gmx_bool   bDynBox;
  gmx_bool   bNHC_trotter;
  gmx_bool   bMTTK;
<<<<<<< HEAD
  gmx_bool   bMu; /* true if dipole is calculated */
=======
  gmx_bool   bDiagPres;
  gmx_bool   bVir;
  gmx_bool   bPress;
  gmx_bool   bSurft;
  gmx_bool   bMu;
>>>>>>> 0fd439d0
  int    f_nre;
  int    epc;
  real   ref_p;
  int	 etc;
  int    nCrmsd;
  gmx_bool   bEner[F_NRE];
  gmx_bool   bEInd[egNR];
  char   **print_grpnms;

  FILE   *fp_dhdl; /* the dhdl.xvg output file */
  gmx_bool dhdl_derivatives; /* whether to write the derivatives to dhdl.xvg */
  t_mde_delta_h_coll *dhc; /* the BAR delta U (raw data + histogram) */
} t_mdebin;

t_mdebin *init_mdebin(ener_file_t fp_ene,
                             const gmx_mtop_t *mtop,
                             const t_inputrec *ir,
                             FILE *fp_dhdl);
/* Initiate MD energy bin and write header to energy file. */

FILE *open_dhdl(const char *filename,const t_inputrec *ir,
		       const output_env_t oenv);
/* Open the dhdl file for output */

/* update the averaging structures. Called every time 
   the energies are evaluated. */
void upd_mdebin(t_mdebin *md, 
                       gmx_bool write_dhdl,
		       gmx_bool bSum,
		       double time,
		       real tmass,
		       gmx_enerdata_t *enerd,
		       t_state *state,
		       matrix  lastbox,
		       tensor svir,
		       tensor fvir,
		       tensor vir,
		       tensor pres,
		       gmx_ekindata_t *ekind,
		       rvec mu_tot,
		       gmx_constr_t constr);

void upd_mdebin_step(t_mdebin *md);
/* Updates only the step count in md */
  
void print_ebin_header(FILE *log,gmx_large_int_t steps,double time,real lamb);

void print_ebin(ener_file_t fp_ene,gmx_bool bEne,gmx_bool bDR,gmx_bool bOR,
		       FILE *log,
		       gmx_large_int_t step,double time,
		       int mode,gmx_bool bCompact,
		       t_mdebin *md,t_fcdata *fcd,
		       gmx_groups_t *groups,t_grpopts *opts);



/* Between .edr writes, the averages are history dependent,
   and that history needs to be retained in checkpoints. 
   These functions set/read the energyhistory_t structure
   that is written to checkpoints in checkpoint.c */

/* Set the energyhistory_t data structure from a mdebin structure */
void update_energyhistory(energyhistory_t * enerhist,t_mdebin * mdebin);

/* Read the energyhistory_t data structure to a mdebin structure*/
void restore_energyhistory_from_state(t_mdebin * mdebin,
                                             energyhistory_t * enerhist);

#ifdef __cplusplus
}
#endif

#endif	/* _mdebin_h */
<|MERGE_RESOLUTION|>--- conflicted
+++ resolved
@@ -73,15 +73,11 @@
   gmx_bool   bDynBox;
   gmx_bool   bNHC_trotter;
   gmx_bool   bMTTK;
-<<<<<<< HEAD
   gmx_bool   bMu; /* true if dipole is calculated */
-=======
   gmx_bool   bDiagPres;
   gmx_bool   bVir;
   gmx_bool   bPress;
   gmx_bool   bSurft;
-  gmx_bool   bMu;
->>>>>>> 0fd439d0
   int    f_nre;
   int    epc;
   real   ref_p;
