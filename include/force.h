/*
 * 
 *                This source code is part of
 * 
 *                 G   R   O   M   A   C   S
 * 
 *          GROningen MAchine for Chemical Simulations
 * 
 *                        VERSION 3.2.0
 * Written by David van der Spoel, Erik Lindahl, Berk Hess, and others.
 * Copyright (c) 1991-2000, University of Groningen, The Netherlands.
 * Copyright (c) 2001-2004, The GROMACS development team,
 * check out http://www.gromacs.org for more information.

 * This program is free software; you can redistribute it and/or
 * modify it under the terms of the GNU General Public License
 * as published by the Free Software Foundation; either version 2
 * of the License, or (at your option) any later version.
 * 
 * If you want to redistribute modifications, please consider that
 * scientific software is very special. Version control is crucial -
 * bugs must be traceable. We will be happy to consider code for
 * inclusion in the official distribution, but derived work must not
 * be called official GROMACS. Details are found in the README & COPYING
 * files - if they are missing, get the official version at www.gromacs.org.
 * 
 * To help us fund GROMACS development, we humbly ask that you cite
 * the papers on the package - you can find them in the top README file.
 * 
 * For more info, check our website at http://www.gromacs.org
 * 
 * And Hey:
 * Gromacs Runs On Most of All Computer Systems
 */

#ifndef _force_h
#define _force_h


#include "typedefs.h"
#include "types/force_flags.h"
#include "pbc.h"
#include "network.h"
#include "tgroup.h"
#include "vsite.h"
#include "genborn.h"


#ifdef __cplusplus
extern "C" {
#endif

static const char *sepdvdlformat="  %-30s V %12.5e  dVdl %12.5e\n";

void calc_vir(FILE *fplog,int nxf,rvec x[],rvec f[],tensor vir,
		     gmx_bool bScrewPBC,matrix box);
/* Calculate virial for nxf atoms, and add it to vir */

void f_calc_vir(FILE *fplog,int i0,int i1,rvec x[],rvec f[],tensor vir,
		       t_graph *g,rvec shift_vec[]);
/* Calculate virial taking periodicity into account */

real RF_excl_correction(FILE *fplog,
			       const t_forcerec *fr,t_graph *g,
			       const t_mdatoms *mdatoms,const t_blocka *excl,
			       rvec x[],rvec f[],rvec *fshift,const t_pbc *pbc,
			       real lambda,real *dvdlambda);
/* Calculate the reaction-field energy correction for this node:
 * epsfac q_i q_j (k_rf r_ij^2 - c_rf)
 * and force correction for all excluded pairs, including self pairs.
 */

void calc_rffac(FILE *fplog,int eel,real eps_r,real eps_rf,
		       real Rc,real Temp,
		       real zsq,matrix box,
		       real *kappa,real *krf,real *crf);
/* Determine the reaction-field constants */

void init_generalized_rf(FILE *fplog,
				const gmx_mtop_t *mtop,const t_inputrec *ir,
				t_forcerec *fr);
/* Initialize the generalized reaction field parameters */


/* In wall.c */
void make_wall_tables(FILE *fplog,const output_env_t oenv,
			     const t_inputrec *ir,const char *tabfn,
			     const gmx_groups_t *groups,
			     t_forcerec *fr);

real do_walls(t_inputrec *ir,t_forcerec *fr,matrix box,t_mdatoms *md,
	      rvec x[],rvec f[],real lambda,real Vlj[],t_nrnb *nrnb);

t_forcerec *mk_forcerec(void);

#define GMX_MAKETABLES_FORCEUSER  (1<<0)
#define GMX_MAKETABLES_14ONLY     (1<<1)

t_forcetable make_tables(FILE *fp,const output_env_t oenv,
                                const t_forcerec *fr, gmx_bool bVerbose,
                                const char *fn, real rtab,int flags);
/* Return tables for inner loops. When bVerbose the tables are printed
 * to .xvg files
 */
 
bondedtable_t make_bonded_table(FILE *fplog,char *fn,int angle);
/* Return a table for bonded interactions,
 * angle should be: bonds 0, angles 1, dihedrals 2
 */

/* Return a table for GB calculations */
t_forcetable make_gb_table(FILE *out,const output_env_t oenv,
                                  const t_forcerec *fr,
                                  const char *fn,
                                  real rtab);

/* Read a table for AdResS Thermo Force calculations */
extern t_forcetable make_atf_table(FILE *out,const output_env_t oenv,
				   const t_forcerec *fr,
				   const char *fn,
				   matrix box);

void pr_forcerec(FILE *fplog,t_forcerec *fr,t_commrec *cr);

void
forcerec_set_ranges(t_forcerec *fr,
		    int ncg_home,int ncg_force,
		    int natoms_force,
		    int natoms_force_constr,int natoms_f_novirsum);
/* Set the number of cg's and atoms for the force calculation */

gmx_bool can_use_allvsall(const t_inputrec *ir, const gmx_mtop_t *mtop,
                             gmx_bool bPrintNote,t_commrec *cr,FILE *fp);
/* Returns if we can use all-vs-all loops.
 * If bPrintNote==TRUE, prints a note, if necessary, to stderr
 * and fp (if !=NULL) on the master node.
 */

/* Selects the nbnxn (Verlet) kernel to be used.
 * tryGPU: should we try to use a GPU/emulation?
 * useGPU: return if a are using a real GPU
 * forceGPU: force the use of a GPU
 * tabulated_force: do we use tables for the force calculation
 * kernel_type: return the selected kernel type
 */
void pick_nbnxn_kernel(FILE *fp,
                       const t_commrec *cr,
                       gmx_bool tryGPU, gmx_bool *useGPU,
                       gmx_bool forceGPU,
		       gmx_bool tabulated_force,
                       int *kernel_type);

void init_interaction_const_tables(FILE *fp, 
                                   interaction_const_t *ic,
                                   int verlet_kernel_type);
/* Initializes the tables in the interaction constant data structure.
 */

void init_interaction_const(FILE *fp, 
                            interaction_const_t **interaction_const,
                            const t_forcerec *fr);
/* Initializes the interaction constant data structure. Currently it 
 * uses forcerec as input. 
 */

gmx_bool nb_kernel_pmetune_support(const nonbonded_verlet_t *nbv);
/* Return TRUE if the kernels support PME tuning (rcoulomb > rvdw) */

void init_forcerec(FILE       *fplog,     
                          const output_env_t oenv,
			  t_forcerec *fr,   
			  t_fcdata   *fcd,
			  const t_inputrec *ir,   
			  const gmx_mtop_t *mtop,
			  const t_commrec  *cr,
			  matrix     box,
			  gmx_bool       bMolEpot,
			  const char *tabfn,
			  const char *tabafn,
			  const char *tabpfn,
			  const char *tabbfn,
		          const char *nbpu_opt,
		   int nbnxn_kernel_preset,
			  gmx_bool   bNoSolvOpt,
			  real       print_force);
/* The Force rec struct must be created with mk_forcerec 
 * The gmx_booleans have the following meaning:
 * bSetQ:    Copy the charges [ only necessary when they change ]
 * bMolEpot: Use the free energy stuff per molecule
 * print_force >= 0: print forces for atoms with force >= print_force
 */

<<<<<<< HEAD
void forcerec_set_excl_load(t_forcerec *fr,
			    const gmx_localtop_t *top,const t_commrec *cr);
  /* Set the exclusion load for the local exclusions and possibly threads */

void init_enerdata(int ngener,int n_flambda,gmx_enerdata_t *enerd);
=======
void init_enerdata(int ngener,int n_lambda,gmx_enerdata_t *enerd);
>>>>>>> c7a82654
/* Intializes the energy storage struct */

void destroy_enerdata(gmx_enerdata_t *enerd);
/* Free all memory associated with enerd */

void reset_enerdata(t_grpopts *opts,
			   t_forcerec *fr,gmx_bool bNS,
			   gmx_enerdata_t *enerd,
			   gmx_bool bMaster);
/* Resets the energy data, if bNS=TRUE also zeros the long-range part */

void sum_epot(t_grpopts *opts,gmx_enerdata_t *enerd);
/* Locally sum the non-bonded potential energy terms */

void sum_dhdl(gmx_enerdata_t *enerd,real *lambda,t_lambda *fepvals);
/* Sum the free energy contributions */

void update_forcerec(FILE *fplog,t_forcerec *fr,matrix box);
/* Updates parameters in the forcerec that are time dependent */

/* Compute the average C6 and C12 params for LJ corrections */
void set_avcsixtwelve(FILE *fplog,t_forcerec *fr,
			     const gmx_mtop_t *mtop);

extern void do_force(FILE *log,t_commrec *cr,
		     t_inputrec *inputrec,
		     gmx_large_int_t step,t_nrnb *nrnb,gmx_wallcycle_t wcycle,
		     gmx_localtop_t *top,
		     gmx_mtop_t *mtop,
		     gmx_groups_t *groups,
		     matrix box,rvec x[],history_t *hist,
		     rvec f[],
		     tensor vir_force,
		     t_mdatoms *mdatoms,
		     gmx_enerdata_t *enerd,t_fcdata *fcd,
<<<<<<< HEAD
		     real lambda,t_graph *graph,
		     t_forcerec *fr,
                     gmx_vsite_t *vsite,rvec mu_tot,
=======
		     real *lambda,t_graph *graph,
		     t_forcerec *fr,gmx_vsite_t *vsite,rvec mu_tot,
>>>>>>> c7a82654
		     double t,FILE *field,gmx_edsam_t ed,
		     gmx_bool bBornRadii,
		     int flags);

/* Communicate coordinates (if parallel).
 * Do neighbor searching (if necessary).
 * Calculate forces.
 * Communicate forces (if parallel).
 * Spread forces for vsites (if present).
 *
 * f is always required.
 */

void ns(FILE       *fplog,
	       t_forcerec *fr,
	       rvec       x[],
	       matrix     box,
	       gmx_groups_t *groups,
	       t_grpopts  *opts,
	       gmx_localtop_t *top,
	       t_mdatoms  *md,
	       t_commrec  *cr,
	       t_nrnb     *nrnb,
	       real       *lambda,
	       real       *dvdlambda,
	       gmx_grppairener_t *grppener,
	       gmx_bool       bFillGrid,
	       gmx_bool       bDoLongRange,
	       gmx_bool       bDoForces,
	       rvec       *f);
/* Call the neighborsearcher */

extern void do_force_lowlevel(FILE         *fplog,  
			      gmx_large_int_t   step,
			      t_forcerec   *fr,
			      t_inputrec   *ir,
			      t_idef       *idef,
			      t_commrec    *cr,
			      t_nrnb       *nrnb,
			      gmx_wallcycle_t wcycle,
			      t_mdatoms    *md,
			      t_grpopts    *opts,
			      rvec         x[],
			      history_t    *hist,
			      rvec         f[],    
			      gmx_enerdata_t *enerd,
			      t_fcdata     *fcd,
			      gmx_mtop_t     *mtop,
			      gmx_localtop_t *top,
			      gmx_genborn_t *born,
			      t_atomtypes  *atype,
			      gmx_bool         bBornRadii,
			      matrix       box,
			      t_lambda     *fepvals,
			      real         *lambda,
			      t_graph      *graph,
			      t_blocka     *excl,
			      rvec         mu_tot[2],
			      int          flags,
			      float        *cycles_pme);
/* Call all the force routines */

#ifdef __cplusplus
}
#endif

#endif	/* _force_h */<|MERGE_RESOLUTION|>--- conflicted
+++ resolved
@@ -190,15 +190,11 @@
  * print_force >= 0: print forces for atoms with force >= print_force
  */
 
-<<<<<<< HEAD
 void forcerec_set_excl_load(t_forcerec *fr,
 			    const gmx_localtop_t *top,const t_commrec *cr);
   /* Set the exclusion load for the local exclusions and possibly threads */
 
-void init_enerdata(int ngener,int n_flambda,gmx_enerdata_t *enerd);
-=======
 void init_enerdata(int ngener,int n_lambda,gmx_enerdata_t *enerd);
->>>>>>> c7a82654
 /* Intializes the energy storage struct */
 
 void destroy_enerdata(gmx_enerdata_t *enerd);
@@ -234,14 +230,9 @@
 		     tensor vir_force,
 		     t_mdatoms *mdatoms,
 		     gmx_enerdata_t *enerd,t_fcdata *fcd,
-<<<<<<< HEAD
-		     real lambda,t_graph *graph,
+		     real *lambda,t_graph *graph,
 		     t_forcerec *fr,
                      gmx_vsite_t *vsite,rvec mu_tot,
-=======
-		     real *lambda,t_graph *graph,
-		     t_forcerec *fr,gmx_vsite_t *vsite,rvec mu_tot,
->>>>>>> c7a82654
 		     double t,FILE *field,gmx_edsam_t ed,
 		     gmx_bool bBornRadii,
 		     int flags);
