--- conflicted
+++ resolved
@@ -1,12 +1,8 @@
 #
 # This file is part of the GROMACS molecular simulation package.
 #
-<<<<<<< HEAD
 # Copyright (c) 2009,2010,2011,2012,2013 by the GROMACS development team.
 # Copyright (c) 2014,2018,2020, by the GROMACS development team, led by
-=======
-# Copyright (c) 2009,2010,2011,2012,2013,2014,2018,2020, by the GROMACS development team, led by
->>>>>>> 8c83c4c8
 # Mark Abraham, David van der Spoel, Berk Hess, and Erik Lindahl,
 # and including many others, as listed in the AUTHORS file in the
 # top-level source directory and at http://www.gromacs.org.
