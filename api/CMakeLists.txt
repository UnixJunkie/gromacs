--- conflicted
+++ resolved
@@ -47,12 +47,6 @@
     add_subdirectory(gmxapi)
 endif()
 
-<<<<<<< HEAD
-add_subdirectory(nblib)
-if(GMX_INSTALL_NBLIB_API)
-    install(FILES
-            DESTINATION include/nblib)
-=======
 # Activate targets NBLIB
 if(GMX_NATIVE_WINDOWS OR GMX_BUILD_MDRUN_ONLY OR NOT BUILD_SHARED_LIBS OR CMAKE_CXX_COMPILER_ID MATCHES "Intel")
     # NBLIB has not been tested in Microsoft environments.
@@ -70,5 +64,4 @@
     else()
         add_subdirectory(nblib)
     endif()
->>>>>>> da0e4821
 endif()