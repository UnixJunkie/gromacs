#
# This file is part of the GROMACS molecular simulation package.
#
# Copyright 2020- The GROMACS Authors
# and the project initiators Erik Lindahl, Berk Hess and David van der Spoel.
# Consult the AUTHORS/COPYING files and https://www.gromacs.org for details.
#
# GROMACS is free software; you can redistribute it and/or
# modify it under the terms of the GNU Lesser General Public License
# as published by the Free Software Foundation; either version 2.1
# of the License, or (at your option) any later version.
#
# GROMACS is distributed in the hope that it will be useful,
# but WITHOUT ANY WARRANTY; without even the implied warranty of
# MERCHANTABILITY or FITNESS FOR A PARTICULAR PURPOSE.  See the GNU
# Lesser General Public License for more details.
#
# You should have received a copy of the GNU Lesser General Public
# License along with GROMACS; if not, see
# https://www.gnu.org/licenses, or write to the Free Software Foundation,
# Inc., 51 Franklin Street, Fifth Floor, Boston, MA  02110-1301  USA.
#
# If you want to redistribute modifications to GROMACS, please
# consider that scientific software is very special. Version
# control is crucial - bugs must be traceable. We will be happy to
# consider code for inclusion in the official distribution, but
# derived work must not be called official GROMACS. Details are found
# in the README & COPYING files - if they are missing, get the
# official version at https://www.gromacs.org.
#
# To help us fund GROMACS development, we humbly ask that you cite
# the research papers on the package. Check out https://www.gromacs.org.

# \author Victor Holanda <victor.holanda@cscs.ch>
# \author Joe Jordan <ejjordan@kth.se>
# \author Prashanth Kanduri <kanduri@cscs.ch>
# \author Sebastian Keller <keller@cscs.ch>
#

# Make a static library for test infrastructure code that we re-use
# in multiple test executables across the repository.
gmx_add_unit_test_library(nblib_test_infrastructure
        testsystems.cpp
    )
target_include_directories(nblib_test_infrastructure SYSTEM PRIVATE ${PROJECT_SOURCE_DIR}/src/external)
target_include_directories(nblib_test_infrastructure PUBLIC ${CMAKE_CURRENT_SOURCE_DIR})
<<<<<<< HEAD
target_link_libraries(nblib_test_infrastructure PRIVATE nblib)
=======
target_link_libraries(nblib_test_infrastructure PUBLIC
    nblib
    legacy_api
    math
    pbcutil
    simd
    topology
    )
>>>>>>> c5d6e418

set(testname "NbLibSetupTests")
set(exename "nblib-setup-test")

gmx_add_gtest_executable(
    ${exename}
    HARDWARE_DETECTION
    CPP_SOURCE_FILES
    # files with code for tests
        box.cpp
        interactions.cpp
        particletype.cpp
        pbcholder.cpp
        molecules.cpp
        nbnxmsetup.cpp
        topology.cpp
        virials.cpp
    )
target_link_libraries(${exename} PRIVATE mdrun_test_infrastructure libgromacs)
target_link_libraries(${exename} PRIVATE
        nblib_test_infrastructure
        nblib
        simd
        topology
        )
target_include_directories(${exename} PRIVATE ${PROJECT_SOURCE_DIR}/api)
gmx_register_gtest_test(${testname} ${exename} INTEGRATION_TEST)
add_dependencies(nblib-tests ${exename})

set(exename "nblib-tpr-test")

gmx_add_unit_test(
        NbLibTprTests
        ${exename}
        CPP_SOURCE_FILES
        # files with code for tests
        tpr.cpp
)
target_link_libraries(${exename} PRIVATE mdrun_test_infrastructure)
target_link_libraries(${exename} PRIVATE nblib_test_infrastructure nblib)
add_dependencies(nblib-tests ${exename})

set(testname "NbLibIntegrationTests")
set(exename "nblib-integration-test")

gmx_add_gtest_executable(
    ${exename}
    CPP_SOURCE_FILES
    # files with code for tests
        gmxcalculator.cpp
        nbkernelsystem.cpp
        simstate.cpp
    )
target_link_libraries(${exename} PRIVATE
        nblib_test_infrastructure
        nblib
        libgromacs
        topology)
gmx_register_gtest_test(${testname} ${exename} INTEGRATION_TEST)
add_dependencies(nblib-tests ${exename})

# The integrator sometimes times out on TSAN so it gets its own test harness
set(testname "NbLibIntegratorTests")
set(exename "nblib-integrator-test")

gmx_add_gtest_executable(
        ${exename}
        CPP_SOURCE_FILES
        integrator.cpp
)
target_link_libraries(${exename} PRIVATE nblib_test_infrastructure nblib)
gmx_register_gtest_test(${testname} ${exename} INTEGRATION_TEST)
add_dependencies(nblib-tests ${exename})
<|MERGE_RESOLUTION|>--- conflicted
+++ resolved
@@ -44,18 +44,7 @@
     )
 target_include_directories(nblib_test_infrastructure SYSTEM PRIVATE ${PROJECT_SOURCE_DIR}/src/external)
 target_include_directories(nblib_test_infrastructure PUBLIC ${CMAKE_CURRENT_SOURCE_DIR})
-<<<<<<< HEAD
 target_link_libraries(nblib_test_infrastructure PRIVATE nblib)
-=======
-target_link_libraries(nblib_test_infrastructure PUBLIC
-    nblib
-    legacy_api
-    math
-    pbcutil
-    simd
-    topology
-    )
->>>>>>> c5d6e418
 
 set(testname "NbLibSetupTests")
 set(exename "nblib-setup-test")
@@ -78,6 +67,7 @@
 target_link_libraries(${exename} PRIVATE
         nblib_test_infrastructure
         nblib
+        pbcutil
         simd
         topology
         )
