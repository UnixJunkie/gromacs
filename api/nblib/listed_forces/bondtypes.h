/*
 * This file is part of the GROMACS molecular simulation package.
 *
 * Copyright (c) 2020,2021, by the GROMACS development team, led by
 * Mark Abraham, David van der Spoel, Berk Hess, and Erik Lindahl,
 * and including many others, as listed in the AUTHORS file in the
 * top-level source directory and at http://www.gromacs.org.
 *
 * GROMACS is free software; you can redistribute it and/or
 * modify it under the terms of the GNU Lesser General Public License
 * as published by the Free Software Foundation; either version 2.1
 * of the License, or (at your option) any later version.
 *
 * GROMACS is distributed in the hope that it will be useful,
 * but WITHOUT ANY WARRANTY; without even the implied warranty of
 * MERCHANTABILITY or FITNESS FOR A PARTICULAR PURPOSE.  See the GNU
 * Lesser General Public License for more details.
 *
 * You should have received a copy of the GNU Lesser General Public
 * License along with GROMACS; if not, see
 * http://www.gnu.org/licenses, or write to the Free Software Foundation,
 * Inc., 51 Franklin Street, Fifth Floor, Boston, MA  02110-1301  USA.
 *
 * If you want to redistribute modifications to GROMACS, please
 * consider that scientific software is very special. Version
 * control is crucial - bugs must be traceable. We will be happy to
 * consider code for inclusion in the official distribution, but
 * derived work must not be called official GROMACS. Details are found
 * in the README & COPYING files - if they are missing, get the
 * official version at http://www.gromacs.org.
 *
 * To help us fund GROMACS development, we humbly ask that you cite
 * the research papers on the package. Check out http://www.gromacs.org.
 */
/*! \inpublicapi \file
 * \brief
 * Implements nblib supported bondtypes
 *
 * We choose to forward comparison operations to the
 * corresponding std::tuple comparison operations.
 * In order to do that without temporary copies,
 * we employ std::tie, which requires lvalues as input.
 * For this reason, bond type parameter getters are implemented
 * with a const lvalue reference return.
 *
 * \author Victor Holanda <victor.holanda@cscs.ch>
 * \author Joe Jordan <ejjordan@kth.se>
 * \author Prashanth Kanduri <kanduri@cscs.ch>
 * \author Sebastian Keller <keller@cscs.ch>
 * \author Artem Zhmurov <zhmurov@gmail.com>
 */
#ifndef NBLIB_LISTEDFORCES_BONDTYPES_H
#define NBLIB_LISTEDFORCES_BONDTYPES_H

#include <array>

#include "nblib/exception.h"
#include "nblib/particletype.h"
#include "nblib/util/util.hpp"

namespace nblib
{
using Name          = std::string;
using ForceConstant = real;
using EquilConstant = real;
using Exponent      = real;

using Degrees = StrongType<real, struct DegreeParameter>;
using Radians = StrongType<real, struct RadianParameter>;

/*! \brief Basic template for interactions with 2 parameters named forceConstant and equilConstant
 *
 * \tparam Phantom unused template parameter for type distinction
 *
 * Distinct bond types can be generated from this template with using declarations
 * and declared, but undefined structs. For example:
 * using HarmonicBondType = TwoParameterInteraction<struct HarmonicBondTypeParameter>;
 * Note that HarmonicBondTypeParameter does not have to be defined.
 */
template<class Phantom>
class TwoParameterInteraction
{
public:
    TwoParameterInteraction() = default;
    TwoParameterInteraction(ForceConstant f, EquilConstant d) : forceConstant_(f), equilConstant_(d)
    {
    }

    [[nodiscard]] const ForceConstant& forceConstant() const { return forceConstant_; }
    [[nodiscard]] const EquilConstant& equilConstant() const { return equilConstant_; }

private:
    ForceConstant forceConstant_;
    EquilConstant equilConstant_;
};

template<class Phantom>
inline bool operator<(const TwoParameterInteraction<Phantom>& a, const TwoParameterInteraction<Phantom>& b)
{
    return std::tie(a.forceConstant(), a.equilConstant())
           < std::tie(b.forceConstant(), b.equilConstant());
}

template<class Phantom>
inline bool operator==(const TwoParameterInteraction<Phantom>& a, const TwoParameterInteraction<Phantom>& b)
{
    return std::tie(a.forceConstant(), a.equilConstant())
           == std::tie(b.forceConstant(), b.equilConstant());
}

/*! \brief harmonic bond type
 *
 *  It represents the interaction of the form
 *  V(r, forceConstant, equilDistance) = 0.5 * forceConstant * (r - equilConstant)^2
 */
using HarmonicBondType = TwoParameterInteraction<struct HarmonicBondTypeParameter>;


/*! \brief GROMOS bond type
 *
 * It represents the interaction of the form
 * V(r, forceConstant, equilDistance) = 0.25 * forceConstant * (r^2 - equilConstant^2)^2
 */
class G96BondType : public TwoParameterInteraction<struct G96BondTypeParameter>
{
public:
    G96BondType() = default;
    //! \brief Store square of equilibrium distance
    G96BondType(ForceConstant f, EquilConstant equilConstant) :
        TwoParameterInteraction<struct G96BondTypeParameter>{ f, equilConstant * equilConstant }
    {
    }
};


/*! \brief FENE bond type
 *
 * It represents the interaction of the form
 * V(r, forceConstant, equilDistance) = - 0.5 * forceConstant * equilDistance^2 * log( 1 - (r / equilConstant)^2)
 */
using FENEBondType = TwoParameterInteraction<struct FENEBondTypeParameter>;


/*! \brief Half-attractive quartic bond type
 *
 * It represents the interaction of the form
 * V(r, forceConstant, equilConstant) = 0.5 * forceConstant * (r - equilDistance)^4
 */
using HalfAttractiveQuarticBondType =
        TwoParameterInteraction<struct HalfAttractiveQuarticBondTypeParameter>;


/*! \brief Cubic bond type
 *
 * It represents the interaction of the form
 * V(r, quadraticForceConstant, cubicForceConstant, equilConstant) = quadraticForceConstant * (r -
 * equilDistance)^2 + quadraticForceConstant * cubicForceConstant * (r - equilConstant)
 */
class CubicBondType
{
public:
    CubicBondType() = default;
    CubicBondType(ForceConstant fq, ForceConstant fc, EquilConstant d) :
        quadraticForceConstant_(fq),
        cubicForceConstant_(fc),
        equilDistance_(d)
    {
    }

    [[nodiscard]] const ForceConstant& quadraticForceConstant() const
    {
        return quadraticForceConstant_;
    }
    [[nodiscard]] const ForceConstant& cubicForceConstant() const { return cubicForceConstant_; }
    [[nodiscard]] const EquilConstant& equilDistance() const { return equilDistance_; }

private:
    ForceConstant quadraticForceConstant_;
    ForceConstant cubicForceConstant_;
    EquilConstant equilDistance_;
};

inline bool operator<(const CubicBondType& a, const CubicBondType& b)
{
    return std::tie(a.quadraticForceConstant(), a.cubicForceConstant(), a.equilDistance())
           < std::tie(b.quadraticForceConstant(), b.cubicForceConstant(), b.equilDistance());
}

inline bool operator==(const CubicBondType& a, const CubicBondType& b)
{
    return std::tie(a.quadraticForceConstant(), a.cubicForceConstant(), a.equilDistance())
           == std::tie(b.quadraticForceConstant(), b.cubicForceConstant(), b.equilDistance());
}

/*! \brief Morse bond type
 *
 * It represents the interaction of the form
 * V(r, forceConstant, exponent, equilDistance) = forceConstant * ( 1 - exp( -exponent * (r - equilConstant))
 */
class MorseBondType
{
public:
    MorseBondType() = default;
    MorseBondType(ForceConstant f, Exponent e, EquilConstant d) :
        forceConstant_(f),
        exponent_(e),
        equilDistance_(d)
    {
    }

    [[nodiscard]] const ForceConstant& forceConstant() const { return forceConstant_; }
    [[nodiscard]] const Exponent&      exponent() const { return exponent_; }
    [[nodiscard]] const EquilConstant& equilDistance() const { return equilDistance_; }

private:
    ForceConstant forceConstant_;
    Exponent      exponent_;
    EquilConstant equilDistance_;
};

inline bool operator<(const MorseBondType& a, const MorseBondType& b)
{
    return std::tie(a.forceConstant(), a.exponent(), a.equilDistance())
           < std::tie(b.forceConstant(), b.exponent(), b.equilDistance());
}

inline bool operator==(const MorseBondType& a, const MorseBondType& b)
{
    return std::tie(a.forceConstant(), a.exponent(), a.equilDistance())
           == std::tie(b.forceConstant(), b.exponent(), b.equilDistance());
}

/*! \brief Non-Bonded Pair Interaction Type
 *
 * It represents the interaction of the form
 * of LJ interactions, but occur between atoms
 * of the same bonded chain
 * V(r, c_6, c_12) = c_12*(r^-12) - c_6*(r^-6)
 */
class PairLJType
{
public:
    PairLJType() = default;
    PairLJType(C6 c6, C12 c12) : c6_(c6), c12_(c12) {}

    [[nodiscard]] const C6&  c6() const { return c6_; }
    [[nodiscard]] const C12& c12() const { return c12_; }

private:
    C6  c6_;
    C12 c12_;
};

inline bool operator<(const PairLJType& a, const PairLJType& b)
{
    return std::tie(a.c6(), a.c12()) < std::tie(b.c6(), b.c12());
}

inline bool operator==(const PairLJType& a, const PairLJType& b)
{
    return std::tie(a.c6(), a.c12()) == std::tie(b.c6(), b.c12());
}

/*! \brief Basic template for interactions with 2 parameters named forceConstant and equilAngle
 *
 * \tparam Phantom unused template parameter for type distinction
 *
 * Distinct angle types can be generated from this template with using declarations
 * and declared, but undefined structs. For example:
 * using HarmonicAngleType = AngleInteractionType<struct HarmonicAngleParameter>;
 * HarmonicAngleParameter does not have to be defined.
 *
 * Note: the angle is always stored as radians internally
 */
template<class Phantom>
class AngleInteractionType : public TwoParameterInteraction<Phantom>
{
public:
    AngleInteractionType() = default;
    //! \brief construct from angle given in radians
    AngleInteractionType(ForceConstant f, Radians angle) :
        TwoParameterInteraction<Phantom>{ f, angle }
    {
    }

    //! \brief construct from angle given in degrees
    AngleInteractionType(ForceConstant f, Degrees angle) :
        TwoParameterInteraction<Phantom>{ f, angle * DEG2RAD }
    {
    }
};

/*! \brief Harmonic angle type
 *
 * It represents the interaction of the form
 * V(theta, forceConstant, equilAngle) = 0.5 * forceConstant * (theta - equilAngle)^2
 */
using HarmonicAngle = AngleInteractionType<struct HarmonicAngleParameter>;

/*! \brief linear angle type
 *
 * It represents the interaction of the form
 * V(theta, forceConstant, a) = 0.5 * forceConstant * (dr)^2
 * where dr = - a * r_ij - (1 - a) * r_kj
 */
using LinearAngle = TwoParameterInteraction<struct LinearAngleParameter>;

/*! \brief Basic template for angle types that use the cosines of their equilibrium angles
 *         in their potential expression
 */
template<class Phantom>
class CosineParamAngle : public TwoParameterInteraction<Phantom>
{
public:
    CosineParamAngle() = default;
    //! \brief construct from angle given in radians
    CosineParamAngle(ForceConstant f, Radians angle) :
        TwoParameterInteraction<Phantom>{ f, std::cos(angle) }
    {
    }

    //! \brief construct from angle given in degrees
    CosineParamAngle(ForceConstant f, Degrees angle) :
        TwoParameterInteraction<Phantom>{ f, std::cos(angle * DEG2RAD) }
    {
    }
};

/*! \brief G96 or Cosine-based angle type
 *
 * This represents the interaction of the form
 * V(cos(theta), forceConstant, cos(equilAngle)) = 0.5 * forceConstant * (cos(theta) - cos(equilAngle))^2
 */
using G96Angle = CosineParamAngle<struct G96AngleParameter>;

/*! \brief Restricted angle type
 *
 * This represents the interaction of the form
 * V(cos(theta), forceConstant, cos(equilAngle)) =
 *     0.5 * forceConstant * (cos(theta) - cos(equilAngle))^2 / (sin(theta))^2
 */
using RestrictedAngle = CosineParamAngle<struct RestrictedAngleParameter>;

/*! \brief Quartic angle type
 *
 * It represents the interaction of the form of a fourth order polynomial
 * V(theta, forceConstant, equilAngle) = sum[i = 0 -> 4](forceConstant_i * (theta - equilAngle)^i
 */
class QuarticAngle
{
public:
    QuarticAngle() = default;
    //! \brief construct from given angle in radians
    QuarticAngle(ForceConstant f0, ForceConstant f1, ForceConstant f2, ForceConstant f3, ForceConstant f4, Radians angle) :
<<<<<<< HEAD
        forceConstants_{ f0, f1, f2, f3, f4 },
        equilConstant_(angle)
=======
        forceConstants_{ f0, f1, f2, f3, f4 }, equilConstant_(angle)
>>>>>>> d229e248
    {
    }

    //! \brief construct from given angle in degrees
    QuarticAngle(ForceConstant f0, ForceConstant f1, ForceConstant f2, ForceConstant f3, ForceConstant f4, Degrees angle) :
<<<<<<< HEAD
        forceConstants_{ f0, f1, f2, f3, f4 },
        equilConstant_(angle * DEG2RAD)
=======
        forceConstants_{ f0, f1, f2, f3, f4 }, equilConstant_(angle * DEG2RAD)
>>>>>>> d229e248
    {
    }

    [[nodiscard]] const std::array<ForceConstant, 5>& forceConstants() const
    {
        return forceConstants_;
    }

    ForceConstant forceConstant(int order) const
    {
        switch (order)
        {
            case 0: return forceConstants_[0];
            case 1: return forceConstants_[1];
            case 2: return forceConstants_[2];
            case 3: return forceConstants_[3];
            case 4: return forceConstants_[4];
            default:
                throw InputException(
                        "Please enter a value between 0-4 for the Quartic Angle force constants");
        }
    }

    Radians equilConstant() const { return equilConstant_; }

private:
    std::array<ForceConstant, 5> forceConstants_;
    Radians                      equilConstant_;
};

inline bool operator<(const QuarticAngle& a, const QuarticAngle& b)
{
    return (a.forceConstants() < b.forceConstants()) && (a.equilConstant() < b.equilConstant());
}

inline bool operator==(const QuarticAngle& a, const QuarticAngle& b)
{
    return (a.forceConstants() == b.forceConstants()) && (a.equilConstant() == b.equilConstant());
}


/*! \brief Cross bond-bond interaction type
 */
class CrossBondBond
{
public:
    CrossBondBond() = default;
    CrossBondBond(ForceConstant f, EquilConstant r0ij, EquilConstant r0kj) :
<<<<<<< HEAD
        forceConstant_(f),
        r0ij_(r0ij),
        r0kj_(r0kj)
=======
        forceConstant_(f), r0ij_(r0ij), r0kj_(r0kj)
>>>>>>> d229e248
    {
    }

    [[nodiscard]] const ForceConstant& forceConstant() const { return forceConstant_; }
    [[nodiscard]] const EquilConstant& equilDistanceIJ() const { return r0ij_; }
    [[nodiscard]] const EquilConstant& equilDistanceKJ() const { return r0kj_; }

private:
    ForceConstant forceConstant_;
    EquilConstant r0ij_;
    EquilConstant r0kj_;
};

inline bool operator<(const CrossBondBond& a, const CrossBondBond& b)
{
    return std::tie(a.forceConstant(), a.equilDistanceIJ(), a.equilDistanceKJ())
           < std::tie(b.forceConstant(), b.equilDistanceIJ(), b.equilDistanceKJ());
}

inline bool operator==(const CrossBondBond& a, const CrossBondBond& b)
{
    return std::tie(a.forceConstant(), a.equilDistanceIJ(), a.equilDistanceKJ())
           == std::tie(b.forceConstant(), b.equilDistanceIJ(), b.equilDistanceKJ());
}

/*! \brief Cross bond-angle interaction type
 */
class CrossBondAngle
{
public:
    CrossBondAngle() = default;
    CrossBondAngle(ForceConstant f, EquilConstant r0ij, EquilConstant r0kj, EquilConstant r0ik) :
<<<<<<< HEAD
        forceConstant_(f),
        r0ij_(r0ij),
        r0kj_(r0kj),
        r0ik_(r0ik)
=======
        forceConstant_(f), r0ij_(r0ij), r0kj_(r0kj), r0ik_(r0ik)
>>>>>>> d229e248
    {
    }

    [[nodiscard]] const ForceConstant& forceConstant() const { return forceConstant_; }
    [[nodiscard]] const EquilConstant& equilDistanceIJ() const { return r0ij_; }
    [[nodiscard]] const EquilConstant& equilDistanceKJ() const { return r0kj_; }
    [[nodiscard]] const EquilConstant& equilDistanceIK() const { return r0ik_; }

private:
    ForceConstant forceConstant_;
    EquilConstant r0ij_;
    EquilConstant r0kj_;
    EquilConstant r0ik_;
};

inline bool operator<(const CrossBondAngle& a, const CrossBondAngle& b)
{
    return std::tie(a.forceConstant(), a.equilDistanceIJ(), a.equilDistanceKJ(), a.equilDistanceIK())
           < std::tie(b.forceConstant(), b.equilDistanceIJ(), b.equilDistanceKJ(), b.equilDistanceIK());
}

inline bool operator==(const CrossBondAngle& a, const CrossBondAngle& b)
{
    return std::tie(a.forceConstant(), a.equilDistanceIJ(), a.equilDistanceKJ(), a.equilDistanceIK())
           == std::tie(b.forceConstant(), b.equilDistanceIJ(), b.equilDistanceKJ(), b.equilDistanceIK());
}

/*! \brief Proper Dihedral Implementation
 */
class ProperDihedral
{
public:
    using Multiplicity = int;

    ProperDihedral() = default;
    ProperDihedral(Radians phi, ForceConstant f, Multiplicity m) :
        phi_(phi),
        forceConstant_(f),
        multiplicity_(m)
    {
    }
    ProperDihedral(Degrees phi, ForceConstant f, Multiplicity m) :
        phi_(phi * DEG2RAD),
        forceConstant_(f),
        multiplicity_(m)
    {
    }

    [[nodiscard]] const EquilConstant& equilDistance() const { return phi_; }
    [[nodiscard]] const ForceConstant& forceConstant() const { return forceConstant_; }
    [[nodiscard]] const Multiplicity&  multiplicity() const { return multiplicity_; }

private:
    EquilConstant phi_;
    ForceConstant forceConstant_;
    Multiplicity  multiplicity_;
};

inline bool operator<(const ProperDihedral& a, const ProperDihedral& b)
{
    return std::tie(a.equilDistance(), a.forceConstant(), a.multiplicity())
           < std::tie(b.equilDistance(), b.forceConstant(), b.multiplicity());
}

inline bool operator==(const ProperDihedral& a, const ProperDihedral& b)
{
    return std::tie(a.equilDistance(), a.forceConstant(), a.multiplicity())
           == std::tie(b.equilDistance(), b.forceConstant(), b.multiplicity());
}


/*! \brief Improper Dihedral Implementation
 */
class ImproperDihedral : public TwoParameterInteraction<struct ImproperDihdedralParameter>
{
public:
    ImproperDihedral() = default;
    ImproperDihedral(Radians phi, ForceConstant f) :
        TwoParameterInteraction<struct ImproperDihdedralParameter>{ f, phi }
    {
    }
    ImproperDihedral(Degrees phi, ForceConstant f) :
        TwoParameterInteraction<struct ImproperDihdedralParameter>{ f, phi * DEG2RAD }
    {
    }
};

/*! \brief Ryckaert-Belleman Dihedral Implementation
 */
class RyckaertBellemanDihedral
{
public:
    RyckaertBellemanDihedral() = default;
    RyckaertBellemanDihedral(real p1, real p2, real p3, real p4, real p5, real p6) :
        parameters_{ p1, p2, p3, p4, p5, p6 }
    {
    }

    const real& operator[](std::size_t i) const { return parameters_[i]; }

    [[nodiscard]] const std::array<real, 6>& parameters() const { return parameters_; }

    [[nodiscard]] std::size_t size() const { return parameters_.size(); }

private:
    std::array<real, 6> parameters_;
};

inline bool operator<(const RyckaertBellemanDihedral& a, const RyckaertBellemanDihedral& b)
{
    return a.parameters() < b.parameters();
}

inline bool operator==(const RyckaertBellemanDihedral& a, const RyckaertBellemanDihedral& b)
{
    return a.parameters() == b.parameters();
}


/*! \brief Type for 5-center interaction (C-MAP)
 *
 *  Note: no kernels currently implemented
 */
class Default5Center
{
public:
    Default5Center() = default;
    Default5Center(Radians phi, Radians psi, ForceConstant fphi, ForceConstant fpsi) :
        phi_(phi),
        psi_(psi),
        fphi_(fphi),
        fpsi_(fpsi)
    {
    }

    [[nodiscard]] const Radians&       phi() const { return phi_; }
    [[nodiscard]] const Radians&       psi() const { return psi_; }
    [[nodiscard]] const ForceConstant& fphi() const { return fphi_; }
    [[nodiscard]] const ForceConstant& fpsi() const { return fpsi_; }

private:
    Radians       phi_, psi_;
    ForceConstant fphi_, fpsi_;
};

inline bool operator<(const Default5Center& a, const Default5Center& b)
{
    return std::tie(a.phi(), a.psi(), a.fphi(), a.fpsi())
           < std::tie(b.phi(), b.psi(), b.fphi(), b.fpsi());
}

inline bool operator==(const Default5Center& a, const Default5Center& b)
{
    return std::tie(a.phi(), a.psi(), a.fphi(), a.fpsi())
           == std::tie(b.phi(), b.psi(), b.fphi(), b.fpsi());
}


} // namespace nblib
#endif // NBLIB_LISTEDFORCES_BONDTYPES_H<|MERGE_RESOLUTION|>--- conflicted
+++ resolved
@@ -161,9 +161,7 @@
 public:
     CubicBondType() = default;
     CubicBondType(ForceConstant fq, ForceConstant fc, EquilConstant d) :
-        quadraticForceConstant_(fq),
-        cubicForceConstant_(fc),
-        equilDistance_(d)
+        quadraticForceConstant_(fq), cubicForceConstant_(fc), equilDistance_(d)
     {
     }
 
@@ -202,9 +200,7 @@
 public:
     MorseBondType() = default;
     MorseBondType(ForceConstant f, Exponent e, EquilConstant d) :
-        forceConstant_(f),
-        exponent_(e),
-        equilDistance_(d)
+        forceConstant_(f), exponent_(e), equilDistance_(d)
     {
     }
 
@@ -352,23 +348,13 @@
     QuarticAngle() = default;
     //! \brief construct from given angle in radians
     QuarticAngle(ForceConstant f0, ForceConstant f1, ForceConstant f2, ForceConstant f3, ForceConstant f4, Radians angle) :
-<<<<<<< HEAD
-        forceConstants_{ f0, f1, f2, f3, f4 },
-        equilConstant_(angle)
-=======
         forceConstants_{ f0, f1, f2, f3, f4 }, equilConstant_(angle)
->>>>>>> d229e248
     {
     }
 
     //! \brief construct from given angle in degrees
     QuarticAngle(ForceConstant f0, ForceConstant f1, ForceConstant f2, ForceConstant f3, ForceConstant f4, Degrees angle) :
-<<<<<<< HEAD
-        forceConstants_{ f0, f1, f2, f3, f4 },
-        equilConstant_(angle * DEG2RAD)
-=======
         forceConstants_{ f0, f1, f2, f3, f4 }, equilConstant_(angle * DEG2RAD)
->>>>>>> d229e248
     {
     }
 
@@ -417,13 +403,7 @@
 public:
     CrossBondBond() = default;
     CrossBondBond(ForceConstant f, EquilConstant r0ij, EquilConstant r0kj) :
-<<<<<<< HEAD
-        forceConstant_(f),
-        r0ij_(r0ij),
-        r0kj_(r0kj)
-=======
         forceConstant_(f), r0ij_(r0ij), r0kj_(r0kj)
->>>>>>> d229e248
     {
     }
 
@@ -456,14 +436,7 @@
 public:
     CrossBondAngle() = default;
     CrossBondAngle(ForceConstant f, EquilConstant r0ij, EquilConstant r0kj, EquilConstant r0ik) :
-<<<<<<< HEAD
-        forceConstant_(f),
-        r0ij_(r0ij),
-        r0kj_(r0kj),
-        r0ik_(r0ik)
-=======
         forceConstant_(f), r0ij_(r0ij), r0kj_(r0kj), r0ik_(r0ik)
->>>>>>> d229e248
     {
     }
 
@@ -500,15 +473,11 @@
 
     ProperDihedral() = default;
     ProperDihedral(Radians phi, ForceConstant f, Multiplicity m) :
-        phi_(phi),
-        forceConstant_(f),
-        multiplicity_(m)
+        phi_(phi), forceConstant_(f), multiplicity_(m)
     {
     }
     ProperDihedral(Degrees phi, ForceConstant f, Multiplicity m) :
-        phi_(phi * DEG2RAD),
-        forceConstant_(f),
-        multiplicity_(m)
+        phi_(phi * DEG2RAD), forceConstant_(f), multiplicity_(m)
     {
     }
 
@@ -592,10 +561,7 @@
 public:
     Default5Center() = default;
     Default5Center(Radians phi, Radians psi, ForceConstant fphi, ForceConstant fpsi) :
-        phi_(phi),
-        psi_(psi),
-        fphi_(fphi),
-        fpsi_(fpsi)
+        phi_(phi), psi_(psi), fphi_(fphi), fpsi_(fpsi)
     {
     }
 
