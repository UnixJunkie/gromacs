#
# This file is part of the GROMACS molecular simulation package.
#
# Copyright 2018- The GROMACS Authors
# and the project initiators Erik Lindahl, Berk Hess and David van der Spoel.
# Consult the AUTHORS/COPYING files and https://www.gromacs.org for details.
#
# GROMACS is free software; you can redistribute it and/or
# modify it under the terms of the GNU Lesser General Public License
# as published by the Free Software Foundation; either version 2.1
# of the License, or (at your option) any later version.
#
# GROMACS is distributed in the hope that it will be useful,
# but WITHOUT ANY WARRANTY; without even the implied warranty of
# MERCHANTABILITY or FITNESS FOR A PARTICULAR PURPOSE.  See the GNU
# Lesser General Public License for more details.
#
# You should have received a copy of the GNU Lesser General Public
# License along with GROMACS; if not, see
# https://www.gnu.org/licenses, or write to the Free Software Foundation,
# Inc., 51 Franklin Street, Fifth Floor, Boston, MA  02110-1301  USA.
#
# If you want to redistribute modifications to GROMACS, please
# consider that scientific software is very special. Version
# control is crucial - bugs must be traceable. We will be happy to
# consider code for inclusion in the official distribution, but
# derived work must not be called official GROMACS. Details are found
# in the README & COPYING files - if they are missing, get the
# official version at https://www.gromacs.org.
#
# To help us fund GROMACS development, we humbly ask that you cite
# the research papers on the package. Check out https://www.gromacs.org.

# For an executable target already defined, CMake tests are added with the
# following syntax:
#
# add_test(NAME <name> [CONFIGURATIONS [Debug|Release|...]]
#            [WORKING_DIRECTORY dir]
#            COMMAND <command> [arg1 [arg2 ...]])
#
# The GROMACS convention to get the appropriate compilation environment for
# unit tests is the gmx_add_unit_test macro, defined in
# src/testutils/TestMacros.cmake, which does not allow arbitrary argument
# passing to add_test. Instead, use set_tests_properties().

#
# Test public interface.
#

add_library(gmxapi-testsupport INTERFACE)
target_include_directories(gmxapi-testsupport INTERFACE ${CMAKE_CURRENT_SOURCE_DIR})

# TODO: Test tMPI build in a MPI-enabled client context.
gmx_add_gtest_executable(gmxapi-test
    CPP_SOURCE_FILES
        restraint.cpp
        runner.cpp
        status.cpp
        stopsignaler.cpp
        system.cpp
        version.cpp
        # pseudo-library for code for mdrun
        $<TARGET_OBJECTS:mdrun_objlib>
        )

# Link against the gmxapi libraries and get access to its public (installed) headers.
target_link_libraries(gmxapi-test PRIVATE Gromacs::gmxapi gmxapi-testsupport mdrun_test_infrastructure)

gmx_register_gtest_test(GmxapiExternalInterfaceTests gmxapi-test OPENMP_THREADS 2 INTEGRATION_TEST IGNORE_LEAKS QUICK_GPU_TEST)

if (GMX_CAN_RUN_MPI_TESTS)
    set_tests_properties(GmxapiExternalInterfaceTests PROPERTIES
                         WORKING_DIRECTORY ${CMAKE_CURRENT_BINARY_DIR})
endif()

#
# Test public interface with MPI.
#
# gmxapi is expected to work whether or not GROMACS was built with MPI (or tMPI)
# but we don't assume that MPI is available to the build tree or testing tools
# unless CMake was configured with MPI.
#
# For MPI-enabled testing of gmxapi clients using non-MPI-enabled GROMACS, we
# defer testing to the Python gmxapi client package tests.
#
if (GMX_MPI)
    gmx_add_gtest_executable(gmxapi-mpi-test MPI
                             CPP_SOURCE_FILES
                             context.cpp
                             restraint.cpp
                             runner.cpp
                             status.cpp
                             stopsignaler.cpp
                             system.cpp
                             version.cpp
                             # pseudo-library for code for mdrun
                             $<TARGET_OBJECTS:mdrun_objlib>
                             )

    target_include_directories(gmxapi-mpi-test PRIVATE
                               ${CMAKE_CURRENT_SOURCE_DIR})
    target_link_libraries(gmxapi-mpi-test PRIVATE Gromacs::gmxapi gmxapi-testsupport mdrun_test_infrastructure)

    gmx_register_gtest_test(GmxapiMpiTests gmxapi-mpi-test MPI_RANKS 2 OPENMP_THREADS 2 INTEGRATION_TEST IGNORE_LEAKS)

<<<<<<< HEAD
    if (TEST GmxapiMpiTests)
        set_tests_properties(GmxapiMpiTests PROPERTIES
                             WORKING_DIRECTORY ${CMAKE_CURRENT_BINARY_DIR})
    endif ()
=======
    if (GMX_CAN_RUN_MPI_TESTS)
        set_tests_properties(GmxapiMpiTests PROPERTIES
                             WORKING_DIRECTORY ${CMAKE_CURRENT_BINARY_DIR})
    endif()
>>>>>>> 385eeedf
endif ()<|MERGE_RESOLUTION|>--- conflicted
+++ resolved
@@ -103,15 +103,8 @@
 
     gmx_register_gtest_test(GmxapiMpiTests gmxapi-mpi-test MPI_RANKS 2 OPENMP_THREADS 2 INTEGRATION_TEST IGNORE_LEAKS)
 
-<<<<<<< HEAD
-    if (TEST GmxapiMpiTests)
+    if (TEST GmxapiMpiTests AND GMX_CAN_RUN_MPI_TESTS)
         set_tests_properties(GmxapiMpiTests PROPERTIES
                              WORKING_DIRECTORY ${CMAKE_CURRENT_BINARY_DIR})
     endif ()
-=======
-    if (GMX_CAN_RUN_MPI_TESTS)
-        set_tests_properties(GmxapiMpiTests PROPERTIES
-                             WORKING_DIRECTORY ${CMAKE_CURRENT_BINARY_DIR})
-    endif()
->>>>>>> 385eeedf
 endif ()